package wsproxy

import (
	"context"
	"fmt"
	"net/http"
	"net/url"
	"reflect"
	"regexp"
	"strings"
	"time"

	"github.com/go-chi/chi/v5"
	"github.com/google/uuid"
	"github.com/prometheus/client_golang/prometheus"
	"go.opentelemetry.io/otel/trace"
	"golang.org/x/xerrors"
	"tailscale.com/derp"
	"tailscale.com/derp/derphttp"
	"tailscale.com/types/key"

	"cdr.dev/slog"
	"github.com/coder/coder/buildinfo"
	"github.com/coder/coder/coderd/httpapi"
	"github.com/coder/coder/coderd/httpmw"
	"github.com/coder/coder/coderd/tracing"
	"github.com/coder/coder/coderd/workspaceapps"
	"github.com/coder/coder/coderd/wsconncache"
	"github.com/coder/coder/codersdk"
	"github.com/coder/coder/enterprise/wsproxy/wsproxysdk"
<<<<<<< HEAD
	"github.com/coder/coder/tailnet"
=======
	"github.com/coder/coder/site"
>>>>>>> 465fe865
)

type Options struct {
	Logger slog.Logger

	HTTPClient *http.Client
	// DashboardURL is the URL of the primary coderd instance.
	DashboardURL *url.URL
	// AccessURL is the URL of the WorkspaceProxy.
	AccessURL *url.URL

	// TODO: @emyrk We use these two fields in many places with this comment.
	//		Maybe we should make some shared options struct?
	// AppHostname should be the wildcard hostname to use for workspace
	// applications INCLUDING the asterisk, (optional) suffix and leading dot.
	// It will use the same scheme and port number as the access URL.
	// E.g. "*.apps.coder.com" or "*-apps.coder.com".
	AppHostname string
	// AppHostnameRegex contains the regex version of options.AppHostname as
	// generated by httpapi.CompileHostnamePattern(). It MUST be set if
	// options.AppHostname is set.
	AppHostnameRegex *regexp.Regexp

	RealIPConfig       *httpmw.RealIPConfig
	Tracing            trace.TracerProvider
	PrometheusRegistry *prometheus.Registry

	APIRateLimit     int
	SecureAuthCookie bool
	DisablePathApps  bool
	DERPEnabled      bool

	ProxySessionToken string
}

func (o *Options) Validate() error {
	var errs optErrors

	errs.Required("Logger", o.Logger)
	errs.Required("DashboardURL", o.DashboardURL)
	errs.Required("AccessURL", o.AccessURL)
	errs.Required("RealIPConfig", o.RealIPConfig)
	errs.Required("PrometheusRegistry", o.PrometheusRegistry)
	errs.NotEmpty("ProxySessionToken", o.ProxySessionToken)

	if len(errs) > 0 {
		return errs
	}
	return nil
}

// Server is an external workspace proxy server. This server can communicate
// directly with a workspace. It requires a primary coderd to establish a said
// connection.
type Server struct {
	Options *Options
	Handler chi.Router

	DashboardURL *url.URL
	AppServer    *workspaceapps.Server

	// Logging/Metrics
	Logger             slog.Logger
	TracerProvider     trace.TracerProvider
	PrometheusRegistry *prometheus.Registry

	// SDKClient is a client to the primary coderd instance authenticated with
	// the moon's token.
	SDKClient *wsproxysdk.Client

	// Used for graceful shutdown. Required for the dialer.
	ctx           context.Context
	cancel        context.CancelFunc
	derpCloseFunc func()
}

// New creates a new workspace proxy server. This requires a primary coderd
// instance to be reachable and the correct authorization access token to be
// provided. If the proxy cannot authenticate with the primary, this will fail.
func New(ctx context.Context, opts *Options) (*Server, error) {
	if opts.PrometheusRegistry == nil {
		opts.PrometheusRegistry = prometheus.NewRegistry()
	}

	if err := opts.Validate(); err != nil {
		return nil, err
	}

	client := wsproxysdk.New(opts.DashboardURL)
	err := client.SetSessionToken(opts.ProxySessionToken)
	if err != nil {
		return nil, xerrors.Errorf("set client token: %w", err)
	}

	// Use the configured client if provided.
	if opts.HTTPClient != nil {
		client.SDKClient.HTTPClient = opts.HTTPClient
	}

	// TODO: Probably do some version checking here
	info, err := client.SDKClient.BuildInfo(ctx)
	if err != nil {
		return nil, xerrors.Errorf("failed to fetch build info from %q: %w", opts.DashboardURL, err)
	}
	if info.WorkspaceProxy {
		return nil, xerrors.Errorf("%q is a workspace proxy, not a primary coderd instance", opts.DashboardURL)
	}

	regResp, err := client.RegisterWorkspaceProxy(ctx, wsproxysdk.RegisterWorkspaceProxyRequest{
		AccessURL:        opts.AccessURL.String(),
		WildcardHostname: opts.AppHostname,
		DerpEnabled:      opts.DERPEnabled,
	})
	if err != nil {
		return nil, xerrors.Errorf("register proxy: %w", err)
	}

	secKey, err := workspaceapps.KeyFromString(regResp.AppSecurityKey)
	if err != nil {
		return nil, xerrors.Errorf("parse app security key: %w", err)
	}

	r := chi.NewRouter()
	ctx, cancel := context.WithCancel(context.Background())
	s := &Server{
		Options:            opts,
		Handler:            r,
		DashboardURL:       opts.DashboardURL,
		Logger:             opts.Logger.Named("workspace-proxy"),
		TracerProvider:     opts.Tracing,
		PrometheusRegistry: opts.PrometheusRegistry,
		SDKClient:          client,
		ctx:                ctx,
		cancel:             cancel,
	}

	s.AppServer = &workspaceapps.Server{
		Logger:        opts.Logger.Named("workspaceapps"),
		DashboardURL:  opts.DashboardURL,
		AccessURL:     opts.AccessURL,
		Hostname:      opts.AppHostname,
		HostnameRegex: opts.AppHostnameRegex,
		RealIPConfig:  opts.RealIPConfig,
		SignedTokenProvider: &TokenProvider{
			DashboardURL: opts.DashboardURL,
			AccessURL:    opts.AccessURL,
			AppHostname:  opts.AppHostname,
			Client:       client,
			SecurityKey:  secKey,
			Logger:       s.Logger.Named("proxy_token_provider"),
		},
		WorkspaceConnCache: wsconncache.New(s.DialWorkspaceAgent, 0),
		AppSecurityKey:     secKey,

		DisablePathApps:  opts.DisablePathApps,
		SecureAuthCookie: opts.SecureAuthCookie,
	}

	derpServer := derp.NewServer(key.NewNode(), tailnet.Logger(opts.Logger.Named("derp")))
	// TODO: mesh and derpmesh package stuff
	// derpServer.SetMeshKey(regResp.DERPMeshKey)
	derpHandler := derphttp.Handler(derpServer)
	derpHandler, s.derpCloseFunc = tailnet.WithWebsocketSupport(derpServer, derpHandler)

	// Routes
	apiRateLimiter := httpmw.RateLimit(opts.APIRateLimit, time.Minute)
	// Persistent middlewares to all routes
	r.Use(
		// TODO: @emyrk Should we standardize these in some other package?
		httpmw.Recover(s.Logger),
		tracing.StatusWriterMiddleware,
		tracing.Middleware(s.TracerProvider),
		httpmw.AttachRequestID,
		httpmw.ExtractRealIP(s.Options.RealIPConfig),
		httpmw.Logger(s.Logger),
		httpmw.Prometheus(s.PrometheusRegistry),

		// HandleSubdomain is a middleware that handles all requests to the
		// subdomain-based workspace apps.
		s.AppServer.HandleSubdomain(apiRateLimiter),
		// Build-Version is helpful for debugging.
		func(next http.Handler) http.Handler {
			return http.HandlerFunc(func(w http.ResponseWriter, r *http.Request) {
				w.Header().Add("X-Coder-Build-Version", buildinfo.Version())
				next.ServeHTTP(w, r)
			})
		},
		// This header stops a browser from trying to MIME-sniff the content type and
		// forces it to stick with the declared content-type. This is the only valid
		// value for this header.
		// See: https://github.com/coder/security/issues/12
		func(next http.Handler) http.Handler {
			return http.HandlerFunc(func(w http.ResponseWriter, r *http.Request) {
				w.Header().Add("X-Content-Type-Options", "nosniff")
				next.ServeHTTP(w, r)
			})
		},
		// TODO: @emyrk we might not need this? But good to have if it does
		// 		not break anything.
		httpmw.CSRF(s.Options.SecureAuthCookie),
	)

	// Attach workspace apps routes.
	r.Group(func(r chi.Router) {
		r.Use(apiRateLimiter)
		s.AppServer.Attach(r)
	})

<<<<<<< HEAD
	r.Route("/derp", func(r chi.Router) {
		r.Get("/", derpHandler.ServeHTTP)
		// This is used when UDP is blocked, and latency must be checked via HTTP(s).
		r.Get("/latency-check", func(w http.ResponseWriter, r *http.Request) {
			w.WriteHeader(http.StatusOK)
		})
	})

	r.Get("/buildinfo", s.buildInfo)
=======
	r.Get("/api/v2/buildinfo", s.buildInfo)
>>>>>>> 465fe865
	r.Get("/healthz", func(w http.ResponseWriter, r *http.Request) { _, _ = w.Write([]byte("OK")) })
	// TODO: @emyrk should this be authenticated or debounced?
	r.Get("/healthz-report", s.healthReport)
	r.NotFound(func(rw http.ResponseWriter, r *http.Request) {
		site.RenderStaticErrorPage(rw, r, site.ErrorPageData{
			Status:       404,
			Title:        "Route Not Found",
			Description:  "The route you requested does not exist on this workspace proxy. Maybe you intended to make this request to the primary dashboard? Click below to be redirected to the primary site.",
			RetryEnabled: false,
			DashboardURL: opts.DashboardURL.String(),
		})
	})

	return s, nil
}

func (s *Server) Close() error {
	s.cancel()
	s.derpCloseFunc()
	return s.AppServer.Close()
}

func (s *Server) DialWorkspaceAgent(id uuid.UUID) (*codersdk.WorkspaceAgentConn, error) {
	return s.SDKClient.DialWorkspaceAgent(s.ctx, id, nil)
}

func (s *Server) buildInfo(rw http.ResponseWriter, r *http.Request) {
	httpapi.Write(r.Context(), rw, http.StatusOK, codersdk.BuildInfoResponse{
		ExternalURL:    buildinfo.ExternalURL(),
		Version:        buildinfo.Version(),
		DashboardURL:   s.DashboardURL.String(),
		WorkspaceProxy: true,
	})
}

// healthReport is a more thorough health check than the '/healthz' endpoint.
// This endpoint not only responds if the server is running, but can do some
// internal diagnostics to ensure that the server is running correctly. The
// primary coderd will use this to determine if this workspace proxy can be used
// by the users. This endpoint will take longer to respond than the '/healthz'.
// Checks:
// - Can communicate with primary coderd
//
// TODO: Config checks to ensure consistent with primary
func (s *Server) healthReport(rw http.ResponseWriter, r *http.Request) {
	ctx := r.Context()
	var report codersdk.ProxyHealthReport

	// Hit the build info to do basic version checking.
	primaryBuild, err := s.SDKClient.SDKClient.BuildInfo(ctx)
	if err != nil {
		report.Errors = append(report.Errors, fmt.Sprintf("failed to get build info: %s", err.Error()))
		httpapi.Write(r.Context(), rw, http.StatusOK, report)
		return
	}

	if primaryBuild.WorkspaceProxy {
		// This could be a simple mistake of using a proxy url as the dashboard url.
		report.Errors = append(report.Errors,
			fmt.Sprintf("dashboard url (%s) is a workspace proxy, must be a primary coderd", s.DashboardURL.String()))
	}

	// If we are in dev mode, never check versions.
	if !buildinfo.IsDev() && !buildinfo.VersionsMatch(primaryBuild.Version, buildinfo.Version()) {
		// Version mismatches are not fatal, but should be reported.
		report.Warnings = append(report.Warnings,
			fmt.Sprintf("version mismatch: primary coderd (%s) != workspace proxy (%s)", primaryBuild.Version, buildinfo.Version()))
	}

	// TODO: We should hit the deployment config endpoint and do some config
	// checks. We can check the version from the X-CODER-BUILD-VERSION header

	httpapi.Write(r.Context(), rw, http.StatusOK, report)
}

type optErrors []error

func (e optErrors) Error() string {
	var b strings.Builder
	for _, err := range e {
		_, _ = b.WriteString(err.Error())
		_, _ = b.WriteString("\n")
	}
	return b.String()
}

func (e *optErrors) Required(name string, v any) {
	if v == nil {
		*e = append(*e, xerrors.Errorf("%s is required, got <nil>", name))
	}
}

func (e *optErrors) NotEmpty(name string, v any) {
	if reflect.ValueOf(v).IsZero() {
		*e = append(*e, xerrors.Errorf("%s is required, got the zero value", name))
	}
}<|MERGE_RESOLUTION|>--- conflicted
+++ resolved
@@ -28,11 +28,8 @@
 	"github.com/coder/coder/coderd/wsconncache"
 	"github.com/coder/coder/codersdk"
 	"github.com/coder/coder/enterprise/wsproxy/wsproxysdk"
-<<<<<<< HEAD
+	"github.com/coder/coder/site"
 	"github.com/coder/coder/tailnet"
-=======
-	"github.com/coder/coder/site"
->>>>>>> 465fe865
 )
 
 type Options struct {
@@ -241,7 +238,6 @@
 		s.AppServer.Attach(r)
 	})
 
-<<<<<<< HEAD
 	r.Route("/derp", func(r chi.Router) {
 		r.Get("/", derpHandler.ServeHTTP)
 		// This is used when UDP is blocked, and latency must be checked via HTTP(s).
@@ -250,10 +246,7 @@
 		})
 	})
 
-	r.Get("/buildinfo", s.buildInfo)
-=======
 	r.Get("/api/v2/buildinfo", s.buildInfo)
->>>>>>> 465fe865
 	r.Get("/healthz", func(w http.ResponseWriter, r *http.Request) { _, _ = w.Write([]byte("OK")) })
 	// TODO: @emyrk should this be authenticated or debounced?
 	r.Get("/healthz-report", s.healthReport)
