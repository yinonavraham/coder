--- conflicted
+++ resolved
@@ -46,23 +46,9 @@
 }
 
 type WorkspaceProxy struct {
-<<<<<<< HEAD
-	ID          uuid.UUID `json:"id" format:"uuid" table:"id"`
-	Name        string    `json:"name" table:"name,default_sort"`
-	DisplayName string    `json:"display_name" table:"display_name"`
-	Icon        string    `json:"icon" table:"icon"`
-	// Full url including scheme of the proxy api url: https://us.example.com
-	URL string `json:"url" table:"url"`
-	// WildcardHostname with the wildcard for subdomain based app hosting: *.us.example.com
-	WildcardHostname string    `json:"wildcard_hostname" table:"wildcard_hostname"`
-	DerpEnabled      bool      `json:"derp_enabled" table:"derp_enabled"`
-	CreatedAt        time.Time `json:"created_at" format:"date-time" table:"created_at"`
-	UpdatedAt        time.Time `json:"updated_at" format:"date-time" table:"updated_at"`
-	Deleted          bool      `json:"deleted" table:"deleted"`
-=======
 	// Extends Region with extra information
-	Region `table:"region,recursive_inline"`
->>>>>>> 616e1d7e
+	Region      `table:"region,recursive_inline"`
+	DerpEnabled bool `json:"derp_enabled" table:"derp_enabled"`
 
 	// Status is the latest status check of the proxy. This will be empty for deleted
 	// proxies. This value can be used to determine if a workspace proxy is healthy
