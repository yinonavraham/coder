package cli

import (
	"bufio"
	"fmt"
	"io"
	"os"
	"path/filepath"
	"time"

	"github.com/briandowns/spinner"
	"github.com/spf13/cobra"
	"github.com/spf13/pflag"

	"github.com/coder/coder/cli/cliui"
	"github.com/coder/coder/coderd/database"
	"github.com/coder/coder/codersdk"
	"github.com/coder/coder/provisionersdk"
)

// templateUploadFlags is shared by `templates create` and `templates push`.
type templateUploadFlags struct {
	directory string
}

func (pf *templateUploadFlags) register(f *pflag.FlagSet) {
	currentDirectory, _ := os.Getwd()
	f.StringVarP(&pf.directory, "directory", "d", currentDirectory, "Specify the directory to create from, use '-' to read tar from stdin")
}

func (pf *templateUploadFlags) stdin() bool {
	return pf.directory == "-"
}

func (pf *templateUploadFlags) upload(cmd *cobra.Command, client *codersdk.Client) (*codersdk.UploadResponse, error) {
	var (
		content   io.Reader
		pipeErrCh = make(chan error, 1)
	)
	if pf.stdin() {
		content = cmd.InOrStdin()
		// No piping if reading from stdin.
		pipeErrCh <- nil
		close(pipeErrCh)
	} else {
		prettyDir := prettyDirectoryPath(pf.directory)
		_, err := cliui.Prompt(cmd, cliui.PromptOptions{
			Text:      fmt.Sprintf("Upload %q?", prettyDir),
			IsConfirm: true,
			Default:   cliui.ConfirmYes,
		})
		if err != nil {
			return nil, err
		}

<<<<<<< HEAD
		content, err = provisionersdk.Tar(pf.directory, provisionersdk.TemplateArchiveLimit)
	}
	if err != nil {
		return nil, fmt.Errorf("read tar: %w", err)
=======
		pipeReader, pipeWriter := io.Pipe()
		go func() {
			defer pipeWriter.Close()
			defer close(pipeErrCh)
			bufWr := bufio.NewWriter(pipeWriter)
			defer bufWr.Flush()
			pipeErrCh <- provisionersdk.Tar(bufWr, pf.directory, provisionersdk.TemplateArchiveLimit)
		}()
		defer pipeReader.Close()
		content = pipeReader
>>>>>>> a422cc00
	}

	spin := spinner.New(spinner.CharSets[5], 100*time.Millisecond)
	spin.Writer = cmd.OutOrStdout()
	spin.Suffix = cliui.Styles.Keyword.Render(" Uploading directory...")
	spin.Start()
	defer spin.Stop()

	resp, err := client.Upload(cmd.Context(), codersdk.ContentTypeTar, content)
	if err != nil {
		return nil, fmt.Errorf("upload: %w", err)
	}
	if err = <-pipeErrCh; err != nil {
		return nil, xerrors.Errorf("pipe: %w", err)
	}
	return &resp, nil
}

func (pf *templateUploadFlags) templateName(args []string) (string, error) {
	if pf.stdin() {
		// Can't infer name from directory if none provided.
		if len(args) == 0 {
			return "", fmt.Errorf("template name argument must be provided")
		}
		return args[0], nil
	}

	name := filepath.Base(pf.directory)
	if len(args) > 0 {
		name = args[0]
	}
	return name, nil
}

func templatePush() *cobra.Command {
	var (
		versionName     string
		provisioner     string
		parameterFile   string
		alwaysPrompt    bool
		provisionerTags []string
		uploadFlags     templateUploadFlags
	)

	cmd := &cobra.Command{
		Use:   "push [template]",
		Args:  cobra.MaximumNArgs(1),
		Short: "Push a new template version from the current directory or as specified by flag",
		RunE: func(cmd *cobra.Command, args []string) error {
			client, err := CreateClient(cmd)
			if err != nil {
				return err
			}
			organization, err := CurrentOrganization(cmd, client)
			if err != nil {
				return err
			}

			name, err := uploadFlags.templateName(args)
			if err != nil {
				return err
			}

			template, err := client.TemplateByName(cmd.Context(), organization.ID, name)
			if err != nil {
				return err
			}

			resp, err := uploadFlags.upload(cmd, client)
			if err != nil {
				return err
			}

			tags, err := ParseProvisionerTags(provisionerTags)
			if err != nil {
				return err
			}

			job, _, err := createValidTemplateVersion(cmd, createValidTemplateVersionArgs{
				Name:            versionName,
				Client:          client,
				Organization:    organization,
				Provisioner:     database.ProvisionerType(provisioner),
				FileID:          resp.ID,
				ParameterFile:   parameterFile,
				Template:        &template,
				ReuseParameters: !alwaysPrompt,
				ProvisionerTags: tags,
			})
			if err != nil {
				return err
			}

			if job.Job.Status != codersdk.ProvisionerJobSucceeded {
				return fmt.Errorf("job failed: %s", job.Job.Status)
			}

			err = client.UpdateActiveTemplateVersion(cmd.Context(), template.ID, codersdk.UpdateActiveTemplateVersion{
				ID: job.ID,
			})
			if err != nil {
				return err
			}

			_, _ = fmt.Fprintf(cmd.OutOrStdout(), "Updated version at %s!\n", cliui.Styles.DateTimeStamp.Render(time.Now().Format(time.Stamp)))
			return nil
		},
	}

	cmd.Flags().StringVarP(&provisioner, "test.provisioner", "", "terraform", "Customize the provisioner backend")
	cmd.Flags().StringVarP(&parameterFile, "parameter-file", "", "", "Specify a file path with parameter values.")
	cmd.Flags().StringVarP(&versionName, "name", "", "", "Specify a name for the new template version. It will be automatically generated if not provided.")
	cmd.Flags().StringArrayVarP(&provisionerTags, "provisioner-tag", "", []string{}, "Specify a set of tags to target provisioner daemons.")
	cmd.Flags().BoolVar(&alwaysPrompt, "always-prompt", false, "Always prompt all parameters. Does not pull parameter values from active template version")
	uploadFlags.register(cmd.Flags())
	cliui.AllowSkipPrompt(cmd)
	// This is for testing!
	err := cmd.Flags().MarkHidden("test.provisioner")
	if err != nil {
		panic(err)
	}

	return cmd
}<|MERGE_RESOLUTION|>--- conflicted
+++ resolved
@@ -53,12 +53,6 @@
 			return nil, err
 		}
 
-<<<<<<< HEAD
-		content, err = provisionersdk.Tar(pf.directory, provisionersdk.TemplateArchiveLimit)
-	}
-	if err != nil {
-		return nil, fmt.Errorf("read tar: %w", err)
-=======
 		pipeReader, pipeWriter := io.Pipe()
 		go func() {
 			defer pipeWriter.Close()
@@ -69,7 +63,6 @@
 		}()
 		defer pipeReader.Close()
 		content = pipeReader
->>>>>>> a422cc00
 	}
 
 	spin := spinner.New(spinner.CharSets[5], 100*time.Millisecond)
