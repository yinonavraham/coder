package coderd

import (
	"bufio"
	"context"
	"database/sql"
	"encoding/json"
	"errors"
	"flag"
	"fmt"
	"net"
	"net/http"
	"net/netip"
	"net/url"
	"runtime/pprof"
	"strconv"
	"strings"
	"sync"
	"sync/atomic"
	"time"

	"github.com/bep/debounce"
	"github.com/go-chi/chi/v5"
	"github.com/google/uuid"
	"golang.org/x/exp/slices"
	"golang.org/x/mod/semver"
	"golang.org/x/sync/errgroup"
	"golang.org/x/xerrors"
	"nhooyr.io/websocket"
	"tailscale.com/tailcfg"

	"cdr.dev/slog"
	"github.com/coder/coder/coderd/database"
	"github.com/coder/coder/coderd/database/dbauthz"
	"github.com/coder/coder/coderd/gitauth"
	"github.com/coder/coder/coderd/httpapi"
	"github.com/coder/coder/coderd/httpmw"
	"github.com/coder/coder/coderd/rbac"
	"github.com/coder/coder/coderd/util/ptr"
	"github.com/coder/coder/codersdk"
	"github.com/coder/coder/codersdk/agentsdk"
	"github.com/coder/coder/tailnet"
)

// @Summary Get workspace agent by ID
// @ID get-workspace-agent-by-id
// @Security CoderSessionToken
// @Produce json
// @Tags Agents
// @Param workspaceagent path string true "Workspace agent ID" format(uuid)
// @Success 200 {object} codersdk.WorkspaceAgent
// @Router /workspaceagents/{workspaceagent} [get]
func (api *API) workspaceAgent(rw http.ResponseWriter, r *http.Request) {
	ctx := r.Context()
	workspaceAgent := httpmw.WorkspaceAgentParam(r)

	dbApps, err := api.Database.GetWorkspaceAppsByAgentID(ctx, workspaceAgent.ID)
	if err != nil && !xerrors.Is(err, sql.ErrNoRows) {
		httpapi.Write(ctx, rw, http.StatusInternalServerError, codersdk.Response{
			Message: "Internal error fetching workspace agent applications.",
			Detail:  err.Error(),
		})
		return
	}
	apiAgent, err := convertWorkspaceAgent(
		api.DERPMap(), *api.TailnetCoordinator.Load(), workspaceAgent, convertApps(dbApps), api.AgentInactiveDisconnectTimeout,
		api.DeploymentValues.AgentFallbackTroubleshootingURL.String(),
	)
	if err != nil {
		httpapi.Write(ctx, rw, http.StatusInternalServerError, codersdk.Response{
			Message: "Internal error reading workspace agent.",
			Detail:  err.Error(),
		})
		return
	}

	httpapi.Write(ctx, rw, http.StatusOK, apiAgent)
}

// @Summary Get authorized workspace agent manifest
// @ID get-authorized-workspace-agent-manifest
// @Security CoderSessionToken
// @Produce json
// @Tags Agents
// @Success 200 {object} agentsdk.Manifest
// @Router /workspaceagents/me/manifest [get]
func (api *API) workspaceAgentManifest(rw http.ResponseWriter, r *http.Request) {
	ctx := r.Context()
	workspaceAgent := httpmw.WorkspaceAgent(r)
	apiAgent, err := convertWorkspaceAgent(
		api.DERPMap(), *api.TailnetCoordinator.Load(), workspaceAgent, nil, api.AgentInactiveDisconnectTimeout,
		api.DeploymentValues.AgentFallbackTroubleshootingURL.String(),
	)
	if err != nil {
		httpapi.Write(ctx, rw, http.StatusInternalServerError, codersdk.Response{
			Message: "Internal error reading workspace agent.",
			Detail:  err.Error(),
		})
		return
	}
	dbApps, err := api.Database.GetWorkspaceAppsByAgentID(ctx, workspaceAgent.ID)
	if err != nil && !xerrors.Is(err, sql.ErrNoRows) {
		httpapi.Write(ctx, rw, http.StatusInternalServerError, codersdk.Response{
			Message: "Internal error fetching workspace agent applications.",
			Detail:  err.Error(),
		})
		return
	}

	metadata, err := api.Database.GetWorkspaceAgentMetadata(ctx, workspaceAgent.ID)
	if err != nil {
		httpapi.Write(ctx, rw, http.StatusInternalServerError, codersdk.Response{
			Message: "Internal error fetching workspace agent metadata.",
			Detail:  err.Error(),
		})
		return
	}

	resource, err := api.Database.GetWorkspaceResourceByID(ctx, workspaceAgent.ResourceID)
	if err != nil {
		httpapi.Write(ctx, rw, http.StatusInternalServerError, codersdk.Response{
			Message: "Internal error fetching workspace resource.",
			Detail:  err.Error(),
		})
		return
	}
	build, err := api.Database.GetWorkspaceBuildByJobID(ctx, resource.JobID)
	if err != nil {
		httpapi.Write(ctx, rw, http.StatusInternalServerError, codersdk.Response{
			Message: "Internal error fetching workspace build.",
			Detail:  err.Error(),
		})
		return
	}
	workspace, err := api.Database.GetWorkspaceByID(ctx, build.WorkspaceID)
	if err != nil {
		httpapi.Write(ctx, rw, http.StatusInternalServerError, codersdk.Response{
			Message: "Internal error fetching workspace.",
			Detail:  err.Error(),
		})
		return
	}
	owner, err := api.Database.GetUserByID(ctx, workspace.OwnerID)
	if err != nil {
		httpapi.Write(ctx, rw, http.StatusInternalServerError, codersdk.Response{
			Message: "Internal error fetching workspace owner.",
			Detail:  err.Error(),
		})
		return
	}

	vscodeProxyURI := strings.ReplaceAll(api.AppHostname, "*",
		fmt.Sprintf("%s://{{port}}--%s--%s--%s",
			api.AccessURL.Scheme,
			workspaceAgent.Name,
			workspace.Name,
			owner.Username,
		))
	if api.AccessURL.Port() != "" {
		vscodeProxyURI += fmt.Sprintf(":%s", api.AccessURL.Port())
	}

	httpapi.Write(ctx, rw, http.StatusOK, agentsdk.Manifest{
<<<<<<< HEAD
		Apps:                  convertApps(dbApps),
		DERPMap:               api.DERPMap(),
		GitAuthConfigs:        len(api.GitAuthConfigs),
		EnvironmentVariables:  apiAgent.EnvironmentVariables,
		StartupScript:         apiAgent.StartupScript,
		Directory:             apiAgent.Directory,
		VSCodePortProxyURI:    vscodeProxyURI,
		MOTDFile:              workspaceAgent.MOTDFile,
		StartupScriptTimeout:  time.Duration(apiAgent.StartupScriptTimeoutSeconds) * time.Second,
		ShutdownScript:        apiAgent.ShutdownScript,
		ShutdownScriptTimeout: time.Duration(apiAgent.ShutdownScriptTimeoutSeconds) * time.Second,
		Metadata:              convertWorkspaceAgentMetadataDesc(metadata),
=======
		Apps:                     convertApps(dbApps),
		DERPMap:                  api.DERPMap,
		GitAuthConfigs:           len(api.GitAuthConfigs),
		EnvironmentVariables:     apiAgent.EnvironmentVariables,
		StartupScript:            apiAgent.StartupScript,
		Directory:                apiAgent.Directory,
		VSCodePortProxyURI:       vscodeProxyURI,
		MOTDFile:                 workspaceAgent.MOTDFile,
		StartupScriptTimeout:     time.Duration(apiAgent.StartupScriptTimeoutSeconds) * time.Second,
		ShutdownScript:           apiAgent.ShutdownScript,
		ShutdownScriptTimeout:    time.Duration(apiAgent.ShutdownScriptTimeoutSeconds) * time.Second,
		DisableDirectConnections: api.DeploymentValues.DERP.Config.BlockDirect.Value(),
		Metadata:                 convertWorkspaceAgentMetadataDesc(metadata),
>>>>>>> 98a5ae7f
	})
}

// @Summary Submit workspace agent startup
// @ID submit-workspace-agent-startup
// @Security CoderSessionToken
// @Accept json
// @Produce json
// @Tags Agents
// @Param request body agentsdk.PostStartupRequest true "Startup request"
// @Success 200
// @Router /workspaceagents/me/startup [post]
// @x-apidocgen {"skip": true}
func (api *API) postWorkspaceAgentStartup(rw http.ResponseWriter, r *http.Request) {
	ctx := r.Context()
	workspaceAgent := httpmw.WorkspaceAgent(r)
	apiAgent, err := convertWorkspaceAgent(
		api.DERPMap(), *api.TailnetCoordinator.Load(), workspaceAgent, nil, api.AgentInactiveDisconnectTimeout,
		api.DeploymentValues.AgentFallbackTroubleshootingURL.String(),
	)
	if err != nil {
		httpapi.Write(ctx, rw, http.StatusInternalServerError, codersdk.Response{
			Message: "Internal error reading workspace agent.",
			Detail:  err.Error(),
		})
		return
	}

	var req agentsdk.PostStartupRequest
	if !httpapi.Read(ctx, rw, r, &req) {
		return
	}

	api.Logger.Info(ctx, "post workspace agent version", slog.F("agent_id", apiAgent.ID), slog.F("agent_version", req.Version))

	if !semver.IsValid(req.Version) {
		httpapi.Write(ctx, rw, http.StatusBadRequest, codersdk.Response{
			Message: "Invalid workspace agent version provided.",
			Detail:  fmt.Sprintf("invalid semver version: %q", req.Version),
		})
		return
	}

	if err := api.Database.UpdateWorkspaceAgentStartupByID(ctx, database.UpdateWorkspaceAgentStartupByIDParams{
		ID:                apiAgent.ID,
		Version:           req.Version,
		ExpandedDirectory: req.ExpandedDirectory,
		Subsystem:         convertWorkspaceAgentSubsystem(req.Subsystem),
	}); err != nil {
		httpapi.Write(ctx, rw, http.StatusInternalServerError, codersdk.Response{
			Message: "Error setting agent version",
			Detail:  err.Error(),
		})
		return
	}

	httpapi.Write(ctx, rw, http.StatusOK, nil)
}

// @Summary Patch workspace agent startup logs
// @ID patch-workspace-agent-startup-logs
// @Security CoderSessionToken
// @Accept json
// @Produce json
// @Tags Agents
// @Param request body agentsdk.PatchStartupLogs true "Startup logs"
// @Success 200 {object} codersdk.Response
// @Router /workspaceagents/me/startup-logs [patch]
// @x-apidocgen {"skip": true}
func (api *API) patchWorkspaceAgentStartupLogs(rw http.ResponseWriter, r *http.Request) {
	ctx := r.Context()
	workspaceAgent := httpmw.WorkspaceAgent(r)

	var req agentsdk.PatchStartupLogs
	if !httpapi.Read(ctx, rw, r, &req) {
		return
	}
	if len(req.Logs) == 0 {
		httpapi.Write(ctx, rw, http.StatusBadRequest, codersdk.Response{
			Message: "No logs provided.",
		})
		return
	}
	createdAt := make([]time.Time, 0)
	output := make([]string, 0)
	level := make([]database.LogLevel, 0)
	outputLength := 0
	for _, logEntry := range req.Logs {
		createdAt = append(createdAt, logEntry.CreatedAt)
		output = append(output, logEntry.Output)
		outputLength += len(logEntry.Output)
		if logEntry.Level == "" {
			// Default to "info" to support older agents that didn't have the level field.
			logEntry.Level = codersdk.LogLevelInfo
		}
		parsedLevel := database.LogLevel(logEntry.Level)
		if !parsedLevel.Valid() {
			httpapi.Write(ctx, rw, http.StatusBadRequest, codersdk.Response{
				Message: "Invalid log level provided.",
				Detail:  fmt.Sprintf("invalid log level: %q", logEntry.Level),
			})
			return
		}
		level = append(level, parsedLevel)
	}

	var logs []database.WorkspaceAgentStartupLog
	// Ensure logs are not written after script ended.
	scriptEndedError := xerrors.New("startup script has ended")
	err := api.Database.InTx(func(db database.Store) error {
		state, err := db.GetWorkspaceAgentLifecycleStateByID(ctx, workspaceAgent.ID)
		if err != nil {
			return xerrors.Errorf("workspace agent startup script status: %w", err)
		}

		if state.ReadyAt.Valid {
			// The agent startup script has already ended, so we don't want to
			// process any more logs.
			return scriptEndedError
		}

		logs, err = db.InsertWorkspaceAgentStartupLogs(ctx, database.InsertWorkspaceAgentStartupLogsParams{
			AgentID:      workspaceAgent.ID,
			CreatedAt:    createdAt,
			Output:       output,
			Level:        level,
			OutputLength: int32(outputLength),
		})
		return err
	}, nil)
	if err != nil {
		if errors.Is(err, scriptEndedError) {
			httpapi.Write(ctx, rw, http.StatusConflict, codersdk.Response{
				Message: "Failed to upload logs, startup script has already ended.",
				Detail:  err.Error(),
			})
			return
		}
		if database.IsStartupLogsLimitError(err) {
			if !workspaceAgent.StartupLogsOverflowed {
				err := api.Database.UpdateWorkspaceAgentStartupLogOverflowByID(ctx, database.UpdateWorkspaceAgentStartupLogOverflowByIDParams{
					ID:                    workspaceAgent.ID,
					StartupLogsOverflowed: true,
				})
				if err != nil {
					// We don't want to return here, because the agent will retry
					// on failure and this isn't a huge deal. The overflow state
					// is just a hint to the user that the logs are incomplete.
					api.Logger.Warn(ctx, "failed to update workspace agent startup log overflow", slog.Error(err))
				}

				resource, err := api.Database.GetWorkspaceResourceByID(ctx, workspaceAgent.ResourceID)
				if err != nil {
					httpapi.Write(ctx, rw, http.StatusBadRequest, codersdk.Response{
						Message: "Failed to get workspace resource.",
						Detail:  err.Error(),
					})
					return
				}

				build, err := api.Database.GetWorkspaceBuildByJobID(ctx, resource.JobID)
				if err != nil {
					httpapi.Write(ctx, rw, http.StatusBadRequest, codersdk.Response{
						Message: "Internal error fetching workspace build job.",
						Detail:  err.Error(),
					})
					return
				}

				api.publishWorkspaceUpdate(ctx, build.WorkspaceID)
			}

			httpapi.Write(ctx, rw, http.StatusRequestEntityTooLarge, codersdk.Response{
				Message: "Startup logs limit exceeded",
				Detail:  err.Error(),
			})
			return
		}
		httpapi.Write(ctx, rw, http.StatusInternalServerError, codersdk.Response{
			Message: "Failed to upload startup logs",
			Detail:  err.Error(),
		})
		return
	}

	lowestLogID := logs[0].ID

	// Publish by the lowest log ID inserted so the
	// log stream will fetch everything from that point.
	api.publishWorkspaceAgentStartupLogsUpdate(ctx, workspaceAgent.ID, agentsdk.StartupLogsNotifyMessage{
		CreatedAfter: lowestLogID - 1,
	})

	if workspaceAgent.StartupLogsLength == 0 {
		// If these are the first logs being appended, we publish a UI update
		// to notify the UI that logs are now available.
		resource, err := api.Database.GetWorkspaceResourceByID(ctx, workspaceAgent.ResourceID)
		if err != nil {
			httpapi.Write(ctx, rw, http.StatusBadRequest, codersdk.Response{
				Message: "Failed to get workspace resource.",
				Detail:  err.Error(),
			})
			return
		}

		build, err := api.Database.GetWorkspaceBuildByJobID(ctx, resource.JobID)
		if err != nil {
			httpapi.Write(ctx, rw, http.StatusBadRequest, codersdk.Response{
				Message: "Internal error fetching workspace build job.",
				Detail:  err.Error(),
			})
			return
		}

		api.publishWorkspaceUpdate(ctx, build.WorkspaceID)
	}

	httpapi.Write(ctx, rw, http.StatusOK, nil)
}

// workspaceAgentStartupLogs returns the logs sent from a workspace agent
// during startup.
//
// @Summary Get startup logs by workspace agent
// @ID get-startup-logs-by-workspace-agent
// @Security CoderSessionToken
// @Produce json
// @Tags Agents
// @Param workspaceagent path string true "Workspace agent ID" format(uuid)
// @Param before query int false "Before log id"
// @Param after query int false "After log id"
// @Param follow query bool false "Follow log stream"
// @Param no_compression query bool false "Disable compression for WebSocket connection"
// @Success 200 {array} codersdk.WorkspaceAgentStartupLog
// @Router /workspaceagents/{workspaceagent}/startup-logs [get]
func (api *API) workspaceAgentStartupLogs(rw http.ResponseWriter, r *http.Request) {
	// This mostly copies how provisioner job logs are streamed!
	var (
		ctx            = r.Context()
		workspaceAgent = httpmw.WorkspaceAgentParam(r)
		logger         = api.Logger.With(slog.F("workspace_agent_id", workspaceAgent.ID))
		follow         = r.URL.Query().Has("follow")
		afterRaw       = r.URL.Query().Get("after")
		noCompression  = r.URL.Query().Has("no_compression")
	)

	var after int64
	// Only fetch logs created after the time provided.
	if afterRaw != "" {
		var err error
		after, err = strconv.ParseInt(afterRaw, 10, 64)
		if err != nil || after < 0 {
			httpapi.Write(ctx, rw, http.StatusBadRequest, codersdk.Response{
				Message: "Query param \"after\" must be an integer greater than or equal to zero.",
				Validations: []codersdk.ValidationError{
					{Field: "after", Detail: "Must be an integer greater than or equal to zero"},
				},
			})
			return
		}
	}

	logs, err := api.Database.GetWorkspaceAgentStartupLogsAfter(ctx, database.GetWorkspaceAgentStartupLogsAfterParams{
		AgentID:      workspaceAgent.ID,
		CreatedAfter: after,
	})
	if errors.Is(err, sql.ErrNoRows) {
		err = nil
	}
	if err != nil {
		httpapi.Write(ctx, rw, http.StatusInternalServerError, codersdk.Response{
			Message: "Internal error fetching provisioner logs.",
			Detail:  err.Error(),
		})
		return
	}
	if logs == nil {
		logs = []database.WorkspaceAgentStartupLog{}
	}

	if !follow {
		httpapi.Write(ctx, rw, http.StatusOK, convertWorkspaceAgentStartupLogs(logs))
		return
	}

	api.WebsocketWaitMutex.Lock()
	api.WebsocketWaitGroup.Add(1)
	api.WebsocketWaitMutex.Unlock()
	defer api.WebsocketWaitGroup.Done()

	opts := &websocket.AcceptOptions{}

	// Allow client to request no compression. This is useful for buggy
	// clients or if there's a client/server incompatibility. This is
	// needed with e.g. nhooyr/websocket and Safari (confirmed in 16.5).
	//
	// See:
	// * https://github.com/nhooyr/websocket/issues/218
	// * https://github.com/gobwas/ws/issues/169
	if noCompression {
		opts.CompressionMode = websocket.CompressionDisabled
	}

	conn, err := websocket.Accept(rw, r, opts)
	if err != nil {
		httpapi.Write(ctx, rw, http.StatusBadRequest, codersdk.Response{
			Message: "Failed to accept websocket.",
			Detail:  err.Error(),
		})
		return
	}
	go httpapi.Heartbeat(ctx, conn)

	ctx, wsNetConn := websocketNetConn(ctx, conn, websocket.MessageText)
	defer wsNetConn.Close() // Also closes conn.

	// The Go stdlib JSON encoder appends a newline character after message write.
	encoder := json.NewEncoder(wsNetConn)
	err = encoder.Encode(convertWorkspaceAgentStartupLogs(logs))
	if err != nil {
		return
	}

	if workspaceAgent.ReadyAt.Valid {
		// Fast path, the startup script has finished running, so we can close
		// the connection.
		return
	}
	if !codersdk.WorkspaceAgentLifecycle(workspaceAgent.LifecycleState).Starting() {
		// Backwards compatibility: Avoid waiting forever in case this agent is
		// older than the current release and has already reported the ready
		// state.
		return
	}

	lastSentLogID := after
	if len(logs) > 0 {
		lastSentLogID = logs[len(logs)-1].ID
	}

	notifyCh := make(chan struct{}, 1)
	// Allow us to immediately check if we missed any logs
	// between initial fetch and subscribe.
	notifyCh <- struct{}{}

	// Subscribe early to prevent missing log events.
	closeSubscribe, err := api.Pubsub.Subscribe(agentsdk.StartupLogsNotifyChannel(workspaceAgent.ID), func(_ context.Context, _ []byte) {
		// The message is not important, we're tracking lastSentLogID manually.
		select {
		case notifyCh <- struct{}{}:
		default:
		}
	})
	if err != nil {
		httpapi.Write(ctx, rw, http.StatusInternalServerError, codersdk.Response{
			Message: "Failed to subscribe to startup logs.",
			Detail:  err.Error(),
		})
		return
	}
	defer closeSubscribe()

	// Buffer size controls the log prefetch capacity.
	bufferedLogs := make(chan []database.WorkspaceAgentStartupLog, 8)
	// Check at least once per minute in case we didn't receive a pubsub message.
	recheckInterval := time.Minute
	t := time.NewTicker(recheckInterval)
	defer t.Stop()

	var state database.GetWorkspaceAgentLifecycleStateByIDRow
	go func() {
		defer close(bufferedLogs)

		var err error
		for {
			select {
			case <-ctx.Done():
				return
			case <-t.C:
			case <-notifyCh:
				t.Reset(recheckInterval)
			}

			if !state.ReadyAt.Valid {
				state, err = api.Database.GetWorkspaceAgentLifecycleStateByID(ctx, workspaceAgent.ID)
				if err != nil {
					if xerrors.Is(err, context.Canceled) {
						return
					}
					logger.Warn(ctx, "failed to get workspace agent lifecycle state", slog.Error(err))
					continue
				}
			}

			logs, err := api.Database.GetWorkspaceAgentStartupLogsAfter(ctx, database.GetWorkspaceAgentStartupLogsAfterParams{
				AgentID:      workspaceAgent.ID,
				CreatedAfter: lastSentLogID,
			})
			if err != nil {
				if xerrors.Is(err, context.Canceled) {
					return
				}
				logger.Warn(ctx, "failed to get workspace agent startup logs after", slog.Error(err))
				continue
			}
			if len(logs) == 0 {
				if state.ReadyAt.Valid {
					return
				}
				continue
			}

			select {
			case <-ctx.Done():
				return
			case bufferedLogs <- logs:
				lastSentLogID = logs[len(logs)-1].ID
			}
		}
	}()
	defer func() {
		// Ensure that we don't return until the goroutine has exited.
		//nolint:revive // Consume channel to wait until it's closed.
		for range bufferedLogs {
		}
	}()

	for {
		select {
		case <-ctx.Done():
			logger.Debug(ctx, "job logs context canceled")
			return
		case logs, ok := <-bufferedLogs:
			if !ok {
				select {
				case <-ctx.Done():
					logger.Debug(ctx, "job logs context canceled")
				default:
					logger.Debug(ctx, "reached the end of published logs")
				}
				return
			}
			err = encoder.Encode(convertWorkspaceAgentStartupLogs(logs))
			if err != nil {
				return
			}
		}
	}
}

// @Summary Get listening ports for workspace agent
// @ID get-listening-ports-for-workspace-agent
// @Security CoderSessionToken
// @Produce json
// @Tags Agents
// @Param workspaceagent path string true "Workspace agent ID" format(uuid)
// @Success 200 {object} codersdk.WorkspaceAgentListeningPortsResponse
// @Router /workspaceagents/{workspaceagent}/listening-ports [get]
func (api *API) workspaceAgentListeningPorts(rw http.ResponseWriter, r *http.Request) {
	ctx := r.Context()
	workspaceAgent := httpmw.WorkspaceAgentParam(r)

	apiAgent, err := convertWorkspaceAgent(
		api.DERPMap(), *api.TailnetCoordinator.Load(), workspaceAgent, nil, api.AgentInactiveDisconnectTimeout,
		api.DeploymentValues.AgentFallbackTroubleshootingURL.String(),
	)
	if err != nil {
		httpapi.Write(ctx, rw, http.StatusInternalServerError, codersdk.Response{
			Message: "Internal error reading workspace agent.",
			Detail:  err.Error(),
		})
		return
	}
	if apiAgent.Status != codersdk.WorkspaceAgentConnected {
		httpapi.Write(ctx, rw, http.StatusBadRequest, codersdk.Response{
			Message: fmt.Sprintf("Agent state is %q, it must be in the %q state.", apiAgent.Status, codersdk.WorkspaceAgentConnected),
		})
		return
	}

	agentConn, release, err := api.workspaceAgentCache.Acquire(workspaceAgent.ID)
	if err != nil {
		httpapi.Write(ctx, rw, http.StatusInternalServerError, codersdk.Response{
			Message: "Internal error dialing workspace agent.",
			Detail:  err.Error(),
		})
		return
	}
	defer release()

	portsResponse, err := agentConn.ListeningPorts(ctx)
	if err != nil {
		httpapi.Write(ctx, rw, http.StatusInternalServerError, codersdk.Response{
			Message: "Internal error fetching listening ports.",
			Detail:  err.Error(),
		})
		return
	}

	// Get a list of ports that are in-use by applications.
	apps, err := api.Database.GetWorkspaceAppsByAgentID(ctx, workspaceAgent.ID)
	if xerrors.Is(err, sql.ErrNoRows) {
		apps = []database.WorkspaceApp{}
		err = nil
	}
	if err != nil {
		httpapi.Write(ctx, rw, http.StatusInternalServerError, codersdk.Response{
			Message: "Internal error fetching workspace apps.",
			Detail:  err.Error(),
		})
		return
	}
	appPorts := make(map[uint16]struct{}, len(apps))
	for _, app := range apps {
		if !app.Url.Valid || app.Url.String == "" {
			continue
		}
		u, err := url.Parse(app.Url.String)
		if err != nil {
			continue
		}
		port := u.Port()
		if port == "" {
			continue
		}
		portNum, err := strconv.ParseUint(port, 10, 16)
		if err != nil {
			continue
		}
		if portNum < 1 || portNum > 65535 {
			continue
		}
		appPorts[uint16(portNum)] = struct{}{}
	}

	// Filter out ports that are globally blocked, in-use by applications, or
	// common non-HTTP ports such as databases, FTP, SSH, etc.
	filteredPorts := make([]codersdk.WorkspaceAgentListeningPort, 0, len(portsResponse.Ports))
	for _, port := range portsResponse.Ports {
		if port.Port < codersdk.WorkspaceAgentMinimumListeningPort {
			continue
		}
		if _, ok := appPorts[port.Port]; ok {
			continue
		}
		if _, ok := codersdk.WorkspaceAgentIgnoredListeningPorts[port.Port]; ok {
			continue
		}
		filteredPorts = append(filteredPorts, port)
	}

	portsResponse.Ports = filteredPorts
	httpapi.Write(ctx, rw, http.StatusOK, portsResponse)
}

func (api *API) dialWorkspaceAgentTailnet(agentID uuid.UUID) (*codersdk.WorkspaceAgentConn, error) {
	clientConn, serverConn := net.Pipe()
	conn, err := tailnet.NewConn(&tailnet.Options{
<<<<<<< HEAD
		Addresses: []netip.Prefix{netip.PrefixFrom(tailnet.IP(), 128)},
		DERPMap:   api.DERPMap(),
		Logger:    api.Logger.Named("tailnet"),
=======
		Addresses:      []netip.Prefix{netip.PrefixFrom(tailnet.IP(), 128)},
		DERPMap:        api.DERPMap,
		Logger:         api.Logger.Named("tailnet"),
		BlockEndpoints: api.DeploymentValues.DERP.Config.BlockDirect.Value(),
>>>>>>> 98a5ae7f
	})
	if err != nil {
		_ = clientConn.Close()
		_ = serverConn.Close()
		return nil, xerrors.Errorf("create tailnet conn: %w", err)
	}
	ctx, cancel := context.WithCancel(api.ctx)
	conn.SetDERPRegionDialer(func(_ context.Context, region *tailcfg.DERPRegion) net.Conn {
		if !region.EmbeddedRelay {
			return nil
		}
		left, right := net.Pipe()
		go func() {
			defer left.Close()
			defer right.Close()
			brw := bufio.NewReadWriter(bufio.NewReader(right), bufio.NewWriter(right))
			api.DERPServer.Accept(ctx, right, brw, "internal")
		}()
		return left
	})

	sendNodes, _ := tailnet.ServeCoordinator(clientConn, func(update tailnet.CoordinatorNodeUpdate) error {
		// Check if we need to update the DERP map used by the connection.
		if !tailnet.CompareDERPMaps(conn.DERPMap(), update.DERPMap) {
			conn.SetDERPMap(update.DERPMap)
		}

		err = conn.UpdateNodes(update.Nodes, true)
		if err != nil {
			return xerrors.Errorf("update nodes: %w", err)
		}
		return nil
	})
	conn.SetNodeCallback(sendNodes)
	agentConn := &codersdk.WorkspaceAgentConn{
		Conn: conn,
		CloseFunc: func() {
			cancel()
			_ = clientConn.Close()
			_ = serverConn.Close()
		},
	}
	go func() {
		err := (*api.TailnetCoordinator.Load()).ServeClient(serverConn, uuid.New(), agentID)
		if err != nil {
			// Sometimes, we get benign closed pipe errors when the server is
			// shutting down.
			if api.ctx.Err() == nil {
				api.Logger.Warn(ctx, "tailnet coordinator client error", slog.Error(err))
			}
			_ = agentConn.Close()
		}
	}()
	if !agentConn.AwaitReachable(ctx) {
		_ = agentConn.Close()
		return nil, xerrors.Errorf("agent not reachable")
	}
	return agentConn, nil
}

// @Summary Get connection info for workspace agent
// @ID get-connection-info-for-workspace-agent
// @Security CoderSessionToken
// @Produce json
// @Tags Agents
// @Param workspaceagent path string true "Workspace agent ID" format(uuid)
// @Success 200 {object} codersdk.WorkspaceAgentConnectionInfo
// @Router /workspaceagents/{workspaceagent}/connection [get]
func (api *API) workspaceAgentConnection(rw http.ResponseWriter, r *http.Request) {
	ctx := r.Context()

	httpapi.Write(ctx, rw, http.StatusOK, codersdk.WorkspaceAgentConnectionInfo{
<<<<<<< HEAD
		DERPMap: api.DERPMap(),
=======
		DERPMap:                  api.DERPMap,
		DisableDirectConnections: api.DeploymentValues.DERP.Config.BlockDirect.Value(),
	})
}

// workspaceAgentConnectionGeneric is the same as workspaceAgentConnection but
// without the workspaceagent path parameter.
//
// @Summary Get connection info for workspace agent generic
// @ID get-connection-info-for-workspace-agent-generic
// @Security CoderSessionToken
// @Produce json
// @Tags Agents
// @Success 200 {object} codersdk.WorkspaceAgentConnectionInfo
// @Router /workspaceagents/connection [get]
// @x-apidocgen {"skip": true}
func (api *API) workspaceAgentConnectionGeneric(rw http.ResponseWriter, r *http.Request) {
	ctx := r.Context()

	httpapi.Write(ctx, rw, http.StatusOK, codersdk.WorkspaceAgentConnectionInfo{
		DERPMap: api.DERPMap,
>>>>>>> 98a5ae7f
	})
}

// @Summary Coordinate workspace agent via Tailnet
// @Description It accepts a WebSocket connection to an agent that listens to
// @Description incoming connections and publishes node updates.
// @ID coordinate-workspace-agent-via-tailnet
// @Security CoderSessionToken
// @Tags Agents
// @Success 101
// @Router /workspaceagents/me/coordinate [get]
func (api *API) workspaceAgentCoordinate(rw http.ResponseWriter, r *http.Request) {
	ctx := r.Context()

	api.WebsocketWaitMutex.Lock()
	api.WebsocketWaitGroup.Add(1)
	api.WebsocketWaitMutex.Unlock()
	defer api.WebsocketWaitGroup.Done()
	workspaceAgent := httpmw.WorkspaceAgent(r)
	resource, err := api.Database.GetWorkspaceResourceByID(ctx, workspaceAgent.ResourceID)
	if err != nil {
		httpapi.Write(ctx, rw, http.StatusBadRequest, codersdk.Response{
			Message: "Failed to accept websocket.",
			Detail:  err.Error(),
		})
		return
	}

	build, err := api.Database.GetWorkspaceBuildByJobID(ctx, resource.JobID)
	if err != nil {
		httpapi.Write(ctx, rw, http.StatusBadRequest, codersdk.Response{
			Message: "Internal error fetching workspace build job.",
			Detail:  err.Error(),
		})
		return
	}

	workspace, err := api.Database.GetWorkspaceByID(ctx, build.WorkspaceID)
	if err != nil {
		httpapi.Write(ctx, rw, http.StatusBadRequest, codersdk.Response{
			Message: "Internal error fetching workspace.",
			Detail:  err.Error(),
		})
		return
	}

	owner, err := api.Database.GetUserByID(ctx, workspace.OwnerID)
	if err != nil {
		httpapi.Write(ctx, rw, http.StatusBadRequest, codersdk.Response{
			Message: "Internal error fetching user.",
			Detail:  err.Error(),
		})
		return
	}

	// Ensure the resource is still valid!
	// We only accept agents for resources on the latest build.
	ensureLatestBuild := func() error {
		latestBuild, err := api.Database.GetLatestWorkspaceBuildByWorkspaceID(ctx, build.WorkspaceID)
		if err != nil {
			return err
		}
		if build.ID != latestBuild.ID {
			return xerrors.New("build is outdated")
		}
		return nil
	}

	err = ensureLatestBuild()
	if err != nil {
		api.Logger.Debug(ctx, "agent tried to connect from non-latest built",
			slog.F("resource", resource),
			slog.F("agent", workspaceAgent),
		)
		httpapi.Write(ctx, rw, http.StatusForbidden, codersdk.Response{
			Message: "Agent trying to connect from non-latest build.",
			Detail:  err.Error(),
		})
		return
	}

	conn, err := websocket.Accept(rw, r, nil)
	if err != nil {
		httpapi.Write(ctx, rw, http.StatusBadRequest, codersdk.Response{
			Message: "Failed to accept websocket.",
			Detail:  err.Error(),
		})
		return
	}

	ctx, wsNetConn := websocketNetConn(ctx, conn, websocket.MessageBinary)
	defer wsNetConn.Close()

	// We use a custom heartbeat routine here instead of `httpapi.Heartbeat`
	// because we want to log the agent's last ping time.
	var lastPing atomic.Pointer[time.Time]
	lastPing.Store(ptr.Ref(time.Now())) // Since the agent initiated the request, assume it's alive.

	go pprof.Do(ctx, pprof.Labels("agent", workspaceAgent.ID.String()), func(ctx context.Context) {
		// TODO(mafredri): Is this too frequent? Use separate ping disconnect timeout?
		t := time.NewTicker(api.AgentConnectionUpdateFrequency)
		defer t.Stop()

		for {
			select {
			case <-t.C:
			case <-ctx.Done():
				return
			}

			// We don't need a context that times out here because the ping will
			// eventually go through. If the context times out, then other
			// websocket read operations will receive an error, obfuscating the
			// actual problem.
			err := conn.Ping(ctx)
			if err != nil {
				return
			}
			lastPing.Store(ptr.Ref(time.Now()))
		}
	})

	firstConnectedAt := workspaceAgent.FirstConnectedAt
	if !firstConnectedAt.Valid {
		firstConnectedAt = sql.NullTime{
			Time:  database.Now(),
			Valid: true,
		}
	}
	lastConnectedAt := sql.NullTime{
		Time:  database.Now(),
		Valid: true,
	}
	disconnectedAt := workspaceAgent.DisconnectedAt
	updateConnectionTimes := func(ctx context.Context) error {
		//nolint:gocritic // We only update ourself.
		err = api.Database.UpdateWorkspaceAgentConnectionByID(dbauthz.AsSystemRestricted(ctx), database.UpdateWorkspaceAgentConnectionByIDParams{
			ID:               workspaceAgent.ID,
			FirstConnectedAt: firstConnectedAt,
			LastConnectedAt:  lastConnectedAt,
			DisconnectedAt:   disconnectedAt,
			UpdatedAt:        database.Now(),
			LastConnectedReplicaID: uuid.NullUUID{
				UUID:  api.ID,
				Valid: true,
			},
		})
		if err != nil {
			return err
		}
		return nil
	}

	defer func() {
		// If connection closed then context will be canceled, try to
		// ensure our final update is sent. By waiting at most the agent
		// inactive disconnect timeout we ensure that we don't block but
		// also guarantee that the agent will be considered disconnected
		// by normal status check.
		//
		// Use a system context as the agent has disconnected and that token
		// may no longer be valid.
		//nolint:gocritic
		ctx, cancel := context.WithTimeout(dbauthz.AsSystemRestricted(api.ctx), api.AgentInactiveDisconnectTimeout)
		defer cancel()

		// Only update timestamp if the disconnect is new.
		if !disconnectedAt.Valid {
			disconnectedAt = sql.NullTime{
				Time:  database.Now(),
				Valid: true,
			}
		}
		err := updateConnectionTimes(ctx)
		if err != nil {
			// This is a bug with unit tests that cancel the app context and
			// cause this error log to be generated. We should fix the unit tests
			// as this is a valid log.
			//
			// The pq error occurs when the server is shutting down.
			if !xerrors.Is(err, context.Canceled) && !database.IsQueryCanceledError(err) {
				api.Logger.Error(ctx, "failed to update agent disconnect time",
					slog.Error(err),
					slog.F("workspace_id", build.WorkspaceID),
				)
			}
		}
		api.publishWorkspaceUpdate(ctx, build.WorkspaceID)
	}()

	err = updateConnectionTimes(ctx)
	if err != nil {
		_ = conn.Close(websocket.StatusGoingAway, err.Error())
		return
	}
	api.publishWorkspaceUpdate(ctx, build.WorkspaceID)

	api.Logger.Debug(ctx, "accepting agent",
		slog.F("owner", owner.Username),
		slog.F("workspace", workspace.Name),
		slog.F("name", workspaceAgent.Name),
	)
	api.Logger.Debug(ctx, "accepting agent details", slog.F("agent", workspaceAgent))

	defer conn.Close(websocket.StatusNormalClosure, "")

	closeChan := make(chan struct{})
	go func() {
		defer close(closeChan)
		err := (*api.TailnetCoordinator.Load()).ServeAgent(wsNetConn, workspaceAgent.ID,
			fmt.Sprintf("%s-%s-%s", owner.Username, workspace.Name, workspaceAgent.Name),
		)
		if err != nil {
			api.Logger.Warn(ctx, "tailnet coordinator agent error", slog.Error(err))
			_ = conn.Close(websocket.StatusInternalError, err.Error())
			return
		}
	}()
	ticker := time.NewTicker(api.AgentConnectionUpdateFrequency)
	defer ticker.Stop()
	for {
		select {
		case <-closeChan:
			return
		case <-ticker.C:
		}

		lastPing := *lastPing.Load()

		var connectionStatusChanged bool
		if time.Since(lastPing) > api.AgentInactiveDisconnectTimeout {
			if !disconnectedAt.Valid {
				connectionStatusChanged = true
				disconnectedAt = sql.NullTime{
					Time:  database.Now(),
					Valid: true,
				}
			}
		} else {
			connectionStatusChanged = disconnectedAt.Valid
			// TODO(mafredri): Should we update it here or allow lastConnectedAt to shadow it?
			disconnectedAt = sql.NullTime{}
			lastConnectedAt = sql.NullTime{
				Time:  database.Now(),
				Valid: true,
			}
		}
		err = updateConnectionTimes(ctx)
		if err != nil {
			_ = conn.Close(websocket.StatusGoingAway, err.Error())
			return
		}
		if connectionStatusChanged {
			api.publishWorkspaceUpdate(ctx, build.WorkspaceID)
		}
		err := ensureLatestBuild()
		if err != nil {
			// Disconnect agents that are no longer valid.
			_ = conn.Close(websocket.StatusGoingAway, "")
			return
		}
	}
}

// workspaceAgentClientCoordinate accepts a WebSocket that reads node network updates.
// After accept a PubSub starts listening for new connection node updates
// which are written to the WebSocket.
//
// @Summary Coordinate workspace agent
// @ID coordinate-workspace-agent
// @Security CoderSessionToken
// @Tags Agents
// @Param workspaceagent path string true "Workspace agent ID" format(uuid)
// @Success 101
// @Router /workspaceagents/{workspaceagent}/coordinate [get]
func (api *API) workspaceAgentClientCoordinate(rw http.ResponseWriter, r *http.Request) {
	ctx := r.Context()

	// This route accepts user API key auth and workspace proxy auth. The moon actor has
	// full permissions so should be able to pass this authz check.
	workspace := httpmw.WorkspaceParam(r)
	if !api.Authorize(r, rbac.ActionCreate, workspace.ExecutionRBAC()) {
		httpapi.ResourceNotFound(rw)
		return
	}

	// This is used by Enterprise code to control the functionality of this route.
	override := api.WorkspaceClientCoordinateOverride.Load()
	if override != nil {
		overrideFunc := *override
		if overrideFunc != nil && overrideFunc(rw) {
			return
		}
	}

	api.WebsocketWaitMutex.Lock()
	api.WebsocketWaitGroup.Add(1)
	api.WebsocketWaitMutex.Unlock()
	defer api.WebsocketWaitGroup.Done()
	workspaceAgent := httpmw.WorkspaceAgentParam(r)

	conn, err := websocket.Accept(rw, r, nil)
	if err != nil {
		httpapi.Write(ctx, rw, http.StatusBadRequest, codersdk.Response{
			Message: "Failed to accept websocket.",
			Detail:  err.Error(),
		})
		return
	}
	ctx, wsNetConn := websocketNetConn(ctx, conn, websocket.MessageBinary)
	defer wsNetConn.Close()

	go httpapi.Heartbeat(ctx, conn)

	defer conn.Close(websocket.StatusNormalClosure, "")
	err = (*api.TailnetCoordinator.Load()).ServeClient(wsNetConn, uuid.New(), workspaceAgent.ID)
	if err != nil {
		_ = conn.Close(websocket.StatusInternalError, err.Error())
		return
	}
}

func convertApps(dbApps []database.WorkspaceApp) []codersdk.WorkspaceApp {
	apps := make([]codersdk.WorkspaceApp, 0)
	for _, dbApp := range dbApps {
		apps = append(apps, codersdk.WorkspaceApp{
			ID:           dbApp.ID,
			URL:          dbApp.Url.String,
			External:     dbApp.External,
			Slug:         dbApp.Slug,
			DisplayName:  dbApp.DisplayName,
			Command:      dbApp.Command.String,
			Icon:         dbApp.Icon,
			Subdomain:    dbApp.Subdomain,
			SharingLevel: codersdk.WorkspaceAppSharingLevel(dbApp.SharingLevel),
			Healthcheck: codersdk.Healthcheck{
				URL:       dbApp.HealthcheckUrl,
				Interval:  dbApp.HealthcheckInterval,
				Threshold: dbApp.HealthcheckThreshold,
			},
			Health: codersdk.WorkspaceAppHealth(dbApp.Health),
		})
	}
	return apps
}

func convertWorkspaceAgentMetadataDesc(mds []database.WorkspaceAgentMetadatum) []codersdk.WorkspaceAgentMetadataDescription {
	metadata := make([]codersdk.WorkspaceAgentMetadataDescription, 0)
	for _, datum := range mds {
		metadata = append(metadata, codersdk.WorkspaceAgentMetadataDescription{
			DisplayName: datum.DisplayName,
			Key:         datum.Key,
			Script:      datum.Script,
			Interval:    datum.Interval,
			Timeout:     datum.Timeout,
		})
	}
	return metadata
}

func convertWorkspaceAgent(derpMap *tailcfg.DERPMap, coordinator tailnet.Coordinator, dbAgent database.WorkspaceAgent, apps []codersdk.WorkspaceApp, agentInactiveDisconnectTimeout time.Duration, agentFallbackTroubleshootingURL string) (codersdk.WorkspaceAgent, error) {
	var envs map[string]string
	if dbAgent.EnvironmentVariables.Valid {
		err := json.Unmarshal(dbAgent.EnvironmentVariables.RawMessage, &envs)
		if err != nil {
			return codersdk.WorkspaceAgent{}, xerrors.Errorf("unmarshal env vars: %w", err)
		}
	}
	troubleshootingURL := agentFallbackTroubleshootingURL
	if dbAgent.TroubleshootingURL != "" {
		troubleshootingURL = dbAgent.TroubleshootingURL
	}
	workspaceAgent := codersdk.WorkspaceAgent{
		ID:                           dbAgent.ID,
		CreatedAt:                    dbAgent.CreatedAt,
		UpdatedAt:                    dbAgent.UpdatedAt,
		ResourceID:                   dbAgent.ResourceID,
		InstanceID:                   dbAgent.AuthInstanceID.String,
		Name:                         dbAgent.Name,
		Architecture:                 dbAgent.Architecture,
		OperatingSystem:              dbAgent.OperatingSystem,
		StartupScript:                dbAgent.StartupScript.String,
		StartupScriptBehavior:        codersdk.WorkspaceAgentStartupScriptBehavior(dbAgent.StartupScriptBehavior),
		StartupScriptTimeoutSeconds:  dbAgent.StartupScriptTimeoutSeconds,
		StartupLogsLength:            dbAgent.StartupLogsLength,
		StartupLogsOverflowed:        dbAgent.StartupLogsOverflowed,
		Version:                      dbAgent.Version,
		EnvironmentVariables:         envs,
		Directory:                    dbAgent.Directory,
		ExpandedDirectory:            dbAgent.ExpandedDirectory,
		Apps:                         apps,
		ConnectionTimeoutSeconds:     dbAgent.ConnectionTimeoutSeconds,
		TroubleshootingURL:           troubleshootingURL,
		LifecycleState:               codersdk.WorkspaceAgentLifecycle(dbAgent.LifecycleState),
		LoginBeforeReady:             dbAgent.StartupScriptBehavior != database.StartupScriptBehaviorBlocking,
		ShutdownScript:               dbAgent.ShutdownScript.String,
		ShutdownScriptTimeoutSeconds: dbAgent.ShutdownScriptTimeoutSeconds,
		Subsystem:                    codersdk.AgentSubsystem(dbAgent.Subsystem),
	}
	node := coordinator.Node(dbAgent.ID)
	if node != nil {
		workspaceAgent.DERPLatency = map[string]codersdk.DERPRegion{}
		for rawRegion, latency := range node.DERPLatency {
			regionParts := strings.SplitN(rawRegion, "-", 2)
			regionID, err := strconv.Atoi(regionParts[0])
			if err != nil {
				return codersdk.WorkspaceAgent{}, xerrors.Errorf("convert derp region id %q: %w", rawRegion, err)
			}
			region, found := derpMap.Regions[regionID]
			if !found {
				// It's possible that a workspace agent is using an old DERPMap
				// and reports regions that do not exist. If that's the case,
				// report the region as unknown!
				region = &tailcfg.DERPRegion{
					RegionID:   regionID,
					RegionName: fmt.Sprintf("Unnamed %d", regionID),
				}
			}
			workspaceAgent.DERPLatency[region.RegionName] = codersdk.DERPRegion{
				Preferred:           node.PreferredDERP == regionID,
				LatencyMilliseconds: latency * 1000,
			}
		}
	}

	status := dbAgent.Status(agentInactiveDisconnectTimeout)
	workspaceAgent.Status = codersdk.WorkspaceAgentStatus(status.Status)
	workspaceAgent.FirstConnectedAt = status.FirstConnectedAt
	workspaceAgent.LastConnectedAt = status.LastConnectedAt
	workspaceAgent.DisconnectedAt = status.DisconnectedAt

	if dbAgent.StartedAt.Valid {
		workspaceAgent.StartedAt = &dbAgent.StartedAt.Time
	}
	if dbAgent.ReadyAt.Valid {
		workspaceAgent.ReadyAt = &dbAgent.ReadyAt.Time
	}

	return workspaceAgent, nil
}

// @Summary Submit workspace agent stats
// @ID submit-workspace-agent-stats
// @Security CoderSessionToken
// @Accept json
// @Produce json
// @Tags Agents
// @Param request body agentsdk.Stats true "Stats request"
// @Success 200 {object} agentsdk.StatsResponse
// @Router /workspaceagents/me/report-stats [post]
// @x-apidocgen {"skip": true}
func (api *API) workspaceAgentReportStats(rw http.ResponseWriter, r *http.Request) {
	ctx := r.Context()

	workspaceAgent := httpmw.WorkspaceAgent(r)
	workspace, err := api.Database.GetWorkspaceByAgentID(ctx, workspaceAgent.ID)
	if err != nil {
		httpapi.Write(ctx, rw, http.StatusBadRequest, codersdk.Response{
			Message: "Failed to get workspace.",
			Detail:  err.Error(),
		})
		return
	}

	var req agentsdk.Stats
	if !httpapi.Read(ctx, rw, r, &req) {
		return
	}

	// An empty stat means it's just looking for the report interval.
	if req.ConnectionsByProto == nil {
		httpapi.Write(ctx, rw, http.StatusOK, agentsdk.StatsResponse{
			ReportInterval: api.AgentStatsRefreshInterval,
		})
		return
	}

	api.Logger.Debug(ctx, "read stats report",
		slog.F("interval", api.AgentStatsRefreshInterval),
		slog.F("workspace_agent_id", workspaceAgent.ID),
		slog.F("workspace_id", workspace.ID),
		slog.F("payload", req),
	)

	if req.ConnectionCount > 0 {
		activityBumpWorkspace(ctx, api.Logger.Named("activity_bump"), api.Database, workspace.ID)
	}

	payload, err := json.Marshal(req.ConnectionsByProto)
	if err != nil {
		api.Logger.Error(ctx, "marshal agent connections by proto", slog.F("workspace_agent_id", workspaceAgent.ID), slog.Error(err))
		payload = json.RawMessage("{}")
	}

	now := database.Now()

	var errGroup errgroup.Group
	errGroup.Go(func() error {
		_, err = api.Database.InsertWorkspaceAgentStat(ctx, database.InsertWorkspaceAgentStatParams{
			ID:                          uuid.New(),
			CreatedAt:                   now,
			AgentID:                     workspaceAgent.ID,
			WorkspaceID:                 workspace.ID,
			UserID:                      workspace.OwnerID,
			TemplateID:                  workspace.TemplateID,
			ConnectionsByProto:          payload,
			ConnectionCount:             req.ConnectionCount,
			RxPackets:                   req.RxPackets,
			RxBytes:                     req.RxBytes,
			TxPackets:                   req.TxPackets,
			TxBytes:                     req.TxBytes,
			SessionCountVSCode:          req.SessionCountVSCode,
			SessionCountJetBrains:       req.SessionCountJetBrains,
			SessionCountReconnectingPTY: req.SessionCountReconnectingPTY,
			SessionCountSSH:             req.SessionCountSSH,
			ConnectionMedianLatencyMS:   req.ConnectionMedianLatencyMS,
		})
		if err != nil {
			return xerrors.Errorf("can't insert workspace agent stat: %w", err)
		}
		return nil
	})
	errGroup.Go(func() error {
		err := api.Database.UpdateWorkspaceLastUsedAt(ctx, database.UpdateWorkspaceLastUsedAtParams{
			ID:         workspace.ID,
			LastUsedAt: now,
		})
		if err != nil {
			return xerrors.Errorf("can't update workspace LastUsedAt: %w", err)
		}
		return nil
	})
	if api.Options.UpdateAgentMetrics != nil {
		errGroup.Go(func() error {
			user, err := api.Database.GetUserByID(ctx, workspace.OwnerID)
			if err != nil {
				return xerrors.Errorf("can't get user: %w", err)
			}

			api.Options.UpdateAgentMetrics(ctx, user.Username, workspace.Name, workspaceAgent.Name, req.Metrics)
			return nil
		})
	}
	err = errGroup.Wait()
	if err != nil {
		httpapi.InternalServerError(rw, err)
		return
	}

	httpapi.Write(ctx, rw, http.StatusOK, agentsdk.StatsResponse{
		ReportInterval: api.AgentStatsRefreshInterval,
	})
}

// @Summary Submit workspace agent metadata
// @ID submit-workspace-agent-metadata
// @Security CoderSessionToken
// @Accept json
// @Tags Agents
// @Param request body agentsdk.PostMetadataRequest true "Workspace agent metadata request"
// @Param key path string true "metadata key" format(string)
// @Success 204 "Success"
// @Router /workspaceagents/me/metadata/{key} [post]
// @x-apidocgen {"skip": true}
func (api *API) workspaceAgentPostMetadata(rw http.ResponseWriter, r *http.Request) {
	ctx := r.Context()

	var req agentsdk.PostMetadataRequest
	if !httpapi.Read(ctx, rw, r, &req) {
		return
	}

	workspaceAgent := httpmw.WorkspaceAgent(r)

	workspace, err := api.Database.GetWorkspaceByAgentID(ctx, workspaceAgent.ID)
	if err != nil {
		httpapi.Write(ctx, rw, http.StatusBadRequest, codersdk.Response{
			Message: "Failed to get workspace.",
			Detail:  err.Error(),
		})
		return
	}

	key := chi.URLParam(r, "key")

	const (
		maxValueLen = 32 << 10
		maxErrorLen = maxValueLen
	)

	metadataError := req.Error

	// We overwrite the error if the provided payload is too long.
	if len(req.Value) > maxValueLen {
		metadataError = fmt.Sprintf("value of %d bytes exceeded %d bytes", len(req.Value), maxValueLen)
		req.Value = req.Value[:maxValueLen]
	}

	if len(req.Error) > maxErrorLen {
		metadataError = fmt.Sprintf("error of %d bytes exceeded %d bytes", len(req.Error), maxErrorLen)
		req.Error = req.Error[:maxErrorLen]
	}

	datum := database.UpdateWorkspaceAgentMetadataParams{
		WorkspaceAgentID: workspaceAgent.ID,
		// We don't want a misconfigured agent to fill the database.
		Key:   key,
		Value: req.Value,
		Error: metadataError,
		// We ignore the CollectedAt from the agent to avoid bugs caused by
		// clock skew.
		CollectedAt: time.Now(),
	}

	err = api.Database.UpdateWorkspaceAgentMetadata(ctx, datum)
	if err != nil {
		httpapi.InternalServerError(rw, err)
		return
	}

	api.Logger.Debug(
		ctx, "accepted metadata report",
		slog.F("workspace_agent_id", workspaceAgent.ID),
		slog.F("workspace_id", workspace.ID),
		slog.F("collected_at", datum.CollectedAt),
		slog.F("key", datum.Key),
	)

	err = api.Pubsub.Publish(watchWorkspaceAgentMetadataChannel(workspaceAgent.ID), []byte(datum.Key))
	if err != nil {
		httpapi.InternalServerError(rw, err)
		return
	}

	httpapi.Write(ctx, rw, http.StatusNoContent, nil)
}

// @Summary Watch for workspace agent metadata updates
// @ID watch-for-workspace-agent-metadata-updates
// @Security CoderSessionToken
// @Tags Agents
// @Success 200 "Success"
// @Param workspaceagent path string true "Workspace agent ID" format(uuid)
// @Router /workspaceagents/{workspaceagent}/watch-metadata [get]
// @x-apidocgen {"skip": true}
func (api *API) watchWorkspaceAgentMetadata(rw http.ResponseWriter, r *http.Request) {
	var (
		ctx            = r.Context()
		workspaceAgent = httpmw.WorkspaceAgentParam(r)
	)

	sendEvent, senderClosed, err := httpapi.ServerSentEventSender(rw, r)
	if err != nil {
		httpapi.Write(ctx, rw, http.StatusInternalServerError, codersdk.Response{
			Message: "Internal error setting up server-sent events.",
			Detail:  err.Error(),
		})
		return
	}
	// Prevent handler from returning until the sender is closed.
	defer func() {
		<-senderClosed
	}()

	const refreshInterval = time.Second * 5
	refreshTicker := time.NewTicker(refreshInterval)
	defer refreshTicker.Stop()

	var (
		lastDBMetaMu sync.Mutex
		lastDBMeta   []database.WorkspaceAgentMetadatum
	)

	sendMetadata := func(pull bool) {
		lastDBMetaMu.Lock()
		defer lastDBMetaMu.Unlock()

		var err error
		if pull {
			// We always use the original Request context because it contains
			// the RBAC actor.
			lastDBMeta, err = api.Database.GetWorkspaceAgentMetadata(ctx, workspaceAgent.ID)
			if err != nil {
				_ = sendEvent(ctx, codersdk.ServerSentEvent{
					Type: codersdk.ServerSentEventTypeError,
					Data: codersdk.Response{
						Message: "Internal error getting metadata.",
						Detail:  err.Error(),
					},
				})
				return
			}
			slices.SortFunc(lastDBMeta, func(i, j database.WorkspaceAgentMetadatum) bool {
				return i.Key < j.Key
			})

			// Avoid sending refresh if the client is about to get a
			// fresh update.
			refreshTicker.Reset(refreshInterval)
		}

		_ = sendEvent(ctx, codersdk.ServerSentEvent{
			Type: codersdk.ServerSentEventTypeData,
			Data: convertWorkspaceAgentMetadata(lastDBMeta),
		})
	}

	// We debounce metadata updates to avoid overloading the frontend when
	// an agent is sending a lot of updates.
	pubsubDebounce := debounce.New(time.Second)
	if flag.Lookup("test.v") != nil {
		pubsubDebounce = debounce.New(time.Millisecond * 100)
	}

	// Send metadata on updates, we must ensure subscription before sending
	// initial metadata to guarantee that events in-between are not missed.
	cancelSub, err := api.Pubsub.Subscribe(watchWorkspaceAgentMetadataChannel(workspaceAgent.ID), func(_ context.Context, _ []byte) {
		pubsubDebounce(func() {
			sendMetadata(true)
		})
	})
	if err != nil {
		httpapi.InternalServerError(rw, err)
		return
	}
	defer cancelSub()

	// Send initial metadata.
	sendMetadata(true)

	for {
		select {
		case <-senderClosed:
			return
		case <-refreshTicker.C:
		}

		// Avoid spamming the DB with reads we know there are no updates. We want
		// to continue sending updates to the frontend so that "Result.Age"
		// is always accurate. This way, the frontend doesn't need to
		// sync its own clock with the backend.
		sendMetadata(false)
	}
}

func convertWorkspaceAgentMetadata(db []database.WorkspaceAgentMetadatum) []codersdk.WorkspaceAgentMetadata {
	// An empty array is easier for clients to handle than a null.
	result := []codersdk.WorkspaceAgentMetadata{}
	for _, datum := range db {
		result = append(result, codersdk.WorkspaceAgentMetadata{
			Result: codersdk.WorkspaceAgentMetadataResult{
				Value:       datum.Value,
				Error:       datum.Error,
				CollectedAt: datum.CollectedAt,
				Age:         int64(time.Since(datum.CollectedAt).Seconds()),
			},
			Description: codersdk.WorkspaceAgentMetadataDescription{
				DisplayName: datum.DisplayName,
				Key:         datum.Key,
				Script:      datum.Script,
				Interval:    datum.Interval,
				Timeout:     datum.Timeout,
			},
		})
	}
	return result
}

func watchWorkspaceAgentMetadataChannel(id uuid.UUID) string {
	return "workspace_agent_metadata:" + id.String()
}

// @Summary Submit workspace agent lifecycle state
// @ID submit-workspace-agent-lifecycle-state
// @Security CoderSessionToken
// @Accept json
// @Tags Agents
// @Param request body agentsdk.PostLifecycleRequest true "Workspace agent lifecycle request"
// @Success 204 "Success"
// @Router /workspaceagents/me/report-lifecycle [post]
// @x-apidocgen {"skip": true}
func (api *API) workspaceAgentReportLifecycle(rw http.ResponseWriter, r *http.Request) {
	ctx := r.Context()

	workspaceAgent := httpmw.WorkspaceAgent(r)
	workspace, err := api.Database.GetWorkspaceByAgentID(ctx, workspaceAgent.ID)
	if err != nil {
		httpapi.Write(ctx, rw, http.StatusBadRequest, codersdk.Response{
			Message: "Failed to get workspace.",
			Detail:  err.Error(),
		})
		return
	}

	var req agentsdk.PostLifecycleRequest
	if !httpapi.Read(ctx, rw, r, &req) {
		return
	}

	logger := api.Logger.With(
		slog.F("workspace_agent_id", workspaceAgent.ID),
		slog.F("workspace_id", workspace.ID),
		slog.F("payload", req),
	)
	logger.Debug(ctx, "workspace agent state report")

	lifecycleState := req.State
	dbLifecycleState := database.WorkspaceAgentLifecycleState(lifecycleState)
	if !dbLifecycleState.Valid() {
		httpapi.Write(ctx, rw, http.StatusBadRequest, codersdk.Response{
			Message: "Invalid lifecycle state.",
			Detail:  fmt.Sprintf("Invalid lifecycle state %q, must be be one of %q.", lifecycleState, database.AllWorkspaceAgentLifecycleStateValues()),
		})
		return
	}

	if req.ChangedAt.IsZero() {
		// Backwards compatibility with older agents.
		req.ChangedAt = database.Now()
	}
	changedAt := sql.NullTime{Time: req.ChangedAt, Valid: true}

	startedAt := workspaceAgent.StartedAt
	readyAt := workspaceAgent.ReadyAt
	switch lifecycleState {
	case codersdk.WorkspaceAgentLifecycleStarting:
		startedAt = changedAt
		readyAt.Valid = false // This agent is re-starting, so it's not ready yet.
	case codersdk.WorkspaceAgentLifecycleReady, codersdk.WorkspaceAgentLifecycleStartError:
		readyAt = changedAt
	}

	err = api.Database.UpdateWorkspaceAgentLifecycleStateByID(ctx, database.UpdateWorkspaceAgentLifecycleStateByIDParams{
		ID:             workspaceAgent.ID,
		LifecycleState: dbLifecycleState,
		StartedAt:      startedAt,
		ReadyAt:        readyAt,
	})
	if err != nil {
		logger.Error(ctx, "failed to update lifecycle state", slog.Error(err))
		httpapi.InternalServerError(rw, err)
		return
	}

	if readyAt.Valid {
		api.publishWorkspaceAgentStartupLogsUpdate(ctx, workspaceAgent.ID, agentsdk.StartupLogsNotifyMessage{
			EndOfLogs: true,
		})
	}

	api.publishWorkspaceUpdate(ctx, workspace.ID)

	httpapi.Write(ctx, rw, http.StatusNoContent, nil)
}

// @Summary Submit workspace agent application health
// @ID submit-workspace-agent-application-health
// @Security CoderSessionToken
// @Accept json
// @Produce json
// @Tags Agents
// @Param request body agentsdk.PostAppHealthsRequest true "Application health request"
// @Success 200
// @Router /workspaceagents/me/app-health [post]
func (api *API) postWorkspaceAppHealth(rw http.ResponseWriter, r *http.Request) {
	ctx := r.Context()
	workspaceAgent := httpmw.WorkspaceAgent(r)
	var req agentsdk.PostAppHealthsRequest
	if !httpapi.Read(ctx, rw, r, &req) {
		return
	}

	if req.Healths == nil || len(req.Healths) == 0 {
		httpapi.Write(ctx, rw, http.StatusBadRequest, codersdk.Response{
			Message: "Health field is empty",
		})
		return
	}

	apps, err := api.Database.GetWorkspaceAppsByAgentID(ctx, workspaceAgent.ID)
	if err != nil {
		httpapi.Write(ctx, rw, http.StatusInternalServerError, codersdk.Response{
			Message: "Error getting agent apps",
			Detail:  err.Error(),
		})
		return
	}

	var newApps []database.WorkspaceApp
	for id, newHealth := range req.Healths {
		old := func() *database.WorkspaceApp {
			for _, app := range apps {
				if app.ID == id {
					return &app
				}
			}

			return nil
		}()
		if old == nil {
			httpapi.Write(ctx, rw, http.StatusNotFound, codersdk.Response{
				Message: "Error setting workspace app health",
				Detail:  xerrors.Errorf("workspace app name %s not found", id).Error(),
			})
			return
		}

		if old.HealthcheckUrl == "" {
			httpapi.Write(ctx, rw, http.StatusNotFound, codersdk.Response{
				Message: "Error setting workspace app health",
				Detail:  xerrors.Errorf("health checking is disabled for workspace app %s", id).Error(),
			})
			return
		}

		switch newHealth {
		case codersdk.WorkspaceAppHealthInitializing:
		case codersdk.WorkspaceAppHealthHealthy:
		case codersdk.WorkspaceAppHealthUnhealthy:
		default:
			httpapi.Write(ctx, rw, http.StatusBadRequest, codersdk.Response{
				Message: "Error setting workspace app health",
				Detail:  xerrors.Errorf("workspace app health %s is not a valid value", newHealth).Error(),
			})
			return
		}

		// don't save if the value hasn't changed
		if old.Health == database.WorkspaceAppHealth(newHealth) {
			continue
		}
		old.Health = database.WorkspaceAppHealth(newHealth)

		newApps = append(newApps, *old)
	}

	for _, app := range newApps {
		err = api.Database.UpdateWorkspaceAppHealthByID(ctx, database.UpdateWorkspaceAppHealthByIDParams{
			ID:     app.ID,
			Health: app.Health,
		})
		if err != nil {
			httpapi.Write(ctx, rw, http.StatusInternalServerError, codersdk.Response{
				Message: "Error setting workspace app health",
				Detail:  err.Error(),
			})
			return
		}
	}

	resource, err := api.Database.GetWorkspaceResourceByID(ctx, workspaceAgent.ResourceID)
	if err != nil {
		httpapi.Write(ctx, rw, http.StatusInternalServerError, codersdk.Response{
			Message: "Internal error fetching workspace resource.",
			Detail:  err.Error(),
		})
		return
	}
	job, err := api.Database.GetWorkspaceBuildByJobID(ctx, resource.JobID)
	if err != nil {
		httpapi.Write(ctx, rw, http.StatusInternalServerError, codersdk.Response{
			Message: "Internal error fetching workspace build.",
			Detail:  err.Error(),
		})
		return
	}
	workspace, err := api.Database.GetWorkspaceByID(ctx, job.WorkspaceID)
	if err != nil {
		httpapi.Write(ctx, rw, http.StatusInternalServerError, codersdk.Response{
			Message: "Internal error fetching workspace.",
			Detail:  err.Error(),
		})
		return
	}
	api.publishWorkspaceUpdate(ctx, workspace.ID)

	httpapi.Write(ctx, rw, http.StatusOK, nil)
}

// workspaceAgentsGitAuth returns a username and password for use
// with GIT_ASKPASS.
//
// @Summary Get workspace agent Git auth
// @ID get-workspace-agent-git-auth
// @Security CoderSessionToken
// @Produce json
// @Tags Agents
// @Param url query string true "Git URL" format(uri)
// @Param listen query bool false "Wait for a new token to be issued"
// @Success 200 {object} agentsdk.GitAuthResponse
// @Router /workspaceagents/me/gitauth [get]
func (api *API) workspaceAgentsGitAuth(rw http.ResponseWriter, r *http.Request) {
	ctx := r.Context()
	gitURL := r.URL.Query().Get("url")
	if gitURL == "" {
		httpapi.Write(ctx, rw, http.StatusBadRequest, codersdk.Response{
			Message: "Missing 'url' query parameter!",
		})
		return
	}
	// listen determines if the request will wait for a
	// new token to be issued!
	listen := r.URL.Query().Has("listen")

	var gitAuthConfig *gitauth.Config
	for _, gitAuth := range api.GitAuthConfigs {
		matches := gitAuth.Regex.MatchString(gitURL)
		if !matches {
			continue
		}
		gitAuthConfig = gitAuth
	}
	if gitAuthConfig == nil {
		httpapi.Write(ctx, rw, http.StatusNotFound, codersdk.Response{
			Message: fmt.Sprintf("No git provider found for URL %q", gitURL),
		})
		return
	}
	workspaceAgent := httpmw.WorkspaceAgent(r)
	// We must get the workspace to get the owner ID!
	resource, err := api.Database.GetWorkspaceResourceByID(ctx, workspaceAgent.ResourceID)
	if err != nil {
		httpapi.Write(ctx, rw, http.StatusInternalServerError, codersdk.Response{
			Message: "Failed to get workspace resource.",
			Detail:  err.Error(),
		})
		return
	}
	build, err := api.Database.GetWorkspaceBuildByJobID(ctx, resource.JobID)
	if err != nil {
		httpapi.Write(ctx, rw, http.StatusInternalServerError, codersdk.Response{
			Message: "Failed to get build.",
			Detail:  err.Error(),
		})
		return
	}
	workspace, err := api.Database.GetWorkspaceByID(ctx, build.WorkspaceID)
	if err != nil {
		httpapi.Write(ctx, rw, http.StatusInternalServerError, codersdk.Response{
			Message: "Failed to get workspace.",
			Detail:  err.Error(),
		})
		return
	}

	if listen {
		// Since we're ticking frequently and this sign-in operation is rare,
		// we are OK with polling to avoid the complexity of pubsub.
		ticker := time.NewTicker(time.Second)
		defer ticker.Stop()
		for {
			select {
			case <-ctx.Done():
				return
			case <-ticker.C:
			}
			gitAuthLink, err := api.Database.GetGitAuthLink(ctx, database.GetGitAuthLinkParams{
				ProviderID: gitAuthConfig.ID,
				UserID:     workspace.OwnerID,
			})
			if err != nil {
				if errors.Is(err, sql.ErrNoRows) {
					continue
				}
				httpapi.Write(ctx, rw, http.StatusInternalServerError, codersdk.Response{
					Message: "Failed to get git auth link.",
					Detail:  err.Error(),
				})
				return
			}

			// Expiry may be unset if the application doesn't configure tokens
			// to expire.
			// See
			// https://docs.github.com/en/apps/creating-github-apps/authenticating-with-a-github-app/generating-a-user-access-token-for-a-github-app.
			if gitAuthLink.OAuthExpiry.Before(database.Now()) && !gitAuthLink.OAuthExpiry.IsZero() {
				continue
			}
			if gitAuthConfig.ValidateURL != "" {
				valid, err := gitAuthConfig.ValidateToken(ctx, gitAuthLink.OAuthAccessToken)
				if err != nil {
					api.Logger.Warn(ctx, "failed to validate git auth token",
						slog.F("workspace_owner_id", workspace.OwnerID.String()),
						slog.F("validate_url", gitAuthConfig.ValidateURL),
						slog.Error(err),
					)
				}
				if !valid {
					continue
				}
			}
			httpapi.Write(ctx, rw, http.StatusOK, formatGitAuthAccessToken(gitAuthConfig.Type, gitAuthLink.OAuthAccessToken))
			return
		}
	}

	// This is the URL that will redirect the user with a state token.
	redirectURL, err := api.AccessURL.Parse(fmt.Sprintf("/gitauth/%s", gitAuthConfig.ID))
	if err != nil {
		httpapi.Write(ctx, rw, http.StatusInternalServerError, codersdk.Response{
			Message: "Failed to parse access URL.",
			Detail:  err.Error(),
		})
		return
	}

	gitAuthLink, err := api.Database.GetGitAuthLink(ctx, database.GetGitAuthLinkParams{
		ProviderID: gitAuthConfig.ID,
		UserID:     workspace.OwnerID,
	})
	if err != nil {
		if !errors.Is(err, sql.ErrNoRows) {
			httpapi.Write(ctx, rw, http.StatusInternalServerError, codersdk.Response{
				Message: "Failed to get git auth link.",
				Detail:  err.Error(),
			})
			return
		}

		httpapi.Write(ctx, rw, http.StatusOK, agentsdk.GitAuthResponse{
			URL: redirectURL.String(),
		})
		return
	}

	gitAuthLink, updated, err := gitAuthConfig.RefreshToken(ctx, api.Database, gitAuthLink)
	if err != nil {
		httpapi.Write(ctx, rw, http.StatusInternalServerError, codersdk.Response{
			Message: "Failed to refresh git auth token.",
			Detail:  err.Error(),
		})
		return
	}
	if !updated {
		httpapi.Write(ctx, rw, http.StatusOK, agentsdk.GitAuthResponse{
			URL: redirectURL.String(),
		})
		return
	}
	httpapi.Write(ctx, rw, http.StatusOK, formatGitAuthAccessToken(gitAuthConfig.Type, gitAuthLink.OAuthAccessToken))
}

// Provider types have different username/password formats.
func formatGitAuthAccessToken(typ codersdk.GitProvider, token string) agentsdk.GitAuthResponse {
	var resp agentsdk.GitAuthResponse
	switch typ {
	case codersdk.GitProviderGitLab:
		// https://stackoverflow.com/questions/25409700/using-gitlab-token-to-clone-without-authentication
		resp = agentsdk.GitAuthResponse{
			Username: "oauth2",
			Password: token,
		}
	case codersdk.GitProviderBitBucket:
		// https://support.atlassian.com/bitbucket-cloud/docs/use-oauth-on-bitbucket-cloud/#Cloning-a-repository-with-an-access-token
		resp = agentsdk.GitAuthResponse{
			Username: "x-token-auth",
			Password: token,
		}
	default:
		resp = agentsdk.GitAuthResponse{
			Username: token,
		}
	}
	return resp
}

func (api *API) gitAuthCallback(gitAuthConfig *gitauth.Config) http.HandlerFunc {
	return func(rw http.ResponseWriter, r *http.Request) {
		var (
			ctx    = r.Context()
			state  = httpmw.OAuth2(r)
			apiKey = httpmw.APIKey(r)
		)

		_, err := api.Database.GetGitAuthLink(ctx, database.GetGitAuthLinkParams{
			ProviderID: gitAuthConfig.ID,
			UserID:     apiKey.UserID,
		})
		if err != nil {
			if !errors.Is(err, sql.ErrNoRows) {
				httpapi.Write(ctx, rw, http.StatusBadRequest, codersdk.Response{
					Message: "Failed to get git auth link.",
					Detail:  err.Error(),
				})
				return
			}

			_, err = api.Database.InsertGitAuthLink(ctx, database.InsertGitAuthLinkParams{
				ProviderID:        gitAuthConfig.ID,
				UserID:            apiKey.UserID,
				CreatedAt:         database.Now(),
				UpdatedAt:         database.Now(),
				OAuthAccessToken:  state.Token.AccessToken,
				OAuthRefreshToken: state.Token.RefreshToken,
				OAuthExpiry:       state.Token.Expiry,
			})
			if err != nil {
				httpapi.Write(ctx, rw, http.StatusBadRequest, codersdk.Response{
					Message: "Failed to insert git auth link.",
					Detail:  err.Error(),
				})
				return
			}
		} else {
			_, err = api.Database.UpdateGitAuthLink(ctx, database.UpdateGitAuthLinkParams{
				ProviderID:        gitAuthConfig.ID,
				UserID:            apiKey.UserID,
				UpdatedAt:         database.Now(),
				OAuthAccessToken:  state.Token.AccessToken,
				OAuthRefreshToken: state.Token.RefreshToken,
				OAuthExpiry:       state.Token.Expiry,
			})
			if err != nil {
				httpapi.Write(ctx, rw, http.StatusBadRequest, codersdk.Response{
					Message: "Failed to update git auth link.",
					Detail:  err.Error(),
				})
				return
			}
		}

		redirect := state.Redirect
		if redirect == "" {
			// This is a nicely rendered screen on the frontend
			redirect = "/gitauth"
		}
		http.Redirect(rw, r, redirect, http.StatusTemporaryRedirect)
	}
}

// wsNetConn wraps net.Conn created by websocket.NetConn(). Cancel func
// is called if a read or write error is encountered.
type wsNetConn struct {
	cancel context.CancelFunc
	net.Conn
}

func (c *wsNetConn) Read(b []byte) (n int, err error) {
	n, err = c.Conn.Read(b)
	if err != nil {
		c.cancel()
	}
	return n, err
}

func (c *wsNetConn) Write(b []byte) (n int, err error) {
	n, err = c.Conn.Write(b)
	if err != nil {
		c.cancel()
	}
	return n, err
}

func (c *wsNetConn) Close() error {
	defer c.cancel()
	return c.Conn.Close()
}

// websocketNetConn wraps websocket.NetConn and returns a context that
// is tied to the parent context and the lifetime of the conn. Any error
// during read or write will cancel the context, but not close the
// conn. Close should be called to release context resources.
func websocketNetConn(ctx context.Context, conn *websocket.Conn, msgType websocket.MessageType) (context.Context, net.Conn) {
	ctx, cancel := context.WithCancel(ctx)
	nc := websocket.NetConn(ctx, conn, msgType)
	return ctx, &wsNetConn{
		cancel: cancel,
		Conn:   nc,
	}
}

func convertWorkspaceAgentStartupLogs(logs []database.WorkspaceAgentStartupLog) []codersdk.WorkspaceAgentStartupLog {
	sdk := make([]codersdk.WorkspaceAgentStartupLog, 0, len(logs))
	for _, logEntry := range logs {
		sdk = append(sdk, convertWorkspaceAgentStartupLog(logEntry))
	}
	return sdk
}

func convertWorkspaceAgentStartupLog(logEntry database.WorkspaceAgentStartupLog) codersdk.WorkspaceAgentStartupLog {
	return codersdk.WorkspaceAgentStartupLog{
		ID:        logEntry.ID,
		CreatedAt: logEntry.CreatedAt,
		Output:    logEntry.Output,
		Level:     codersdk.LogLevel(logEntry.Level),
	}
}

func convertWorkspaceAgentSubsystem(ss codersdk.AgentSubsystem) database.WorkspaceAgentSubsystem {
	switch ss {
	case codersdk.AgentSubsystemEnvbox:
		return database.WorkspaceAgentSubsystemEnvbox
	default:
		return database.WorkspaceAgentSubsystemNone
	}
}<|MERGE_RESOLUTION|>--- conflicted
+++ resolved
@@ -161,22 +161,8 @@
 	}
 
 	httpapi.Write(ctx, rw, http.StatusOK, agentsdk.Manifest{
-<<<<<<< HEAD
-		Apps:                  convertApps(dbApps),
-		DERPMap:               api.DERPMap(),
-		GitAuthConfigs:        len(api.GitAuthConfigs),
-		EnvironmentVariables:  apiAgent.EnvironmentVariables,
-		StartupScript:         apiAgent.StartupScript,
-		Directory:             apiAgent.Directory,
-		VSCodePortProxyURI:    vscodeProxyURI,
-		MOTDFile:              workspaceAgent.MOTDFile,
-		StartupScriptTimeout:  time.Duration(apiAgent.StartupScriptTimeoutSeconds) * time.Second,
-		ShutdownScript:        apiAgent.ShutdownScript,
-		ShutdownScriptTimeout: time.Duration(apiAgent.ShutdownScriptTimeoutSeconds) * time.Second,
-		Metadata:              convertWorkspaceAgentMetadataDesc(metadata),
-=======
 		Apps:                     convertApps(dbApps),
-		DERPMap:                  api.DERPMap,
+		DERPMap:                  api.DERPMap(),
 		GitAuthConfigs:           len(api.GitAuthConfigs),
 		EnvironmentVariables:     apiAgent.EnvironmentVariables,
 		StartupScript:            apiAgent.StartupScript,
@@ -188,7 +174,6 @@
 		ShutdownScriptTimeout:    time.Duration(apiAgent.ShutdownScriptTimeoutSeconds) * time.Second,
 		DisableDirectConnections: api.DeploymentValues.DERP.Config.BlockDirect.Value(),
 		Metadata:                 convertWorkspaceAgentMetadataDesc(metadata),
->>>>>>> 98a5ae7f
 	})
 }
 
@@ -747,16 +732,10 @@
 func (api *API) dialWorkspaceAgentTailnet(agentID uuid.UUID) (*codersdk.WorkspaceAgentConn, error) {
 	clientConn, serverConn := net.Pipe()
 	conn, err := tailnet.NewConn(&tailnet.Options{
-<<<<<<< HEAD
-		Addresses: []netip.Prefix{netip.PrefixFrom(tailnet.IP(), 128)},
-		DERPMap:   api.DERPMap(),
-		Logger:    api.Logger.Named("tailnet"),
-=======
 		Addresses:      []netip.Prefix{netip.PrefixFrom(tailnet.IP(), 128)},
-		DERPMap:        api.DERPMap,
+		DERPMap:        api.DERPMap(),
 		Logger:         api.Logger.Named("tailnet"),
 		BlockEndpoints: api.DeploymentValues.DERP.Config.BlockDirect.Value(),
->>>>>>> 98a5ae7f
 	})
 	if err != nil {
 		_ = clientConn.Close()
@@ -829,10 +808,7 @@
 	ctx := r.Context()
 
 	httpapi.Write(ctx, rw, http.StatusOK, codersdk.WorkspaceAgentConnectionInfo{
-<<<<<<< HEAD
-		DERPMap: api.DERPMap(),
-=======
-		DERPMap:                  api.DERPMap,
+		DERPMap:                  api.DERPMap(),
 		DisableDirectConnections: api.DeploymentValues.DERP.Config.BlockDirect.Value(),
 	})
 }
@@ -852,8 +828,8 @@
 	ctx := r.Context()
 
 	httpapi.Write(ctx, rw, http.StatusOK, codersdk.WorkspaceAgentConnectionInfo{
-		DERPMap: api.DERPMap,
->>>>>>> 98a5ae7f
+		DERPMap:                  api.DERPMap(),
+		DisableDirectConnections: api.DeploymentValues.DERP.Config.BlockDirect.Value(),
 	})
 }
 
