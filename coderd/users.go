package coderd

import (
	"context"
	"database/sql"
	"errors"
	"fmt"
	"net/http"
	"net/url"
	"strings"

	"github.com/go-chi/chi/v5"
	"github.com/go-chi/render"
	"github.com/google/uuid"
	"golang.org/x/xerrors"

	"github.com/coder/coder/coderd/audit"
	"github.com/coder/coder/coderd/database"
	"github.com/coder/coder/coderd/database/dbauthz"
	"github.com/coder/coder/coderd/gitsshkey"
	"github.com/coder/coder/coderd/httpapi"
	"github.com/coder/coder/coderd/httpmw"
	"github.com/coder/coder/coderd/rbac"
	"github.com/coder/coder/coderd/telemetry"
	"github.com/coder/coder/coderd/userpassword"
	"github.com/coder/coder/coderd/util/slice"
	"github.com/coder/coder/codersdk"
)

// Returns whether the initial user has been created or not.
//
// @Summary Check initial user created
// @ID check-initial-user-created
// @Security CoderSessionToken
// @Produce json
// @Tags Users
// @Success 200 {object} codersdk.Response
// @Router /users/first [get]
func (api *API) firstUser(rw http.ResponseWriter, r *http.Request) {
	ctx := r.Context()
	userCount, err := api.Database.GetUserCount(ctx)
	if err != nil {
		httpapi.Write(ctx, rw, http.StatusInternalServerError, codersdk.Response{
			Message: "Internal error fetching user count.",
			Detail:  err.Error(),
		})
		return
	}

	if userCount == 0 {
		httpapi.Write(ctx, rw, http.StatusNotFound, codersdk.Response{
			Message: "The initial user has not been created!",
		})
		return
	}

	httpapi.Write(ctx, rw, http.StatusOK, codersdk.Response{
		Message: "The initial user has already been created!",
	})
}

// Creates the initial user for a Coder deployment.
//
// @Summary Create initial user
// @ID create-initial-user
// @Security CoderSessionToken
// @Accept json
// @Produce json
// @Tags Users
// @Param request body codersdk.CreateFirstUserRequest true "First user request"
// @Success 201 {object} codersdk.CreateFirstUserResponse
// @Router /users/first [post]
func (api *API) postFirstUser(rw http.ResponseWriter, r *http.Request) {
	// TODO: Should this admin system context be in a middleware?
	ctx := r.Context()
	var createUser codersdk.CreateFirstUserRequest
	if !httpapi.Read(ctx, rw, r, &createUser) {
		return
	}

	// This should only function for the first user.
	userCount, err := api.Database.GetUserCount(ctx)
	if err != nil {
		httpapi.Write(ctx, rw, http.StatusInternalServerError, codersdk.Response{
			Message: "Internal error fetching user count.",
			Detail:  err.Error(),
		})
		return
	}

	// If a user already exists, the initial admin user no longer can be created.
	if userCount != 0 {
		httpapi.Write(ctx, rw, http.StatusConflict, codersdk.Response{
			Message: "The initial user has already been created.",
		})
		return
	}

	if createUser.Trial && api.TrialGenerator != nil {
		err = api.TrialGenerator(ctx, createUser.Email)
		if err != nil {
			httpapi.Write(ctx, rw, http.StatusInternalServerError, codersdk.Response{
				Message: "Failed to generate trial",
				Detail:  err.Error(),
			})
			return
		}
	}

	err = userpassword.Validate(createUser.Password)
	if err != nil {
		httpapi.Write(ctx, rw, http.StatusBadRequest, codersdk.Response{
			Message: "Password not strong enough!",
			Validations: []codersdk.ValidationError{{
				Field:  "password",
				Detail: err.Error(),
			}},
		})
		return
	}

	//nolint:gocritic // needed to create first user
	user, organizationID, err := api.CreateUser(dbauthz.AsSystemRestricted(ctx), api.Database, CreateUserRequest{
		CreateUserRequest: codersdk.CreateUserRequest{
			Email:    createUser.Email,
			Username: createUser.Username,
			Password: createUser.Password,
			// Create an org for the first user.
			OrganizationID: uuid.Nil,
		},
		LoginType: database.LoginTypePassword,
	})
	if err != nil {
		httpapi.Write(ctx, rw, http.StatusInternalServerError, codersdk.Response{
			Message: "Internal error creating user.",
			Detail:  err.Error(),
		})
		return
	}

	telemetryUser := telemetry.ConvertUser(user)
	// Send the initial users email address!
	telemetryUser.Email = &user.Email
	api.Telemetry.Report(&telemetry.Snapshot{
		Users: []telemetry.User{telemetryUser},
	})

	// TODO: @emyrk this currently happens outside the database tx used to create
	// 	the user. Maybe I add this ability to grant roles in the createUser api
	//	and add some rbac bypass when calling api functions this way??
	// Add the admin role to this first user.
	//nolint:gocritic // needed to create first user
	_, err = api.Database.UpdateUserRoles(dbauthz.AsSystemRestricted(ctx), database.UpdateUserRolesParams{
		GrantedRoles: []string{rbac.RoleOwner()},
		ID:           user.ID,
	})
	if err != nil {
		httpapi.Write(ctx, rw, http.StatusInternalServerError, codersdk.Response{
			Message: "Internal error updating user's roles.",
			Detail:  err.Error(),
		})
		return
	}

	httpapi.Write(ctx, rw, http.StatusCreated, codersdk.CreateFirstUserResponse{
		UserID:         user.ID,
		OrganizationID: organizationID,
	})
}

// @Summary Get users
// @ID get-users
// @Security CoderSessionToken
// @Produce json
// @Tags Users
// @Param q query string false "Search query"
// @Param after_id query string false "After ID" format(uuid)
// @Param limit query int false "Page limit"
// @Param offset query int false "Page offset"
// @Success 200 {object} codersdk.GetUsersResponse
// @Router /users [get]
func (api *API) users(rw http.ResponseWriter, r *http.Request) {
	ctx := r.Context()
	query := r.URL.Query().Get("q")
	params, errs := userSearchQuery(query)
	if len(errs) > 0 {
		httpapi.Write(ctx, rw, http.StatusBadRequest, codersdk.Response{
			Message:     "Invalid user search query.",
			Validations: errs,
		})
		return
	}

	paginationParams, ok := parsePagination(rw, r)
	if !ok {
		return
	}

	userRows, err := api.Database.GetUsers(ctx, database.GetUsersParams{
		AfterID:   paginationParams.AfterID,
		OffsetOpt: int32(paginationParams.Offset),
		LimitOpt:  int32(paginationParams.Limit),
		Search:    params.Search,
		Status:    params.Status,
		RbacRole:  params.RbacRole,
	})
	if err != nil {
		httpapi.Write(ctx, rw, http.StatusInternalServerError, codersdk.Response{
			Message: "Internal error fetching users.",
			Detail:  err.Error(),
		})
		return
	}
	// GetUsers does not return ErrNoRows because it uses a window function to get the count.
	// So we need to check if the userRows is empty and return an empty array if so.
	if len(userRows) == 0 {
		httpapi.Write(ctx, rw, http.StatusOK, codersdk.GetUsersResponse{
			Users: []codersdk.User{},
			Count: 0,
		})
		return
	}

	users, err := AuthorizeFilter(api.HTTPAuth, r, rbac.ActionRead, database.ConvertUserRows(userRows))
	if err != nil {
		httpapi.Write(ctx, rw, http.StatusInternalServerError, codersdk.Response{
			Message: "Internal error fetching users.",
			Detail:  err.Error(),
		})
		return
	}

	userIDs := make([]uuid.UUID, 0, len(users))
	for _, user := range users {
		userIDs = append(userIDs, user.ID)
	}
	organizationIDsByMemberIDsRows, err := api.Database.GetOrganizationIDsByMemberIDs(ctx, userIDs)
	if xerrors.Is(err, sql.ErrNoRows) {
		err = nil
	}
	if err != nil {
		httpapi.Write(ctx, rw, http.StatusInternalServerError, codersdk.Response{
			Message: "Internal error fetching user's organizations.",
			Detail:  err.Error(),
		})
		return
	}
	organizationIDsByUserID := map[uuid.UUID][]uuid.UUID{}
	for _, organizationIDsByMemberIDsRow := range organizationIDsByMemberIDsRows {
		organizationIDsByUserID[organizationIDsByMemberIDsRow.UserID] = organizationIDsByMemberIDsRow.OrganizationIDs
	}

	render.Status(r, http.StatusOK)
	render.JSON(rw, r, codersdk.GetUsersResponse{
		Users: convertUsers(users, organizationIDsByUserID),
		Count: int(userRows[0].Count),
	})
}

// Creates a new user.
//
// @Summary Create new user
// @ID create-new-user
// @Security CoderSessionToken
// @Accept json
// @Produce json
// @Tags Users
// @Param request body codersdk.CreateUserRequest true "Create user request"
// @Success 201 {object} codersdk.User
// @Router /users [post]
func (api *API) postUser(rw http.ResponseWriter, r *http.Request) {
	ctx := r.Context()
	auditor := *api.Auditor.Load()
	aReq, commitAudit := audit.InitRequest[database.User](rw, &audit.RequestParams{
		Audit:   auditor,
		Log:     api.Logger,
		Request: r,
		Action:  database.AuditActionCreate,
	})
	defer commitAudit()

	// Create the user on the site.
	if !api.Authorize(r, rbac.ActionCreate, rbac.ResourceUser) {
		httpapi.Forbidden(rw)
		return
	}

	var req codersdk.CreateUserRequest
	if !httpapi.Read(ctx, rw, r, &req) {
		return
	}

	// Create the organization member in the org.
	if !api.Authorize(r, rbac.ActionCreate,
		rbac.ResourceOrganizationMember.InOrg(req.OrganizationID)) {
		httpapi.ResourceNotFound(rw)
		return
	}

	// If password auth is disabled, don't allow new users to be
	// created with a password!
	if api.DeploymentConfig.DisablePasswordAuth.Value {
		httpapi.Write(ctx, rw, http.StatusForbidden, codersdk.Response{
			Message: "You cannot manually provision new users with password authentication disabled!",
		})
		return
	}

	// TODO: @emyrk Authorize the organization create if the createUser will do that.

	_, err := api.Database.GetUserByEmailOrUsername(ctx, database.GetUserByEmailOrUsernameParams{
		Username: req.Username,
		Email:    req.Email,
	})
	if err == nil {
		httpapi.Write(ctx, rw, http.StatusConflict, codersdk.Response{
			Message: "User already exists.",
		})
		return
	}
	if !errors.Is(err, sql.ErrNoRows) {
		httpapi.Write(ctx, rw, http.StatusInternalServerError, codersdk.Response{
			Message: "Internal error fetching user.",
			Detail:  err.Error(),
		})
		return
	}

	_, err = api.Database.GetOrganizationByID(ctx, req.OrganizationID)
	if errors.Is(err, sql.ErrNoRows) {
		httpapi.Write(ctx, rw, http.StatusNotFound, codersdk.Response{
			Message: fmt.Sprintf("Organization does not exist with the provided id %q.", req.OrganizationID),
		})
		return
	}
	if err != nil {
		httpapi.Write(ctx, rw, http.StatusInternalServerError, codersdk.Response{
			Message: "Internal error fetching organization.",
			Detail:  err.Error(),
		})
		return
	}

	err = userpassword.Validate(req.Password)
	if err != nil {
		httpapi.Write(ctx, rw, http.StatusBadRequest, codersdk.Response{
			Message: "Password not strong enough!",
			Validations: []codersdk.ValidationError{{
				Field:  "password",
				Detail: err.Error(),
			}},
		})
		return
	}

	user, _, err := api.CreateUser(ctx, api.Database, CreateUserRequest{
		CreateUserRequest: req,
		LoginType:         database.LoginTypePassword,
	})
	if err != nil {
		httpapi.Write(ctx, rw, http.StatusInternalServerError, codersdk.Response{
			Message: "Internal error creating user.",
			Detail:  err.Error(),
		})
		return
	}

	aReq.New = user

	// Report when users are added!
	api.Telemetry.Report(&telemetry.Snapshot{
		Users: []telemetry.User{telemetry.ConvertUser(user)},
	})

	httpapi.Write(ctx, rw, http.StatusCreated, convertUser(user, []uuid.UUID{req.OrganizationID}))
}

// @Summary Delete user
// @ID delete-user
// @Security CoderSessionToken
// @Produce json
// @Tags Users
// @Param user path string true "User ID, name, or me"
// @Success 200 {object} codersdk.User
// @Router /users/{user} [delete]
func (api *API) deleteUser(rw http.ResponseWriter, r *http.Request) {
	ctx := r.Context()
	auditor := *api.Auditor.Load()
	user := httpmw.UserParam(r)
	auth := httpmw.UserAuthorization(r)
	aReq, commitAudit := audit.InitRequest[database.User](rw, &audit.RequestParams{
		Audit:   auditor,
		Log:     api.Logger,
		Request: r,
		Action:  database.AuditActionDelete,
	})
	aReq.Old = user
	defer commitAudit()

	if !api.Authorize(r, rbac.ActionDelete, rbac.ResourceUser) {
		httpapi.Forbidden(rw)
		return
	}

<<<<<<< HEAD
	// Return all workspaces, not just the workspaces the user can view.
	workspaces, err := api.Database.GetWorkspaces(dbauthz.AsSystem(ctx), database.GetWorkspacesParams{
=======
	if auth.Actor.ID == user.ID.String() {
		httpapi.Write(ctx, rw, http.StatusForbidden, codersdk.Response{
			Message: "You cannot delete yourself!",
		})
		return
	}

	workspaces, err := api.Database.GetWorkspaces(ctx, database.GetWorkspacesParams{
>>>>>>> 7f226d4f
		OwnerID: user.ID,
	})
	if err != nil {
		httpapi.Write(ctx, rw, http.StatusInternalServerError, codersdk.Response{
			Message: "Internal error fetching workspaces.",
			Detail:  err.Error(),
		})
		return
	}
	if len(workspaces) > 0 {
		httpapi.Write(ctx, rw, http.StatusExpectationFailed, codersdk.Response{
			Message: "You cannot delete a user that has workspaces. Delete their workspaces and try again!",
		})
		return
	}

	err = api.Database.UpdateUserDeletedByID(ctx, database.UpdateUserDeletedByIDParams{
		ID:      user.ID,
		Deleted: true,
	})
	if err != nil {
		httpapi.Write(ctx, rw, http.StatusInternalServerError, codersdk.Response{
			Message: "Internal error deleting user.",
			Detail:  err.Error(),
		})
		return
	}
	user.Deleted = true
	aReq.New = user
	httpapi.Write(ctx, rw, http.StatusOK, codersdk.Response{
		Message: "User has been deleted!",
	})
}

// Returns the parameterized user requested. All validation
// is completed in the middleware for this route.
//
// @Summary Get user by name
// @ID get-user-by-name
// @Security CoderSessionToken
// @Produce json
// @Tags Users
// @Param user path string true "User ID, name, or me"
// @Success 200 {object} codersdk.User
// @Router /users/{user} [get]
func (api *API) userByName(rw http.ResponseWriter, r *http.Request) {
	ctx := r.Context()
	user := httpmw.UserParam(r)
	organizationIDs, err := userOrganizationIDs(ctx, api, user)

	if !api.Authorize(r, rbac.ActionRead, user) {
		httpapi.ResourceNotFound(rw)
		return
	}

	if err != nil {
		httpapi.Write(ctx, rw, http.StatusInternalServerError, codersdk.Response{
			Message: "Internal error fetching user's organizations.",
			Detail:  err.Error(),
		})
		return
	}

	httpapi.Write(ctx, rw, http.StatusOK, convertUser(user, organizationIDs))
}

// @Summary Update user profile
// @ID update-user-profile
// @Security CoderSessionToken
// @Accept json
// @Produce json
// @Tags Users
// @Param user path string true "User ID, name, or me"
// @Param request body codersdk.UpdateUserProfileRequest true "Updated profile"
// @Success 200 {object} codersdk.User
// @Router /users/{user}/profile [put]
func (api *API) putUserProfile(rw http.ResponseWriter, r *http.Request) {
	var (
		ctx               = r.Context()
		user              = httpmw.UserParam(r)
		auditor           = *api.Auditor.Load()
		aReq, commitAudit = audit.InitRequest[database.User](rw, &audit.RequestParams{
			Audit:   auditor,
			Log:     api.Logger,
			Request: r,
			Action:  database.AuditActionWrite,
		})
	)
	defer commitAudit()
	aReq.Old = user

	if !api.Authorize(r, rbac.ActionUpdate, user) {
		httpapi.ResourceNotFound(rw)
		return
	}

	var params codersdk.UpdateUserProfileRequest
	if !httpapi.Read(ctx, rw, r, &params) {
		return
	}
	existentUser, err := api.Database.GetUserByEmailOrUsername(ctx, database.GetUserByEmailOrUsernameParams{
		Username: params.Username,
	})
	isDifferentUser := existentUser.ID != user.ID

	if err == nil && isDifferentUser {
		responseErrors := []codersdk.ValidationError{}
		if existentUser.Username == params.Username {
			responseErrors = append(responseErrors, codersdk.ValidationError{
				Field:  "username",
				Detail: "this value is already in use and should be unique",
			})
		}
		httpapi.Write(ctx, rw, http.StatusConflict, codersdk.Response{
			Message:     "User already exists.",
			Validations: responseErrors,
		})
		return
	}
	if !errors.Is(err, sql.ErrNoRows) && isDifferentUser {
		httpapi.Write(ctx, rw, http.StatusInternalServerError, codersdk.Response{
			Message: "Internal error fetching user.",
			Detail:  err.Error(),
		})
		return
	}

	updatedUserProfile, err := api.Database.UpdateUserProfile(ctx, database.UpdateUserProfileParams{
		ID:        user.ID,
		Email:     user.Email,
		AvatarURL: user.AvatarURL,
		Username:  params.Username,
		UpdatedAt: database.Now(),
	})
	aReq.New = updatedUserProfile

	if err != nil {
		httpapi.Write(ctx, rw, http.StatusInternalServerError, codersdk.Response{
			Message: "Internal error updating user.",
			Detail:  err.Error(),
		})
		return
	}

	organizationIDs, err := userOrganizationIDs(ctx, api, user)
	if err != nil {
		httpapi.Write(ctx, rw, http.StatusInternalServerError, codersdk.Response{
			Message: "Internal error fetching user's organizations.",
			Detail:  err.Error(),
		})
		return
	}

	httpapi.Write(ctx, rw, http.StatusOK, convertUser(updatedUserProfile, organizationIDs))
}

// @Summary Suspend user account
// @ID suspend-user-account
// @Security CoderSessionToken
// @Produce json
// @Tags Users
// @Param user path string true "User ID, name, or me"
// @Success 200 {object} codersdk.User
// @Router /users/{user}/status/suspend [put]
func (api *API) putSuspendUserAccount() func(rw http.ResponseWriter, r *http.Request) {
	return api.putUserStatus(database.UserStatusSuspended)
}

// @Summary Activate user account
// @ID activate-user-account
// @Security CoderSessionToken
// @Produce json
// @Tags Users
// @Param user path string true "User ID, name, or me"
// @Success 200 {object} codersdk.User
// @Router /users/{user}/status/activate [put]
func (api *API) putActivateUserAccount() func(rw http.ResponseWriter, r *http.Request) {
	return api.putUserStatus(database.UserStatusActive)
}

func (api *API) putUserStatus(status database.UserStatus) func(rw http.ResponseWriter, r *http.Request) {
	return func(rw http.ResponseWriter, r *http.Request) {
		var (
			ctx               = r.Context()
			user              = httpmw.UserParam(r)
			apiKey            = httpmw.APIKey(r)
			auditor           = *api.Auditor.Load()
			aReq, commitAudit = audit.InitRequest[database.User](rw, &audit.RequestParams{
				Audit:   auditor,
				Log:     api.Logger,
				Request: r,
				Action:  database.AuditActionWrite,
			})
		)
		defer commitAudit()
		aReq.Old = user

		if !api.Authorize(r, rbac.ActionDelete, user) {
			httpapi.ResourceNotFound(rw)
			return
		}

		if status == database.UserStatusSuspended {
			// There are some manual protections when suspending a user to
			// prevent certain situations.
			switch {
			case user.ID == apiKey.UserID:
				// Suspending yourself is not allowed, as you can lock yourself
				// out of the system.
				httpapi.Write(ctx, rw, http.StatusBadRequest, codersdk.Response{
					Message: "You cannot suspend yourself.",
				})
				return
			case slice.Contains(user.RBACRoles, rbac.RoleOwner()):
				// You may not suspend an owner
				httpapi.Write(ctx, rw, http.StatusBadRequest, codersdk.Response{
					Message: fmt.Sprintf("You cannot suspend a user with the %q role. You must remove the role first.", rbac.RoleOwner()),
				})
				return
			}
		}

		suspendedUser, err := api.Database.UpdateUserStatus(ctx, database.UpdateUserStatusParams{
			ID:        user.ID,
			Status:    status,
			UpdatedAt: database.Now(),
		})
		if err != nil {
			httpapi.Write(ctx, rw, http.StatusInternalServerError, codersdk.Response{
				Message: fmt.Sprintf("Internal error updating user's status to %q.", status),
				Detail:  err.Error(),
			})
			return
		}
		aReq.New = suspendedUser

		organizations, err := userOrganizationIDs(ctx, api, user)
		if err != nil {
			httpapi.Write(ctx, rw, http.StatusInternalServerError, codersdk.Response{
				Message: "Internal error fetching user's organizations.",
				Detail:  err.Error(),
			})
			return
		}

		httpapi.Write(ctx, rw, http.StatusOK, convertUser(suspendedUser, organizations))
	}
}

// @Summary Update user password
// @ID update-user-password
// @Security CoderSessionToken
// @Accept json
// @Tags Users
// @Param user path string true "User ID, name, or me"
// @Param request body codersdk.UpdateUserPasswordRequest true "Update password request"
// @Success 204
// @Router /users/{user}/password [put]
func (api *API) putUserPassword(rw http.ResponseWriter, r *http.Request) {
	var (
		ctx               = r.Context()
		user              = httpmw.UserParam(r)
		params            codersdk.UpdateUserPasswordRequest
		auditor           = *api.Auditor.Load()
		aReq, commitAudit = audit.InitRequest[database.User](rw, &audit.RequestParams{
			Audit:   auditor,
			Log:     api.Logger,
			Request: r,
			Action:  database.AuditActionWrite,
		})
	)
	defer commitAudit()
	aReq.Old = user

	if !api.Authorize(r, rbac.ActionUpdate, user.UserDataRBACObject()) {
		httpapi.ResourceNotFound(rw)
		return
	}

	if !httpapi.Read(ctx, rw, r, &params) {
		return
	}

	err := userpassword.Validate(params.Password)
	if err != nil {
		httpapi.Write(ctx, rw, http.StatusBadRequest, codersdk.Response{
			Message: "Invalid password.",
			Validations: []codersdk.ValidationError{
				{
					Field:  "password",
					Detail: err.Error(),
				},
			},
		})
		return
	}

	// admins can change passwords without sending old_password
	if params.OldPassword == "" {
		if !api.Authorize(r, rbac.ActionUpdate, user) {
			httpapi.Forbidden(rw)
			return
		}
	} else {
		// if they send something let's validate it
		ok, err := userpassword.Compare(string(user.HashedPassword), params.OldPassword)
		if err != nil {
			httpapi.Write(ctx, rw, http.StatusInternalServerError, codersdk.Response{
				Message: "Internal error with passwords.",
				Detail:  err.Error(),
			})
			return
		}
		if !ok {
			httpapi.Write(ctx, rw, http.StatusBadRequest, codersdk.Response{
				Message: "Old password is incorrect.",
				Validations: []codersdk.ValidationError{
					{
						Field:  "old_password",
						Detail: "Old password is incorrect.",
					},
				},
			})
			return
		}
	}

	// Prevent users reusing their old password.
	if match, _ := userpassword.Compare(string(user.HashedPassword), params.Password); match {
		httpapi.Write(ctx, rw, http.StatusBadRequest, codersdk.Response{
			Message: "New password cannot match old password.",
		})
		return
	}

	hashedPassword, err := userpassword.Hash(params.Password)
	if err != nil {
		httpapi.Write(ctx, rw, http.StatusInternalServerError, codersdk.Response{
			Message: "Internal error hashing new password.",
			Detail:  err.Error(),
		})
		return
	}

	err = api.Database.InTx(func(tx database.Store) error {
		err = tx.UpdateUserHashedPassword(ctx, database.UpdateUserHashedPasswordParams{
			ID:             user.ID,
			HashedPassword: []byte(hashedPassword),
		})
		if err != nil {
			return xerrors.Errorf("update user hashed password: %w", err)
		}

		err = tx.DeleteAPIKeysByUserID(ctx, user.ID)
		if err != nil {
			return xerrors.Errorf("delete api keys by user ID: %w", err)
		}

		return nil
	}, nil)
	if err != nil {
		httpapi.Write(ctx, rw, http.StatusInternalServerError, codersdk.Response{
			Message: "Internal error updating user's password.",
			Detail:  err.Error(),
		})
		return
	}

	newUser := user
	newUser.HashedPassword = []byte(hashedPassword)
	aReq.New = newUser

	httpapi.Write(ctx, rw, http.StatusNoContent, nil)
}

// @Summary Get user roles
// @ID get-user-roles
// @Security CoderSessionToken
// @Produce json
// @Tags Users
// @Param user path string true "User ID, name, or me"
// @Success 200 {object} codersdk.User
// @Router /users/{user}/roles [get]
func (api *API) userRoles(rw http.ResponseWriter, r *http.Request) {
	ctx := r.Context()
	user := httpmw.UserParam(r)

	if !api.Authorize(r, rbac.ActionRead, user.UserDataRBACObject()) {
		httpapi.ResourceNotFound(rw)
		return
	}

	resp := codersdk.UserRoles{
		Roles:             user.RBACRoles,
		OrganizationRoles: make(map[uuid.UUID][]string),
	}

	memberships, err := api.Database.GetOrganizationMembershipsByUserID(ctx, user.ID)
	if err != nil {
		httpapi.Write(ctx, rw, http.StatusInternalServerError, codersdk.Response{
			Message: "Internal error fetching user's organization memberships.",
			Detail:  err.Error(),
		})
		return
	}

	// Only include ones we can read from RBAC.
	memberships, err = AuthorizeFilter(api.HTTPAuth, r, rbac.ActionRead, memberships)
	if err != nil {
		httpapi.Write(ctx, rw, http.StatusInternalServerError, codersdk.Response{
			Message: "Internal error fetching memberships.",
			Detail:  err.Error(),
		})
		return
	}

	for _, mem := range memberships {
		// If we can read the org member, include the roles.
		if err == nil {
			resp.OrganizationRoles[mem.OrganizationID] = mem.Roles
		}
	}

	httpapi.Write(ctx, rw, http.StatusOK, resp)
}

// @Summary Assign role to user
// @ID assign-role-to-user
// @Security CoderSessionToken
// @Accept json
// @Produce json
// @Tags Users
// @Param user path string true "User ID, name, or me"
// @Param request body codersdk.UpdateRoles true "Update roles request"
// @Success 200 {object} codersdk.User
// @Router /users/{user}/roles [put]
func (api *API) putUserRoles(rw http.ResponseWriter, r *http.Request) {
	var (
		ctx = r.Context()
		// User is the user to modify.
		user              = httpmw.UserParam(r)
		actorRoles        = httpmw.UserAuthorization(r)
		apiKey            = httpmw.APIKey(r)
		auditor           = *api.Auditor.Load()
		aReq, commitAudit = audit.InitRequest[database.User](rw, &audit.RequestParams{
			Audit:   auditor,
			Log:     api.Logger,
			Request: r,
			Action:  database.AuditActionWrite,
		})
	)
	defer commitAudit()
	aReq.Old = user

	if apiKey.UserID == user.ID {
		httpapi.Write(ctx, rw, http.StatusBadRequest, codersdk.Response{
			Message: "You cannot change your own roles.",
		})
		return
	}

	var params codersdk.UpdateRoles
	if !httpapi.Read(ctx, rw, r, &params) {
		return
	}

	if !api.Authorize(r, rbac.ActionRead, user) {
		httpapi.ResourceNotFound(rw)
		return
	}

	// The member role is always implied.
	impliedTypes := append(params.Roles, rbac.RoleMember())
	added, removed := rbac.ChangeRoleSet(user.RBACRoles, impliedTypes)

	// Assigning a role requires the create permission.
	if len(added) > 0 && !api.Authorize(r, rbac.ActionCreate, rbac.ResourceRoleAssignment) {
		httpapi.Forbidden(rw)
		return
	}

	// Removing a role requires the delete permission.
	if len(removed) > 0 && !api.Authorize(r, rbac.ActionDelete, rbac.ResourceRoleAssignment) {
		httpapi.Forbidden(rw)
		return
	}

	// Just treat adding & removing as "assigning" for now.
	for _, roleName := range append(added, removed...) {
		if !rbac.CanAssignRole(actorRoles.Actor.Roles, roleName) {
			httpapi.Forbidden(rw)
			return
		}
	}

	updatedUser, err := api.updateSiteUserRoles(ctx, database.UpdateUserRolesParams{
		GrantedRoles: params.Roles,
		ID:           user.ID,
	})
	if err != nil {
		httpapi.Write(ctx, rw, http.StatusBadRequest, codersdk.Response{
			Message: err.Error(),
		})
		return
	}
	aReq.New = updatedUser

	organizationIDs, err := userOrganizationIDs(ctx, api, user)
	if err != nil {
		httpapi.Write(ctx, rw, http.StatusInternalServerError, codersdk.Response{
			Message: "Internal error fetching user's organizations.",
			Detail:  err.Error(),
		})
		return
	}

	httpapi.Write(ctx, rw, http.StatusOK, convertUser(updatedUser, organizationIDs))
}

// updateSiteUserRoles will ensure only site wide roles are passed in as arguments.
// If an organization role is included, an error is returned.
func (api *API) updateSiteUserRoles(ctx context.Context, args database.UpdateUserRolesParams) (database.User, error) {
	// Enforce only site wide roles.
	for _, r := range args.GrantedRoles {
		if _, ok := rbac.IsOrgRole(r); ok {
			return database.User{}, xerrors.Errorf("Must only update site wide roles")
		}

		if _, err := rbac.RoleByName(r); err != nil {
			return database.User{}, xerrors.Errorf("%q is not a supported role", r)
		}
	}

	updatedUser, err := api.Database.UpdateUserRoles(ctx, args)
	if err != nil {
		return database.User{}, xerrors.Errorf("update site roles: %w", err)
	}
	return updatedUser, nil
}

// Returns organizations the parameterized user has access to.
//
// @Summary Get organizations by user
// @ID get-organizations-by-user
// @Security CoderSessionToken
// @Produce json
// @Tags Users
// @Param user path string true "User ID, name, or me"
// @Success 200 {array} codersdk.Organization
// @Router /users/{user}/organizations [get]
func (api *API) organizationsByUser(rw http.ResponseWriter, r *http.Request) {
	ctx := r.Context()
	user := httpmw.UserParam(r)

	organizations, err := api.Database.GetOrganizationsByUserID(ctx, user.ID)
	if errors.Is(err, sql.ErrNoRows) {
		err = nil
		organizations = []database.Organization{}
	}
	if err != nil {
		httpapi.Write(ctx, rw, http.StatusInternalServerError, codersdk.Response{
			Message: "Internal error fetching user's organizations.",
			Detail:  err.Error(),
		})
		return
	}

	// Only return orgs the user can read.
	organizations, err = AuthorizeFilter(api.HTTPAuth, r, rbac.ActionRead, organizations)
	if err != nil {
		httpapi.Write(ctx, rw, http.StatusInternalServerError, codersdk.Response{
			Message: "Internal error fetching organizations.",
			Detail:  err.Error(),
		})
		return
	}

	publicOrganizations := make([]codersdk.Organization, 0, len(organizations))
	for _, organization := range organizations {
		publicOrganizations = append(publicOrganizations, convertOrganization(organization))
	}

	httpapi.Write(ctx, rw, http.StatusOK, publicOrganizations)
}

// @Summary Get organization by user and organization name
// @ID get-organization-by-user-and-organization-name
// @Security CoderSessionToken
// @Produce json
// @Tags Users
// @Param user path string true "User ID, name, or me"
// @Param organizationname path string true "Organization name"
// @Success 200 {object} codersdk.Organization
// @Router /users/{user}/organizations/{organizationname} [get]
func (api *API) organizationByUserAndName(rw http.ResponseWriter, r *http.Request) {
	ctx := r.Context()
	organizationName := chi.URLParam(r, "organizationname")
	organization, err := api.Database.GetOrganizationByName(ctx, organizationName)
	if errors.Is(err, sql.ErrNoRows) || rbac.IsUnauthorizedError(err) {
		httpapi.ResourceNotFound(rw)
		return
	}
	if err != nil {
		httpapi.Write(ctx, rw, http.StatusInternalServerError, codersdk.Response{
			Message: "Internal error fetching organization.",
			Detail:  err.Error(),
		})
		return
	}

	if !api.Authorize(r, rbac.ActionRead, organization) {
		httpapi.ResourceNotFound(rw)
		return
	}

	httpapi.Write(ctx, rw, http.StatusOK, convertOrganization(organization))
}

type CreateUserRequest struct {
	codersdk.CreateUserRequest
	LoginType database.LoginType
}

func (api *API) CreateUser(ctx context.Context, store database.Store, req CreateUserRequest) (database.User, uuid.UUID, error) {
	var user database.User
	return user, req.OrganizationID, store.InTx(func(tx database.Store) error {
		orgRoles := make([]string, 0)
		// If no organization is provided, create a new one for the user.
		if req.OrganizationID == uuid.Nil {
			organization, err := tx.InsertOrganization(ctx, database.InsertOrganizationParams{
				ID:        uuid.New(),
				Name:      req.Username,
				CreatedAt: database.Now(),
				UpdatedAt: database.Now(),
			})
			if err != nil {
				return xerrors.Errorf("create organization: %w", err)
			}
			req.OrganizationID = organization.ID
			// TODO: When organizations are allowed to be created, we should
			// come back to determining the default role of the person who
			// creates the org. Until that happens, all users in an organization
			// should be just regular members.
			orgRoles = append(orgRoles, rbac.RoleOrgMember(req.OrganizationID))

			_, err = tx.InsertAllUsersGroup(ctx, organization.ID)
			if err != nil {
				return xerrors.Errorf("create %q group: %w", database.AllUsersGroup, err)
			}
		}

		params := database.InsertUserParams{
			ID:        uuid.New(),
			Email:     req.Email,
			Username:  req.Username,
			CreatedAt: database.Now(),
			UpdatedAt: database.Now(),
			// All new users are defaulted to members of the site.
			RBACRoles: []string{},
			LoginType: req.LoginType,
		}
		// If a user signs up with OAuth, they can have no password!
		if req.Password != "" {
			hashedPassword, err := userpassword.Hash(req.Password)
			if err != nil {
				return xerrors.Errorf("hash password: %w", err)
			}
			params.HashedPassword = []byte(hashedPassword)
		}

		var err error
		user, err = tx.InsertUser(ctx, params)
		if err != nil {
			return xerrors.Errorf("create user: %w", err)
		}

		privateKey, publicKey, err := gitsshkey.Generate(api.SSHKeygenAlgorithm)
		if err != nil {
			return xerrors.Errorf("generate user gitsshkey: %w", err)
		}
		_, err = tx.InsertGitSSHKey(ctx, database.InsertGitSSHKeyParams{
			UserID:     user.ID,
			CreatedAt:  database.Now(),
			UpdatedAt:  database.Now(),
			PrivateKey: privateKey,
			PublicKey:  publicKey,
		})
		if err != nil {
			return xerrors.Errorf("insert user gitsshkey: %w", err)
		}
		_, err = tx.InsertOrganizationMember(ctx, database.InsertOrganizationMemberParams{
			OrganizationID: req.OrganizationID,
			UserID:         user.ID,
			CreatedAt:      database.Now(),
			UpdatedAt:      database.Now(),
			// By default give them membership to the organization.
			Roles: orgRoles,
		})
		if err != nil {
			return xerrors.Errorf("create organization member: %w", err)
		}
		return nil
	}, nil)
}

func convertUser(user database.User, organizationIDs []uuid.UUID) codersdk.User {
	convertedUser := codersdk.User{
		ID:              user.ID,
		Email:           user.Email,
		CreatedAt:       user.CreatedAt,
		LastSeenAt:      user.LastSeenAt,
		Username:        user.Username,
		Status:          codersdk.UserStatus(user.Status),
		OrganizationIDs: organizationIDs,
		Roles:           make([]codersdk.Role, 0, len(user.RBACRoles)),
		AvatarURL:       user.AvatarURL.String,
	}

	for _, roleName := range user.RBACRoles {
		rbacRole, _ := rbac.RoleByName(roleName)
		convertedUser.Roles = append(convertedUser.Roles, convertRole(rbacRole))
	}

	return convertedUser
}

func convertUsers(users []database.User, organizationIDsByUserID map[uuid.UUID][]uuid.UUID) []codersdk.User {
	converted := make([]codersdk.User, 0, len(users))
	for _, u := range users {
		userOrganizationIDs := organizationIDsByUserID[u.ID]
		converted = append(converted, convertUser(u, userOrganizationIDs))
	}
	return converted
}

func userOrganizationIDs(ctx context.Context, api *API, user database.User) ([]uuid.UUID, error) {
	organizationIDsByMemberIDsRows, err := api.Database.GetOrganizationIDsByMemberIDs(ctx, []uuid.UUID{user.ID})
	if errors.Is(err, sql.ErrNoRows) || len(organizationIDsByMemberIDsRows) == 0 {
		return []uuid.UUID{}, nil
	}
	if err != nil {
		return []uuid.UUID{}, err
	}
	member := organizationIDsByMemberIDsRows[0]
	return member.OrganizationIDs, nil
}

func findUser(id uuid.UUID, users []database.User) *database.User {
	for _, u := range users {
		if u.ID == id {
			return &u
		}
	}
	return nil
}

func userSearchQuery(query string) (database.GetUsersParams, []codersdk.ValidationError) {
	searchParams := make(url.Values)
	if query == "" {
		// No filter
		return database.GetUsersParams{}, nil
	}
	query = strings.ToLower(query)
	// Because we do this in 2 passes, we want to maintain quotes on the first
	// pass.Further splitting occurs on the second pass and quotes will be
	// dropped.
	elements := splitQueryParameterByDelimiter(query, ' ', true)
	for _, element := range elements {
		parts := splitQueryParameterByDelimiter(element, ':', false)
		switch len(parts) {
		case 1:
			// No key:value pair.
			searchParams.Set("search", parts[0])
		case 2:
			searchParams.Set(parts[0], parts[1])
		default:
			return database.GetUsersParams{}, []codersdk.ValidationError{
				{Field: "q", Detail: fmt.Sprintf("Query element %q can only contain 1 ':'", element)},
			}
		}
	}

	parser := httpapi.NewQueryParamParser()
	filter := database.GetUsersParams{
		Search:   parser.String(searchParams, "", "search"),
		Status:   httpapi.ParseCustom(parser, searchParams, []database.UserStatus{}, "status", parseUserStatus),
		RbacRole: parser.Strings(searchParams, []string{}, "role"),
	}

	return filter, parser.Errors
}

// parseUserStatus ensures proper enums are used for user statuses
func parseUserStatus(v string) ([]database.UserStatus, error) {
	var statuses []database.UserStatus
	if v == "" {
		return statuses, nil
	}
	parts := strings.Split(v, ",")
	for _, part := range parts {
		switch database.UserStatus(part) {
		case database.UserStatusActive, database.UserStatusSuspended:
			statuses = append(statuses, database.UserStatus(part))
		default:
			return []database.UserStatus{}, xerrors.Errorf("%q is not a valid user status", part)
		}
	}
	return statuses, nil
}

func convertAPIKey(k database.APIKey) codersdk.APIKey {
	return codersdk.APIKey{
		ID:              k.ID,
		UserID:          k.UserID,
		LastUsed:        k.LastUsed,
		ExpiresAt:       k.ExpiresAt,
		CreatedAt:       k.CreatedAt,
		UpdatedAt:       k.UpdatedAt,
		LoginType:       codersdk.LoginType(k.LoginType),
		Scope:           codersdk.APIKeyScope(k.Scope),
		LifetimeSeconds: k.LifetimeSeconds,
	}
}<|MERGE_RESOLUTION|>--- conflicted
+++ resolved
@@ -402,10 +402,6 @@
 		return
 	}
 
-<<<<<<< HEAD
-	// Return all workspaces, not just the workspaces the user can view.
-	workspaces, err := api.Database.GetWorkspaces(dbauthz.AsSystem(ctx), database.GetWorkspacesParams{
-=======
 	if auth.Actor.ID == user.ID.String() {
 		httpapi.Write(ctx, rw, http.StatusForbidden, codersdk.Response{
 			Message: "You cannot delete yourself!",
@@ -413,8 +409,8 @@
 		return
 	}
 
-	workspaces, err := api.Database.GetWorkspaces(ctx, database.GetWorkspacesParams{
->>>>>>> 7f226d4f
+	// Return all workspaces, not just the workspaces the user can view.
+	workspaces, err := api.Database.GetWorkspaces(dbauthz.AsSystem(ctx), database.GetWorkspacesParams{
 		OwnerID: user.ID,
 	})
 	if err != nil {
