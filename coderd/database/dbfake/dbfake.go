package dbfake

import (
	"context"
	"database/sql"
	"encoding/json"
	"errors"
	"fmt"
	"reflect"
	"regexp"
	"sort"
	"strings"
	"sync"
	"time"

	"github.com/google/uuid"
	"github.com/lib/pq"
	"golang.org/x/exp/maps"
	"golang.org/x/exp/slices"
	"golang.org/x/xerrors"

	"github.com/coder/coder/coderd/database"
	"github.com/coder/coder/coderd/database/db2sdk"
	"github.com/coder/coder/coderd/httpapi"
	"github.com/coder/coder/coderd/rbac"
	"github.com/coder/coder/coderd/util/slice"
	"github.com/coder/coder/codersdk"
)

var validProxyByHostnameRegex = regexp.MustCompile(`^[a-zA-Z0-9._-]+$`)

var errDuplicateKey = &pq.Error{
	Code:    "23505",
	Message: "duplicate key value violates unique constraint",
}

// New returns an in-memory fake of the database.
func New() database.Store {
	q := &FakeQuerier{
		mutex: &sync.RWMutex{},
		data: &data{
			apiKeys:                   make([]database.APIKey, 0),
			organizationMembers:       make([]database.OrganizationMember, 0),
			organizations:             make([]database.Organization, 0),
			users:                     make([]database.User, 0),
			gitAuthLinks:              make([]database.GitAuthLink, 0),
			groups:                    make([]database.Group, 0),
			groupMembers:              make([]database.GroupMember, 0),
			auditLogs:                 make([]database.AuditLog, 0),
			files:                     make([]database.File, 0),
			gitSSHKey:                 make([]database.GitSSHKey, 0),
			parameterSchemas:          make([]database.ParameterSchema, 0),
			provisionerDaemons:        make([]database.ProvisionerDaemon, 0),
			workspaceAgents:           make([]database.WorkspaceAgent, 0),
			provisionerJobLogs:        make([]database.ProvisionerJobLog, 0),
			workspaceResources:        make([]database.WorkspaceResource, 0),
			workspaceResourceMetadata: make([]database.WorkspaceResourceMetadatum, 0),
			provisionerJobs:           make([]database.ProvisionerJob, 0),
			templateVersions:          make([]database.TemplateVersion, 0),
			templates:                 make([]database.Template, 0),
			workspaceAgentStats:       make([]database.WorkspaceAgentStat, 0),
			workspaceAgentLogs:        make([]database.WorkspaceAgentStartupLog, 0),
			workspaceBuilds:           make([]database.WorkspaceBuild, 0),
			workspaceApps:             make([]database.WorkspaceApp, 0),
			workspaces:                make([]database.Workspace, 0),
			licenses:                  make([]database.License, 0),
			workspaceProxies:          make([]database.WorkspaceProxy, 0),
			locks:                     map[int64]struct{}{},
		},
	}
	q.defaultProxyDisplayName = "Default"
	q.defaultProxyIconURL = "/emojis/1f3e1.png"
	return q
}

type rwMutex interface {
	Lock()
	RLock()
	Unlock()
	RUnlock()
}

// inTxMutex is a no op, since inside a transaction we are already locked.
type inTxMutex struct{}

func (inTxMutex) Lock()    {}
func (inTxMutex) RLock()   {}
func (inTxMutex) Unlock()  {}
func (inTxMutex) RUnlock() {}

// FakeQuerier replicates database functionality to enable quick testing.  It's an exported type so that our test code
// can do type checks.
type FakeQuerier struct {
	mutex rwMutex
	*data
}

func (*FakeQuerier) Wrappers() []string {
	return []string{}
}

type fakeTx struct {
	*FakeQuerier
	locks map[int64]struct{}
}

type data struct {
	// Legacy tables
	apiKeys             []database.APIKey
	organizations       []database.Organization
	organizationMembers []database.OrganizationMember
	users               []database.User
	userLinks           []database.UserLink

	// New tables
	workspaceAgentStats       []database.WorkspaceAgentStat
	auditLogs                 []database.AuditLog
	files                     []database.File
	gitAuthLinks              []database.GitAuthLink
	gitSSHKey                 []database.GitSSHKey
	groupMembers              []database.GroupMember
	groups                    []database.Group
	licenses                  []database.License
	parameterSchemas          []database.ParameterSchema
	provisionerDaemons        []database.ProvisionerDaemon
	provisionerJobLogs        []database.ProvisionerJobLog
	provisionerJobs           []database.ProvisionerJob
	replicas                  []database.Replica
	templateVersions          []database.TemplateVersion
	templateVersionParameters []database.TemplateVersionParameter
	templateVersionVariables  []database.TemplateVersionVariable
	templates                 []database.Template
	workspaceAgents           []database.WorkspaceAgent
	workspaceAgentMetadata    []database.WorkspaceAgentMetadatum
	workspaceAgentLogs        []database.WorkspaceAgentStartupLog
	workspaceApps             []database.WorkspaceApp
	workspaceBuilds           []database.WorkspaceBuild
	workspaceBuildParameters  []database.WorkspaceBuildParameter
	workspaceResourceMetadata []database.WorkspaceResourceMetadatum
	workspaceResources        []database.WorkspaceResource
	workspaces                []database.Workspace
	workspaceProxies          []database.WorkspaceProxy
	// Locks is a map of lock names. Any keys within the map are currently
	// locked.
	locks                   map[int64]struct{}
	deploymentID            string
	derpMeshKey             string
	lastUpdateCheck         []byte
	serviceBanner           []byte
	logoURL                 string
	appSecurityKey          string
	oauthSigningKey         string
	lastLicenseID           int32
	defaultProxyDisplayName string
	defaultProxyIconURL     string
}

func validateDatabaseTypeWithValid(v reflect.Value) (handled bool, err error) {
	if v.Kind() == reflect.Struct {
		return false, nil
	}

	if v.CanInterface() {
		if !strings.Contains(v.Type().PkgPath(), "coderd/database") {
			return true, nil
		}
		if valid, ok := v.Interface().(interface{ Valid() bool }); ok {
			if !valid.Valid() {
				return true, xerrors.Errorf("invalid %s: %q", v.Type().Name(), v.Interface())
			}
		}
		return true, nil
	}
	return false, nil
}

// validateDatabaseType uses reflect to check if struct properties are types
// with a Valid() bool function set. If so, call it and return an error
// if false.
//
// Note that we only check immediate values and struct fields. We do not
// recurse into nested structs.
func validateDatabaseType(args interface{}) error {
	v := reflect.ValueOf(args)

	// Note: database.Null* types don't have a Valid method, we skip them here
	// because their embedded types may have a Valid method and we don't want
	// to bother with checking both that the Valid field is true and that the
	// type it embeds validates to true. We would need to check:
	//
	//	dbNullEnum.Valid && dbNullEnum.Enum.Valid()
	if strings.HasPrefix(v.Type().Name(), "Null") {
		return nil
	}

	if ok, err := validateDatabaseTypeWithValid(v); ok {
		return err
	}
	switch v.Kind() {
	case reflect.Struct:
		var errs []string
		for i := 0; i < v.NumField(); i++ {
			field := v.Field(i)
			if ok, err := validateDatabaseTypeWithValid(field); ok && err != nil {
				errs = append(errs, fmt.Sprintf("%s.%s: %s", v.Type().Name(), v.Type().Field(i).Name, err.Error()))
			}
		}
		if len(errs) > 0 {
			return xerrors.Errorf("invalid database type fields:\n\t%s", strings.Join(errs, "\n\t"))
		}
	default:
		panic(fmt.Sprintf("unhandled type: %s", v.Type().Name()))
	}
	return nil
}

func (*FakeQuerier) Ping(_ context.Context) (time.Duration, error) {
	return 0, nil
}

func (tx *fakeTx) AcquireLock(_ context.Context, id int64) error {
	if _, ok := tx.FakeQuerier.locks[id]; ok {
		return xerrors.Errorf("cannot acquire lock %d: already held", id)
	}
	tx.FakeQuerier.locks[id] = struct{}{}
	tx.locks[id] = struct{}{}
	return nil
}

func (tx *fakeTx) TryAcquireLock(_ context.Context, id int64) (bool, error) {
	if _, ok := tx.FakeQuerier.locks[id]; ok {
		return false, nil
	}
	tx.FakeQuerier.locks[id] = struct{}{}
	tx.locks[id] = struct{}{}
	return true, nil
}

func (tx *fakeTx) releaseLocks() {
	for id := range tx.locks {
		delete(tx.FakeQuerier.locks, id)
	}
	tx.locks = map[int64]struct{}{}
}

// InTx doesn't rollback data properly for in-memory yet.
func (q *FakeQuerier) InTx(fn func(database.Store) error, _ *sql.TxOptions) error {
	q.mutex.Lock()
	defer q.mutex.Unlock()
	tx := &fakeTx{
		FakeQuerier: &FakeQuerier{mutex: inTxMutex{}, data: q.data},
		locks:       map[int64]struct{}{},
	}
	defer tx.releaseLocks()

	return fn(tx)
}

// getUserByIDNoLock is used by other functions in the database fake.
func (q *FakeQuerier) getUserByIDNoLock(id uuid.UUID) (database.User, error) {
	for _, user := range q.users {
		if user.ID == id {
			return user, nil
		}
	}
	return database.User{}, sql.ErrNoRows
}

func convertUsers(users []database.User, count int64) []database.GetUsersRow {
	rows := make([]database.GetUsersRow, len(users))
	for i, u := range users {
		rows[i] = database.GetUsersRow{
			ID:             u.ID,
			Email:          u.Email,
			Username:       u.Username,
			HashedPassword: u.HashedPassword,
			CreatedAt:      u.CreatedAt,
			UpdatedAt:      u.UpdatedAt,
			Status:         u.Status,
			RBACRoles:      u.RBACRoles,
			LoginType:      u.LoginType,
			AvatarURL:      u.AvatarURL,
			Deleted:        u.Deleted,
			LastSeenAt:     u.LastSeenAt,
			Count:          count,
		}
	}

	return rows
}

// mapAgentStatus determines the agent status based on different timestamps like created_at, last_connected_at, disconnected_at, etc.
// The function must be in sync with: coderd/workspaceagents.go:convertWorkspaceAgent.
func mapAgentStatus(dbAgent database.WorkspaceAgent, agentInactiveDisconnectTimeoutSeconds int64) string {
	var status string
	connectionTimeout := time.Duration(dbAgent.ConnectionTimeoutSeconds) * time.Second
	switch {
	case !dbAgent.FirstConnectedAt.Valid:
		switch {
		case connectionTimeout > 0 && database.Now().Sub(dbAgent.CreatedAt) > connectionTimeout:
			// If the agent took too long to connect the first time,
			// mark it as timed out.
			status = "timeout"
		default:
			// If the agent never connected, it's waiting for the compute
			// to start up.
			status = "connecting"
		}
	case dbAgent.DisconnectedAt.Time.After(dbAgent.LastConnectedAt.Time):
		// If we've disconnected after our last connection, we know the
		// agent is no longer connected.
		status = "disconnected"
	case database.Now().Sub(dbAgent.LastConnectedAt.Time) > time.Duration(agentInactiveDisconnectTimeoutSeconds)*time.Second:
		// The connection died without updating the last connected.
		status = "disconnected"
	case dbAgent.LastConnectedAt.Valid:
		// The agent should be assumed connected if it's under inactivity timeouts
		// and last connected at has been properly set.
		status = "connected"
	default:
		panic("unknown agent status: " + status)
	}
	return status
}

func (q *FakeQuerier) convertToWorkspaceRowsNoLock(ctx context.Context, workspaces []database.Workspace, count int64) []database.GetWorkspacesRow {
	rows := make([]database.GetWorkspacesRow, 0, len(workspaces))
	for _, w := range workspaces {
		wr := database.GetWorkspacesRow{
			ID:                w.ID,
			CreatedAt:         w.CreatedAt,
			UpdatedAt:         w.UpdatedAt,
			OwnerID:           w.OwnerID,
			OrganizationID:    w.OrganizationID,
			TemplateID:        w.TemplateID,
			Deleted:           w.Deleted,
			Name:              w.Name,
			AutostartSchedule: w.AutostartSchedule,
			Ttl:               w.Ttl,
			LastUsedAt:        w.LastUsedAt,
			Count:             count,
		}

		for _, t := range q.templates {
			if t.ID == w.TemplateID {
				wr.TemplateName = t.Name
				break
			}
		}

		if build, err := q.getLatestWorkspaceBuildByWorkspaceIDNoLock(ctx, w.ID); err == nil {
			for _, tv := range q.templateVersions {
				if tv.ID == build.TemplateVersionID {
					wr.TemplateVersionID = tv.ID
					wr.TemplateVersionName = sql.NullString{
						Valid:  true,
						String: tv.Name,
					}
					break
				}
			}
		}

		rows = append(rows, wr)
	}
	return rows
}

func (q *FakeQuerier) getWorkspaceByIDNoLock(_ context.Context, id uuid.UUID) (database.Workspace, error) {
	for _, workspace := range q.workspaces {
		if workspace.ID == id {
			return workspace, nil
		}
	}
	return database.Workspace{}, sql.ErrNoRows
}

func (q *FakeQuerier) getWorkspaceByAgentIDNoLock(_ context.Context, agentID uuid.UUID) (database.Workspace, error) {
	var agent database.WorkspaceAgent
	for _, _agent := range q.workspaceAgents {
		if _agent.ID == agentID {
			agent = _agent
			break
		}
	}
	if agent.ID == uuid.Nil {
		return database.Workspace{}, sql.ErrNoRows
	}

	var resource database.WorkspaceResource
	for _, _resource := range q.workspaceResources {
		if _resource.ID == agent.ResourceID {
			resource = _resource
			break
		}
	}
	if resource.ID == uuid.Nil {
		return database.Workspace{}, sql.ErrNoRows
	}

	var build database.WorkspaceBuild
	for _, _build := range q.workspaceBuilds {
		if _build.JobID == resource.JobID {
			build = _build
			break
		}
	}
	if build.ID == uuid.Nil {
		return database.Workspace{}, sql.ErrNoRows
	}

	for _, workspace := range q.workspaces {
		if workspace.ID == build.WorkspaceID {
			return workspace, nil
		}
	}

	return database.Workspace{}, sql.ErrNoRows
}

func (q *FakeQuerier) getWorkspaceBuildByIDNoLock(_ context.Context, id uuid.UUID) (database.WorkspaceBuild, error) {
	for _, history := range q.workspaceBuilds {
		if history.ID == id {
			return history, nil
		}
	}
	return database.WorkspaceBuild{}, sql.ErrNoRows
}

func (q *FakeQuerier) getLatestWorkspaceBuildByWorkspaceIDNoLock(_ context.Context, workspaceID uuid.UUID) (database.WorkspaceBuild, error) {
	var row database.WorkspaceBuild
	var buildNum int32 = -1
	for _, workspaceBuild := range q.workspaceBuilds {
		if workspaceBuild.WorkspaceID == workspaceID && workspaceBuild.BuildNumber > buildNum {
			row = workspaceBuild
			buildNum = workspaceBuild.BuildNumber
		}
	}
	if buildNum == -1 {
		return database.WorkspaceBuild{}, sql.ErrNoRows
	}
	return row, nil
}

func (q *FakeQuerier) getTemplateByIDNoLock(_ context.Context, id uuid.UUID) (database.Template, error) {
	for _, template := range q.templates {
		if template.ID == id {
			return template.DeepCopy(), nil
		}
	}
	return database.Template{}, sql.ErrNoRows
}

func (q *FakeQuerier) getTemplateVersionByIDNoLock(_ context.Context, templateVersionID uuid.UUID) (database.TemplateVersion, error) {
	for _, templateVersion := range q.templateVersions {
		if templateVersion.ID != templateVersionID {
			continue
		}
		return templateVersion, nil
	}
	return database.TemplateVersion{}, sql.ErrNoRows
}

func (q *FakeQuerier) getWorkspaceAgentByIDNoLock(_ context.Context, id uuid.UUID) (database.WorkspaceAgent, error) {
	// The schema sorts this by created at, so we iterate the array backwards.
	for i := len(q.workspaceAgents) - 1; i >= 0; i-- {
		agent := q.workspaceAgents[i]
		if agent.ID == id {
			return agent, nil
		}
	}
	return database.WorkspaceAgent{}, sql.ErrNoRows
}

func (q *FakeQuerier) getWorkspaceAgentsByResourceIDsNoLock(_ context.Context, resourceIDs []uuid.UUID) ([]database.WorkspaceAgent, error) {
	workspaceAgents := make([]database.WorkspaceAgent, 0)
	for _, agent := range q.workspaceAgents {
		for _, resourceID := range resourceIDs {
			if agent.ResourceID != resourceID {
				continue
			}
			workspaceAgents = append(workspaceAgents, agent)
		}
	}
	return workspaceAgents, nil
}

func (q *FakeQuerier) getProvisionerJobByIDNoLock(_ context.Context, id uuid.UUID) (database.ProvisionerJob, error) {
	for _, provisionerJob := range q.provisionerJobs {
		if provisionerJob.ID != id {
			continue
		}
		return provisionerJob, nil
	}
	return database.ProvisionerJob{}, sql.ErrNoRows
}

func (q *FakeQuerier) getWorkspaceResourcesByJobIDNoLock(_ context.Context, jobID uuid.UUID) ([]database.WorkspaceResource, error) {
	resources := make([]database.WorkspaceResource, 0)
	for _, resource := range q.workspaceResources {
		if resource.JobID != jobID {
			continue
		}
		resources = append(resources, resource)
	}
	return resources, nil
}

func (q *FakeQuerier) getGroupByIDNoLock(_ context.Context, id uuid.UUID) (database.Group, error) {
	for _, group := range q.groups {
		if group.ID == id {
			return group, nil
		}
	}

	return database.Group{}, sql.ErrNoRows
}

// isNull is only used in dbfake, so reflect is ok. Use this to make the logic
// look more similar to the postgres.
func isNull(v interface{}) bool {
	return !isNotNull(v)
}

func isNotNull(v interface{}) bool {
	return reflect.ValueOf(v).FieldByName("Valid").Bool()
}

// ErrUnimplemented is returned by methods only used by the enterprise/tailnet.pgCoord.  This coordinator explicitly
// depends on  postgres triggers that announce changes on the pubsub.  Implementing support for this in the fake
// database would  strongly couple the FakeQuerier to the pubsub, which is undesirable.  Furthermore, it makes little
// sense to directly  test the pgCoord against anything other than postgres.  The FakeQuerier is designed to allow us to
// test the Coderd  API, and for that kind of test, the in-memory, AGPL tailnet coordinator is sufficient.  Therefore,
// these methods  remain unimplemented in the FakeQuerier.
var ErrUnimplemented = xerrors.New("unimplemented")

func (*FakeQuerier) AcquireLock(_ context.Context, _ int64) error {
	return xerrors.New("AcquireLock must only be called within a transaction")
}

func (q *FakeQuerier) AcquireProvisionerJob(_ context.Context, arg database.AcquireProvisionerJobParams) (database.ProvisionerJob, error) {
	if err := validateDatabaseType(arg); err != nil {
		return database.ProvisionerJob{}, err
	}

	q.mutex.Lock()
	defer q.mutex.Unlock()

	for index, provisionerJob := range q.provisionerJobs {
		if provisionerJob.StartedAt.Valid {
			continue
		}
		found := false
		for _, provisionerType := range arg.Types {
			if provisionerJob.Provisioner != provisionerType {
				continue
			}
			found = true
			break
		}
		if !found {
			continue
		}
		tags := map[string]string{}
		if arg.Tags != nil {
			err := json.Unmarshal(arg.Tags, &tags)
			if err != nil {
				return provisionerJob, xerrors.Errorf("unmarshal: %w", err)
			}
		}

		missing := false
		for key, value := range provisionerJob.Tags {
			provided, found := tags[key]
			if !found {
				missing = true
				break
			}
			if provided != value {
				missing = true
				break
			}
		}
		if missing {
			continue
		}
		provisionerJob.StartedAt = arg.StartedAt
		provisionerJob.UpdatedAt = arg.StartedAt.Time
		provisionerJob.WorkerID = arg.WorkerID
		q.provisionerJobs[index] = provisionerJob
		return provisionerJob, nil
	}
	return database.ProvisionerJob{}, sql.ErrNoRows
}

func (*FakeQuerier) CleanTailnetCoordinators(_ context.Context) error {
	return ErrUnimplemented
}

func (q *FakeQuerier) DeleteAPIKeyByID(_ context.Context, id string) error {
	q.mutex.Lock()
	defer q.mutex.Unlock()

	for index, apiKey := range q.apiKeys {
		if apiKey.ID != id {
			continue
		}
		q.apiKeys[index] = q.apiKeys[len(q.apiKeys)-1]
		q.apiKeys = q.apiKeys[:len(q.apiKeys)-1]
		return nil
	}
	return sql.ErrNoRows
}

func (q *FakeQuerier) DeleteAPIKeysByUserID(_ context.Context, userID uuid.UUID) error {
	q.mutex.Lock()
	defer q.mutex.Unlock()

	for i := len(q.apiKeys) - 1; i >= 0; i-- {
		if q.apiKeys[i].UserID == userID {
			q.apiKeys = append(q.apiKeys[:i], q.apiKeys[i+1:]...)
		}
	}

	return nil
}

func (q *FakeQuerier) DeleteApplicationConnectAPIKeysByUserID(_ context.Context, userID uuid.UUID) error {
	q.mutex.Lock()
	defer q.mutex.Unlock()

	for i := len(q.apiKeys) - 1; i >= 0; i-- {
		if q.apiKeys[i].UserID == userID && q.apiKeys[i].Scope == database.APIKeyScopeApplicationConnect {
			q.apiKeys = append(q.apiKeys[:i], q.apiKeys[i+1:]...)
		}
	}

	return nil
}

func (*FakeQuerier) DeleteCoordinator(context.Context, uuid.UUID) error {
	return ErrUnimplemented
}

func (q *FakeQuerier) DeleteGitSSHKey(_ context.Context, userID uuid.UUID) error {
	q.mutex.Lock()
	defer q.mutex.Unlock()

	for index, key := range q.gitSSHKey {
		if key.UserID != userID {
			continue
		}
		q.gitSSHKey[index] = q.gitSSHKey[len(q.gitSSHKey)-1]
		q.gitSSHKey = q.gitSSHKey[:len(q.gitSSHKey)-1]
		return nil
	}
	return sql.ErrNoRows
}

func (q *FakeQuerier) DeleteGroupByID(_ context.Context, id uuid.UUID) error {
	q.mutex.Lock()
	defer q.mutex.Unlock()

	for i, group := range q.groups {
		if group.ID == id {
			q.groups = append(q.groups[:i], q.groups[i+1:]...)
			return nil
		}
	}

	return sql.ErrNoRows
}

func (q *FakeQuerier) DeleteGroupMemberFromGroup(_ context.Context, arg database.DeleteGroupMemberFromGroupParams) error {
	q.mutex.Lock()
	defer q.mutex.Unlock()

	for i, member := range q.groupMembers {
		if member.UserID == arg.UserID && member.GroupID == arg.GroupID {
			q.groupMembers = append(q.groupMembers[:i], q.groupMembers[i+1:]...)
		}
	}
	return nil
}

func (q *FakeQuerier) DeleteGroupMembersByOrgAndUser(_ context.Context, arg database.DeleteGroupMembersByOrgAndUserParams) error {
	q.mutex.Lock()
	defer q.mutex.Unlock()

	newMembers := q.groupMembers[:0]
	for _, member := range q.groupMembers {
		if member.UserID != arg.UserID {
			// Do not delete the other members
			newMembers = append(newMembers, member)
		} else if member.UserID == arg.UserID {
			// We only want to delete from groups in the organization in the args.
			for _, group := range q.groups {
				// Find the group that the member is apartof.
				if group.ID == member.GroupID {
					// Only add back the member if the organization ID does not match
					// the arg organization ID. Since the arg is saying which
					// org to delete.
					if group.OrganizationID != arg.OrganizationID {
						newMembers = append(newMembers, member)
					}
					break
				}
			}
		}
	}
	q.groupMembers = newMembers

	return nil
}

func (q *FakeQuerier) DeleteLicense(_ context.Context, id int32) (int32, error) {
	q.mutex.Lock()
	defer q.mutex.Unlock()

	for index, l := range q.licenses {
		if l.ID == id {
			q.licenses[index] = q.licenses[len(q.licenses)-1]
			q.licenses = q.licenses[:len(q.licenses)-1]
			return id, nil
		}
	}
	return 0, sql.ErrNoRows
}

func (*FakeQuerier) DeleteOldWorkspaceAgentStartupLogs(_ context.Context) error {
	// noop
	return nil
}

func (*FakeQuerier) DeleteOldWorkspaceAgentStats(_ context.Context) error {
	// no-op
	return nil
}

func (q *FakeQuerier) DeleteReplicasUpdatedBefore(_ context.Context, before time.Time) error {
	q.mutex.Lock()
	defer q.mutex.Unlock()

	for i, replica := range q.replicas {
		if replica.UpdatedAt.Before(before) {
			q.replicas = append(q.replicas[:i], q.replicas[i+1:]...)
		}
	}

	return nil
}

func (*FakeQuerier) DeleteTailnetAgent(context.Context, database.DeleteTailnetAgentParams) (database.DeleteTailnetAgentRow, error) {
	return database.DeleteTailnetAgentRow{}, ErrUnimplemented
}

func (*FakeQuerier) DeleteTailnetClient(context.Context, database.DeleteTailnetClientParams) (database.DeleteTailnetClientRow, error) {
	return database.DeleteTailnetClientRow{}, ErrUnimplemented
}

func (q *FakeQuerier) GetAPIKeyByID(_ context.Context, id string) (database.APIKey, error) {
	q.mutex.RLock()
	defer q.mutex.RUnlock()

	for _, apiKey := range q.apiKeys {
		if apiKey.ID == id {
			return apiKey, nil
		}
	}
	return database.APIKey{}, sql.ErrNoRows
}

func (q *FakeQuerier) GetAPIKeyByName(_ context.Context, params database.GetAPIKeyByNameParams) (database.APIKey, error) {
	q.mutex.RLock()
	defer q.mutex.RUnlock()

	if params.TokenName == "" {
		return database.APIKey{}, sql.ErrNoRows
	}
	for _, apiKey := range q.apiKeys {
		if params.UserID == apiKey.UserID && params.TokenName == apiKey.TokenName {
			return apiKey, nil
		}
	}
	return database.APIKey{}, sql.ErrNoRows
}

func (q *FakeQuerier) GetAPIKeysByLoginType(_ context.Context, t database.LoginType) ([]database.APIKey, error) {
	if err := validateDatabaseType(t); err != nil {
		return nil, err
	}

	q.mutex.RLock()
	defer q.mutex.RUnlock()

	apiKeys := make([]database.APIKey, 0)
	for _, key := range q.apiKeys {
		if key.LoginType == t {
			apiKeys = append(apiKeys, key)
		}
	}
	return apiKeys, nil
}

func (q *FakeQuerier) GetAPIKeysByUserID(_ context.Context, params database.GetAPIKeysByUserIDParams) ([]database.APIKey, error) {
	q.mutex.RLock()
	defer q.mutex.RUnlock()

	apiKeys := make([]database.APIKey, 0)
	for _, key := range q.apiKeys {
		if key.UserID == params.UserID && key.LoginType == params.LoginType {
			apiKeys = append(apiKeys, key)
		}
	}
	return apiKeys, nil
}

func (q *FakeQuerier) GetAPIKeysLastUsedAfter(_ context.Context, after time.Time) ([]database.APIKey, error) {
	q.mutex.RLock()
	defer q.mutex.RUnlock()

	apiKeys := make([]database.APIKey, 0)
	for _, key := range q.apiKeys {
		if key.LastUsed.After(after) {
			apiKeys = append(apiKeys, key)
		}
	}
	return apiKeys, nil
}

func (q *FakeQuerier) GetActiveUserCount(_ context.Context) (int64, error) {
	q.mutex.RLock()
	defer q.mutex.RUnlock()

	active := int64(0)
	for _, u := range q.users {
		if u.Status == database.UserStatusActive && !u.Deleted {
			active++
		}
	}
	return active, nil
}

func (q *FakeQuerier) GetAppSecurityKey(_ context.Context) (string, error) {
	q.mutex.RLock()
	defer q.mutex.RUnlock()

	return q.appSecurityKey, nil
}

func (q *FakeQuerier) GetAuditLogsOffset(_ context.Context, arg database.GetAuditLogsOffsetParams) ([]database.GetAuditLogsOffsetRow, error) {
	if err := validateDatabaseType(arg); err != nil {
		return nil, err
	}

	q.mutex.RLock()
	defer q.mutex.RUnlock()

	logs := make([]database.GetAuditLogsOffsetRow, 0, arg.Limit)

	// q.auditLogs are already sorted by time DESC, so no need to sort after the fact.
	for _, alog := range q.auditLogs {
		if arg.Offset > 0 {
			arg.Offset--
			continue
		}
		if arg.Action != "" && !strings.Contains(string(alog.Action), arg.Action) {
			continue
		}
		if arg.ResourceType != "" && !strings.Contains(string(alog.ResourceType), arg.ResourceType) {
			continue
		}
		if arg.ResourceID != uuid.Nil && alog.ResourceID != arg.ResourceID {
			continue
		}
		if arg.Username != "" {
			user, err := q.getUserByIDNoLock(alog.UserID)
			if err == nil && !strings.EqualFold(arg.Username, user.Username) {
				continue
			}
		}
		if arg.Email != "" {
			user, err := q.getUserByIDNoLock(alog.UserID)
			if err == nil && !strings.EqualFold(arg.Email, user.Email) {
				continue
			}
		}
		if !arg.DateFrom.IsZero() {
			if alog.Time.Before(arg.DateFrom) {
				continue
			}
		}
		if !arg.DateTo.IsZero() {
			if alog.Time.After(arg.DateTo) {
				continue
			}
		}
		if arg.BuildReason != "" {
			workspaceBuild, err := q.getWorkspaceBuildByIDNoLock(context.Background(), alog.ResourceID)
			if err == nil && !strings.EqualFold(arg.BuildReason, string(workspaceBuild.Reason)) {
				continue
			}
		}

		user, err := q.getUserByIDNoLock(alog.UserID)
		userValid := err == nil

		logs = append(logs, database.GetAuditLogsOffsetRow{
			ID:               alog.ID,
			RequestID:        alog.RequestID,
			OrganizationID:   alog.OrganizationID,
			Ip:               alog.Ip,
			UserAgent:        alog.UserAgent,
			ResourceType:     alog.ResourceType,
			ResourceID:       alog.ResourceID,
			ResourceTarget:   alog.ResourceTarget,
			ResourceIcon:     alog.ResourceIcon,
			Action:           alog.Action,
			Diff:             alog.Diff,
			StatusCode:       alog.StatusCode,
			AdditionalFields: alog.AdditionalFields,
			UserID:           alog.UserID,
			UserUsername:     sql.NullString{String: user.Username, Valid: userValid},
			UserEmail:        sql.NullString{String: user.Email, Valid: userValid},
			UserCreatedAt:    sql.NullTime{Time: user.CreatedAt, Valid: userValid},
			UserStatus:       database.NullUserStatus{UserStatus: user.Status, Valid: userValid},
			UserRoles:        user.RBACRoles,
			Count:            0,
		})

		if len(logs) >= int(arg.Limit) {
			break
		}
	}

	count := int64(len(logs))
	for i := range logs {
		logs[i].Count = count
	}

	return logs, nil
}

func (q *FakeQuerier) GetAuthorizationUserRoles(_ context.Context, userID uuid.UUID) (database.GetAuthorizationUserRolesRow, error) {
	q.mutex.RLock()
	defer q.mutex.RUnlock()

	var user *database.User
	roles := make([]string, 0)
	for _, u := range q.users {
		if u.ID == userID {
			u := u
			roles = append(roles, u.RBACRoles...)
			roles = append(roles, "member")
			user = &u
			break
		}
	}

	for _, mem := range q.organizationMembers {
		if mem.UserID == userID {
			roles = append(roles, mem.Roles...)
			roles = append(roles, "organization-member:"+mem.OrganizationID.String())
		}
	}

	var groups []string
	for _, member := range q.groupMembers {
		if member.UserID == userID {
			groups = append(groups, member.GroupID.String())
		}
	}

	if user == nil {
		return database.GetAuthorizationUserRolesRow{}, sql.ErrNoRows
	}

	return database.GetAuthorizationUserRolesRow{
		ID:       userID,
		Username: user.Username,
		Status:   user.Status,
		Roles:    roles,
		Groups:   groups,
	}, nil
}

func (q *FakeQuerier) GetDERPMeshKey(_ context.Context) (string, error) {
	q.mutex.RLock()
	defer q.mutex.RUnlock()

	return q.derpMeshKey, nil
}

func (q *FakeQuerier) GetDefaultProxyConfig(_ context.Context) (database.GetDefaultProxyConfigRow, error) {
	return database.GetDefaultProxyConfigRow{
		DisplayName: q.defaultProxyDisplayName,
		IconUrl:     q.defaultProxyIconURL,
	}, nil
}

func (q *FakeQuerier) GetDeploymentDAUs(_ context.Context, tzOffset int32) ([]database.GetDeploymentDAUsRow, error) {
	q.mutex.RLock()
	defer q.mutex.RUnlock()

	seens := make(map[time.Time]map[uuid.UUID]struct{})

	for _, as := range q.workspaceAgentStats {
		if as.ConnectionCount == 0 {
			continue
		}
		date := as.CreatedAt.UTC().Add(time.Duration(tzOffset) * -1 * time.Hour).Truncate(time.Hour * 24)

		dateEntry := seens[date]
		if dateEntry == nil {
			dateEntry = make(map[uuid.UUID]struct{})
		}
		dateEntry[as.UserID] = struct{}{}
		seens[date] = dateEntry
	}

	seenKeys := maps.Keys(seens)
	sort.Slice(seenKeys, func(i, j int) bool {
		return seenKeys[i].Before(seenKeys[j])
	})

	var rs []database.GetDeploymentDAUsRow
	for _, key := range seenKeys {
		ids := seens[key]
		for id := range ids {
			rs = append(rs, database.GetDeploymentDAUsRow{
				Date:   key,
				UserID: id,
			})
		}
	}

	return rs, nil
}

func (q *FakeQuerier) GetDeploymentID(_ context.Context) (string, error) {
	q.mutex.RLock()
	defer q.mutex.RUnlock()

	return q.deploymentID, nil
}

func (q *FakeQuerier) GetDeploymentWorkspaceAgentStats(_ context.Context, createdAfter time.Time) (database.GetDeploymentWorkspaceAgentStatsRow, error) {
	q.mutex.RLock()
	defer q.mutex.RUnlock()

	agentStatsCreatedAfter := make([]database.WorkspaceAgentStat, 0)
	for _, agentStat := range q.workspaceAgentStats {
		if agentStat.CreatedAt.After(createdAfter) {
			agentStatsCreatedAfter = append(agentStatsCreatedAfter, agentStat)
		}
	}

	latestAgentStats := map[uuid.UUID]database.WorkspaceAgentStat{}
	for _, agentStat := range q.workspaceAgentStats {
		if agentStat.CreatedAt.After(createdAfter) {
			latestAgentStats[agentStat.AgentID] = agentStat
		}
	}

	stat := database.GetDeploymentWorkspaceAgentStatsRow{}
	for _, agentStat := range latestAgentStats {
		stat.SessionCountVSCode += agentStat.SessionCountVSCode
		stat.SessionCountJetBrains += agentStat.SessionCountJetBrains
		stat.SessionCountReconnectingPTY += agentStat.SessionCountReconnectingPTY
		stat.SessionCountSSH += agentStat.SessionCountSSH
	}

	latencies := make([]float64, 0)
	for _, agentStat := range agentStatsCreatedAfter {
		if agentStat.ConnectionMedianLatencyMS <= 0 {
			continue
		}
		stat.WorkspaceRxBytes += agentStat.RxBytes
		stat.WorkspaceTxBytes += agentStat.TxBytes
		latencies = append(latencies, agentStat.ConnectionMedianLatencyMS)
	}

	tryPercentile := func(fs []float64, p float64) float64 {
		if len(fs) == 0 {
			return -1
		}
		sort.Float64s(fs)
		return fs[int(float64(len(fs))*p/100)]
	}

	stat.WorkspaceConnectionLatency50 = tryPercentile(latencies, 50)
	stat.WorkspaceConnectionLatency95 = tryPercentile(latencies, 95)

	return stat, nil
}

func (q *FakeQuerier) GetDeploymentWorkspaceStats(ctx context.Context) (database.GetDeploymentWorkspaceStatsRow, error) {
	q.mutex.RLock()
	defer q.mutex.RUnlock()

	stat := database.GetDeploymentWorkspaceStatsRow{}
	for _, workspace := range q.workspaces {
		build, err := q.getLatestWorkspaceBuildByWorkspaceIDNoLock(ctx, workspace.ID)
		if err != nil {
			return stat, err
		}
		job, err := q.getProvisionerJobByIDNoLock(ctx, build.JobID)
		if err != nil {
			return stat, err
		}
		if !job.StartedAt.Valid {
			stat.PendingWorkspaces++
			continue
		}
		if job.StartedAt.Valid &&
			!job.CanceledAt.Valid &&
			time.Since(job.UpdatedAt) <= 30*time.Second &&
			!job.CompletedAt.Valid {
			stat.BuildingWorkspaces++
			continue
		}
		if job.CompletedAt.Valid &&
			!job.CanceledAt.Valid &&
			!job.Error.Valid {
			if build.Transition == database.WorkspaceTransitionStart {
				stat.RunningWorkspaces++
			}
			if build.Transition == database.WorkspaceTransitionStop {
				stat.StoppedWorkspaces++
			}
			continue
		}
		if job.CanceledAt.Valid || job.Error.Valid {
			stat.FailedWorkspaces++
			continue
		}
	}
	return stat, nil
}

func (q *FakeQuerier) GetFileByHashAndCreator(_ context.Context, arg database.GetFileByHashAndCreatorParams) (database.File, error) {
	if err := validateDatabaseType(arg); err != nil {
		return database.File{}, err
	}

	q.mutex.RLock()
	defer q.mutex.RUnlock()

	for _, file := range q.files {
		if file.Hash == arg.Hash && file.CreatedBy == arg.CreatedBy {
			return file, nil
		}
	}
	return database.File{}, sql.ErrNoRows
}

func (q *FakeQuerier) GetFileByID(_ context.Context, id uuid.UUID) (database.File, error) {
	q.mutex.RLock()
	defer q.mutex.RUnlock()

	for _, file := range q.files {
		if file.ID == id {
			return file, nil
		}
	}
	return database.File{}, sql.ErrNoRows
}

func (q *FakeQuerier) GetFileTemplates(_ context.Context, id uuid.UUID) ([]database.GetFileTemplatesRow, error) {
	q.mutex.RLock()
	defer q.mutex.RUnlock()

	rows := make([]database.GetFileTemplatesRow, 0)
	var file database.File
	for _, f := range q.files {
		if f.ID == id {
			file = f
			break
		}
	}
	if file.Hash == "" {
		return rows, nil
	}

	for _, job := range q.provisionerJobs {
		if job.FileID == id {
			for _, version := range q.templateVersions {
				if version.JobID == job.ID {
					for _, template := range q.templates {
						if template.ID == version.TemplateID.UUID {
							rows = append(rows, database.GetFileTemplatesRow{
								FileID:                 file.ID,
								FileCreatedBy:          file.CreatedBy,
								TemplateID:             template.ID,
								TemplateOrganizationID: template.OrganizationID,
								TemplateCreatedBy:      template.CreatedBy,
								UserACL:                template.UserACL,
								GroupACL:               template.GroupACL,
							})
						}
					}
				}
			}
		}
	}

	return rows, nil
}

func (q *FakeQuerier) GetFilteredUserCount(ctx context.Context, arg database.GetFilteredUserCountParams) (int64, error) {
	if err := validateDatabaseType(arg); err != nil {
		return 0, err
	}
	count, err := q.GetAuthorizedUserCount(ctx, arg, nil)
	return count, err
}

func (q *FakeQuerier) GetGitAuthLink(_ context.Context, arg database.GetGitAuthLinkParams) (database.GitAuthLink, error) {
	if err := validateDatabaseType(arg); err != nil {
		return database.GitAuthLink{}, err
	}

	q.mutex.RLock()
	defer q.mutex.RUnlock()
	for _, gitAuthLink := range q.gitAuthLinks {
		if arg.UserID != gitAuthLink.UserID {
			continue
		}
		if arg.ProviderID != gitAuthLink.ProviderID {
			continue
		}
		return gitAuthLink, nil
	}
	return database.GitAuthLink{}, sql.ErrNoRows
}

func (q *FakeQuerier) GetGitSSHKey(_ context.Context, userID uuid.UUID) (database.GitSSHKey, error) {
	q.mutex.RLock()
	defer q.mutex.RUnlock()

	for _, key := range q.gitSSHKey {
		if key.UserID == userID {
			return key, nil
		}
	}
	return database.GitSSHKey{}, sql.ErrNoRows
}

func (q *FakeQuerier) GetGroupByID(ctx context.Context, id uuid.UUID) (database.Group, error) {
	q.mutex.RLock()
	defer q.mutex.RUnlock()

	return q.getGroupByIDNoLock(ctx, id)
}

func (q *FakeQuerier) GetGroupByOrgAndName(_ context.Context, arg database.GetGroupByOrgAndNameParams) (database.Group, error) {
	if err := validateDatabaseType(arg); err != nil {
		return database.Group{}, err
	}

	q.mutex.RLock()
	defer q.mutex.RUnlock()

	for _, group := range q.groups {
		if group.OrganizationID == arg.OrganizationID &&
			group.Name == arg.Name {
			return group, nil
		}
	}

	return database.Group{}, sql.ErrNoRows
}

func (q *FakeQuerier) GetGroupMembers(_ context.Context, groupID uuid.UUID) ([]database.User, error) {
	q.mutex.RLock()
	defer q.mutex.RUnlock()

	var members []database.GroupMember
	for _, member := range q.groupMembers {
		if member.GroupID == groupID {
			members = append(members, member)
		}
	}

	users := make([]database.User, 0, len(members))

	for _, member := range members {
		for _, user := range q.users {
			if user.ID == member.UserID && user.Status == database.UserStatusActive && !user.Deleted {
				users = append(users, user)
				break
			}
		}
	}

	return users, nil
}

func (q *FakeQuerier) GetGroupsByOrganizationID(_ context.Context, organizationID uuid.UUID) ([]database.Group, error) {
	q.mutex.RLock()
	defer q.mutex.RUnlock()

	var groups []database.Group
	for _, group := range q.groups {
		// Omit the allUsers group.
		if group.OrganizationID == organizationID && group.ID != organizationID {
			groups = append(groups, group)
		}
	}

	return groups, nil
}

func (q *FakeQuerier) GetHungProvisionerJobs(_ context.Context, hungSince time.Time) ([]database.ProvisionerJob, error) {
	q.mutex.RLock()
	defer q.mutex.RUnlock()

	hungJobs := []database.ProvisionerJob{}
	for _, provisionerJob := range q.provisionerJobs {
		if provisionerJob.StartedAt.Valid && !provisionerJob.CompletedAt.Valid && provisionerJob.UpdatedAt.Before(hungSince) {
			hungJobs = append(hungJobs, provisionerJob)
		}
	}
	return hungJobs, nil
}

func (q *FakeQuerier) GetLastUpdateCheck(_ context.Context) (string, error) {
	q.mutex.RLock()
	defer q.mutex.RUnlock()

	if q.lastUpdateCheck == nil {
		return "", sql.ErrNoRows
	}
	return string(q.lastUpdateCheck), nil
}

func (q *FakeQuerier) GetLatestWorkspaceBuildByWorkspaceID(ctx context.Context, workspaceID uuid.UUID) (database.WorkspaceBuild, error) {
	q.mutex.RLock()
	defer q.mutex.RUnlock()

	return q.getLatestWorkspaceBuildByWorkspaceIDNoLock(ctx, workspaceID)
}

func (q *FakeQuerier) GetLatestWorkspaceBuilds(_ context.Context) ([]database.WorkspaceBuild, error) {
	q.mutex.RLock()
	defer q.mutex.RUnlock()

	builds := make(map[uuid.UUID]database.WorkspaceBuild)
	buildNumbers := make(map[uuid.UUID]int32)
	for _, workspaceBuild := range q.workspaceBuilds {
		id := workspaceBuild.WorkspaceID
		if workspaceBuild.BuildNumber > buildNumbers[id] {
			builds[id] = workspaceBuild
			buildNumbers[id] = workspaceBuild.BuildNumber
		}
	}
	var returnBuilds []database.WorkspaceBuild
	for i, n := range buildNumbers {
		if n > 0 {
			b := builds[i]
			returnBuilds = append(returnBuilds, b)
		}
	}
	if len(returnBuilds) == 0 {
		return nil, sql.ErrNoRows
	}
	return returnBuilds, nil
}

func (q *FakeQuerier) GetLatestWorkspaceBuildsByWorkspaceIDs(_ context.Context, ids []uuid.UUID) ([]database.WorkspaceBuild, error) {
	q.mutex.RLock()
	defer q.mutex.RUnlock()

	builds := make(map[uuid.UUID]database.WorkspaceBuild)
	buildNumbers := make(map[uuid.UUID]int32)
	for _, workspaceBuild := range q.workspaceBuilds {
		for _, id := range ids {
			if id == workspaceBuild.WorkspaceID && workspaceBuild.BuildNumber > buildNumbers[id] {
				builds[id] = workspaceBuild
				buildNumbers[id] = workspaceBuild.BuildNumber
			}
		}
	}
	var returnBuilds []database.WorkspaceBuild
	for i, n := range buildNumbers {
		if n > 0 {
			b := builds[i]
			returnBuilds = append(returnBuilds, b)
		}
	}
	if len(returnBuilds) == 0 {
		return nil, sql.ErrNoRows
	}
	return returnBuilds, nil
}

func (q *FakeQuerier) GetLicenseByID(_ context.Context, id int32) (database.License, error) {
	q.mutex.RLock()
	defer q.mutex.RUnlock()

	for _, license := range q.licenses {
		if license.ID == id {
			return license, nil
		}
	}
	return database.License{}, sql.ErrNoRows
}

func (q *FakeQuerier) GetLicenses(_ context.Context) ([]database.License, error) {
	q.mutex.RLock()
	defer q.mutex.RUnlock()

	results := append([]database.License{}, q.licenses...)
	sort.Slice(results, func(i, j int) bool { return results[i].ID < results[j].ID })
	return results, nil
}

func (q *FakeQuerier) GetLogoURL(_ context.Context) (string, error) {
	q.mutex.RLock()
	defer q.mutex.RUnlock()

	if q.logoURL == "" {
		return "", sql.ErrNoRows
	}

	return q.logoURL, nil
}

func (q *FakeQuerier) GetOAuthSigningKey(_ context.Context) (string, error) {
	q.mutex.RLock()
	defer q.mutex.RUnlock()

	return q.oauthSigningKey, nil
}

func (q *FakeQuerier) GetOrganizationByID(_ context.Context, id uuid.UUID) (database.Organization, error) {
	q.mutex.RLock()
	defer q.mutex.RUnlock()

	for _, organization := range q.organizations {
		if organization.ID == id {
			return organization, nil
		}
	}
	return database.Organization{}, sql.ErrNoRows
}

func (q *FakeQuerier) GetOrganizationByName(_ context.Context, name string) (database.Organization, error) {
	q.mutex.RLock()
	defer q.mutex.RUnlock()

	for _, organization := range q.organizations {
		if organization.Name == name {
			return organization, nil
		}
	}
	return database.Organization{}, sql.ErrNoRows
}

func (q *FakeQuerier) GetOrganizationIDsByMemberIDs(_ context.Context, ids []uuid.UUID) ([]database.GetOrganizationIDsByMemberIDsRow, error) {
	q.mutex.RLock()
	defer q.mutex.RUnlock()

	getOrganizationIDsByMemberIDRows := make([]database.GetOrganizationIDsByMemberIDsRow, 0, len(ids))
	for _, userID := range ids {
		userOrganizationIDs := make([]uuid.UUID, 0)
		for _, membership := range q.organizationMembers {
			if membership.UserID == userID {
				userOrganizationIDs = append(userOrganizationIDs, membership.OrganizationID)
			}
		}
		getOrganizationIDsByMemberIDRows = append(getOrganizationIDsByMemberIDRows, database.GetOrganizationIDsByMemberIDsRow{
			UserID:          userID,
			OrganizationIDs: userOrganizationIDs,
		})
	}
	if len(getOrganizationIDsByMemberIDRows) == 0 {
		return nil, sql.ErrNoRows
	}
	return getOrganizationIDsByMemberIDRows, nil
}

func (q *FakeQuerier) GetOrganizationMemberByUserID(_ context.Context, arg database.GetOrganizationMemberByUserIDParams) (database.OrganizationMember, error) {
	if err := validateDatabaseType(arg); err != nil {
		return database.OrganizationMember{}, err
	}

	q.mutex.RLock()
	defer q.mutex.RUnlock()

	for _, organizationMember := range q.organizationMembers {
		if organizationMember.OrganizationID != arg.OrganizationID {
			continue
		}
		if organizationMember.UserID != arg.UserID {
			continue
		}
		return organizationMember, nil
	}
	return database.OrganizationMember{}, sql.ErrNoRows
}

func (q *FakeQuerier) GetOrganizationMembershipsByUserID(_ context.Context, userID uuid.UUID) ([]database.OrganizationMember, error) {
	q.mutex.RLock()
	defer q.mutex.RUnlock()

	var memberships []database.OrganizationMember
	for _, organizationMember := range q.organizationMembers {
		mem := organizationMember
		if mem.UserID != userID {
			continue
		}
		memberships = append(memberships, mem)
	}
	return memberships, nil
}

func (q *FakeQuerier) GetOrganizations(_ context.Context) ([]database.Organization, error) {
	q.mutex.RLock()
	defer q.mutex.RUnlock()

	if len(q.organizations) == 0 {
		return nil, sql.ErrNoRows
	}
	return q.organizations, nil
}

func (q *FakeQuerier) GetOrganizationsByUserID(_ context.Context, userID uuid.UUID) ([]database.Organization, error) {
	q.mutex.RLock()
	defer q.mutex.RUnlock()

	organizations := make([]database.Organization, 0)
	for _, organizationMember := range q.organizationMembers {
		if organizationMember.UserID != userID {
			continue
		}
		for _, organization := range q.organizations {
			if organization.ID != organizationMember.OrganizationID {
				continue
			}
			organizations = append(organizations, organization)
		}
	}
	if len(organizations) == 0 {
		return nil, sql.ErrNoRows
	}
	return organizations, nil
}

func (q *FakeQuerier) GetParameterSchemasByJobID(_ context.Context, jobID uuid.UUID) ([]database.ParameterSchema, error) {
	q.mutex.RLock()
	defer q.mutex.RUnlock()

	parameters := make([]database.ParameterSchema, 0)
	for _, parameterSchema := range q.parameterSchemas {
		if parameterSchema.JobID != jobID {
			continue
		}
		parameters = append(parameters, parameterSchema)
	}
	if len(parameters) == 0 {
		return nil, sql.ErrNoRows
	}
	sort.Slice(parameters, func(i, j int) bool {
		return parameters[i].Index < parameters[j].Index
	})
	return parameters, nil
}

func (q *FakeQuerier) GetPreviousTemplateVersion(_ context.Context, arg database.GetPreviousTemplateVersionParams) (database.TemplateVersion, error) {
	if err := validateDatabaseType(arg); err != nil {
		return database.TemplateVersion{}, err
	}

	q.mutex.RLock()
	defer q.mutex.RUnlock()

	var currentTemplateVersion database.TemplateVersion
	for _, templateVersion := range q.templateVersions {
		if templateVersion.TemplateID != arg.TemplateID {
			continue
		}
		if templateVersion.Name != arg.Name {
			continue
		}
		if templateVersion.OrganizationID != arg.OrganizationID {
			continue
		}
		currentTemplateVersion = templateVersion
		break
	}

	previousTemplateVersions := make([]database.TemplateVersion, 0)
	for _, templateVersion := range q.templateVersions {
		if templateVersion.ID == currentTemplateVersion.ID {
			continue
		}
		if templateVersion.OrganizationID != arg.OrganizationID {
			continue
		}
		if templateVersion.TemplateID != currentTemplateVersion.TemplateID {
			continue
		}

		if templateVersion.CreatedAt.Before(currentTemplateVersion.CreatedAt) {
			previousTemplateVersions = append(previousTemplateVersions, templateVersion)
		}
	}

	if len(previousTemplateVersions) == 0 {
		return database.TemplateVersion{}, sql.ErrNoRows
	}

	sort.Slice(previousTemplateVersions, func(i, j int) bool {
		return previousTemplateVersions[i].CreatedAt.After(previousTemplateVersions[j].CreatedAt)
	})

	return previousTemplateVersions[0], nil
}

func (q *FakeQuerier) GetProvisionerDaemons(_ context.Context) ([]database.ProvisionerDaemon, error) {
	q.mutex.RLock()
	defer q.mutex.RUnlock()

	if len(q.provisionerDaemons) == 0 {
		return nil, sql.ErrNoRows
	}
	return q.provisionerDaemons, nil
}

func (q *FakeQuerier) GetProvisionerJobByID(ctx context.Context, id uuid.UUID) (database.ProvisionerJob, error) {
	q.mutex.RLock()
	defer q.mutex.RUnlock()

	return q.getProvisionerJobByIDNoLock(ctx, id)
}

func (q *FakeQuerier) GetProvisionerJobsByIDs(_ context.Context, ids []uuid.UUID) ([]database.ProvisionerJob, error) {
	q.mutex.RLock()
	defer q.mutex.RUnlock()

	jobs := make([]database.ProvisionerJob, 0)
	for _, job := range q.provisionerJobs {
		for _, id := range ids {
			if id == job.ID {
				jobs = append(jobs, job)
				break
			}
		}
	}
	if len(jobs) == 0 {
		return nil, sql.ErrNoRows
	}

	return jobs, nil
}

func (q *FakeQuerier) GetProvisionerJobsByIDsWithQueuePosition(_ context.Context, ids []uuid.UUID) ([]database.GetProvisionerJobsByIDsWithQueuePositionRow, error) {
	q.mutex.RLock()
	defer q.mutex.RUnlock()

	jobs := make([]database.GetProvisionerJobsByIDsWithQueuePositionRow, 0)
	queuePosition := int64(1)
	for _, job := range q.provisionerJobs {
		for _, id := range ids {
			if id == job.ID {
				job := database.GetProvisionerJobsByIDsWithQueuePositionRow{
					ProvisionerJob: job,
				}
				if !job.ProvisionerJob.StartedAt.Valid {
					job.QueuePosition = queuePosition
				}
				jobs = append(jobs, job)
				break
			}
		}
		if !job.StartedAt.Valid {
			queuePosition++
		}
	}
	for _, job := range jobs {
		if !job.ProvisionerJob.StartedAt.Valid {
			// Set it to the max position!
			job.QueueSize = queuePosition
		}
	}
	return jobs, nil
}

func (q *FakeQuerier) GetProvisionerJobsCreatedAfter(_ context.Context, after time.Time) ([]database.ProvisionerJob, error) {
	q.mutex.RLock()
	defer q.mutex.RUnlock()

	jobs := make([]database.ProvisionerJob, 0)
	for _, job := range q.provisionerJobs {
		if job.CreatedAt.After(after) {
			jobs = append(jobs, job)
		}
	}
	return jobs, nil
}

func (q *FakeQuerier) GetProvisionerLogsAfterID(_ context.Context, arg database.GetProvisionerLogsAfterIDParams) ([]database.ProvisionerJobLog, error) {
	if err := validateDatabaseType(arg); err != nil {
		return nil, err
	}

	q.mutex.RLock()
	defer q.mutex.RUnlock()

	logs := make([]database.ProvisionerJobLog, 0)
	for _, jobLog := range q.provisionerJobLogs {
		if jobLog.JobID != arg.JobID {
			continue
		}
		if jobLog.ID <= arg.CreatedAfter {
			continue
		}
		logs = append(logs, jobLog)
	}
	return logs, nil
}

func (q *FakeQuerier) GetQuotaAllowanceForUser(_ context.Context, userID uuid.UUID) (int64, error) {
	q.mutex.RLock()
	defer q.mutex.RUnlock()

	var sum int64
	for _, member := range q.groupMembers {
		if member.UserID != userID {
			continue
		}
		for _, group := range q.groups {
			if group.ID == member.GroupID {
				sum += int64(group.QuotaAllowance)
			}
		}
	}
	return sum, nil
}

func (q *FakeQuerier) GetQuotaConsumedForUser(_ context.Context, userID uuid.UUID) (int64, error) {
	q.mutex.RLock()
	defer q.mutex.RUnlock()

	var sum int64
	for _, workspace := range q.workspaces {
		if workspace.OwnerID != userID {
			continue
		}
		if workspace.Deleted {
			continue
		}

		var lastBuild database.WorkspaceBuild
		for _, build := range q.workspaceBuilds {
			if build.WorkspaceID != workspace.ID {
				continue
			}
			if build.CreatedAt.After(lastBuild.CreatedAt) {
				lastBuild = build
			}
		}
		sum += int64(lastBuild.DailyCost)
	}
	return sum, nil
}

func (q *FakeQuerier) GetReplicasUpdatedAfter(_ context.Context, updatedAt time.Time) ([]database.Replica, error) {
	q.mutex.RLock()
	defer q.mutex.RUnlock()
	replicas := make([]database.Replica, 0)
	for _, replica := range q.replicas {
		if replica.UpdatedAt.After(updatedAt) && !replica.StoppedAt.Valid {
			replicas = append(replicas, replica)
		}
	}
	return replicas, nil
}

func (q *FakeQuerier) GetServiceBanner(_ context.Context) (string, error) {
	q.mutex.RLock()
	defer q.mutex.RUnlock()

	if q.serviceBanner == nil {
		return "", sql.ErrNoRows
	}

	return string(q.serviceBanner), nil
}

func (*FakeQuerier) GetTailnetAgents(context.Context, uuid.UUID) ([]database.TailnetAgent, error) {
	return nil, ErrUnimplemented
}

func (*FakeQuerier) GetTailnetClientsForAgent(context.Context, uuid.UUID) ([]database.TailnetClient, error) {
	return nil, ErrUnimplemented
}

func (q *FakeQuerier) GetTemplateAverageBuildTime(ctx context.Context, arg database.GetTemplateAverageBuildTimeParams) (database.GetTemplateAverageBuildTimeRow, error) {
	if err := validateDatabaseType(arg); err != nil {
		return database.GetTemplateAverageBuildTimeRow{}, err
	}

	var emptyRow database.GetTemplateAverageBuildTimeRow
	var (
		startTimes  []float64
		stopTimes   []float64
		deleteTimes []float64
	)
	q.mutex.RLock()
	defer q.mutex.RUnlock()
	for _, wb := range q.workspaceBuilds {
		version, err := q.getTemplateVersionByIDNoLock(ctx, wb.TemplateVersionID)
		if err != nil {
			return emptyRow, err
		}
		if version.TemplateID != arg.TemplateID {
			continue
		}

		job, err := q.getProvisionerJobByIDNoLock(ctx, wb.JobID)
		if err != nil {
			return emptyRow, err
		}
		if job.CompletedAt.Valid {
			took := job.CompletedAt.Time.Sub(job.StartedAt.Time).Seconds()
			switch wb.Transition {
			case database.WorkspaceTransitionStart:
				startTimes = append(startTimes, took)
			case database.WorkspaceTransitionStop:
				stopTimes = append(stopTimes, took)
			case database.WorkspaceTransitionDelete:
				deleteTimes = append(deleteTimes, took)
			}
		}
	}

	tryPercentile := func(fs []float64, p float64) float64 {
		if len(fs) == 0 {
			return -1
		}
		sort.Float64s(fs)
		return fs[int(float64(len(fs))*p/100)]
	}

	var row database.GetTemplateAverageBuildTimeRow
	row.Delete50, row.Delete95 = tryPercentile(deleteTimes, 50), tryPercentile(deleteTimes, 95)
	row.Stop50, row.Stop95 = tryPercentile(stopTimes, 50), tryPercentile(stopTimes, 95)
	row.Start50, row.Start95 = tryPercentile(startTimes, 50), tryPercentile(startTimes, 95)
	return row, nil
}

func (q *FakeQuerier) GetTemplateByID(ctx context.Context, id uuid.UUID) (database.Template, error) {
	q.mutex.RLock()
	defer q.mutex.RUnlock()

	return q.getTemplateByIDNoLock(ctx, id)
}

func (q *FakeQuerier) GetTemplateByOrganizationAndName(_ context.Context, arg database.GetTemplateByOrganizationAndNameParams) (database.Template, error) {
	if err := validateDatabaseType(arg); err != nil {
		return database.Template{}, err
	}

	q.mutex.RLock()
	defer q.mutex.RUnlock()

	for _, template := range q.templates {
		if template.OrganizationID != arg.OrganizationID {
			continue
		}
		if !strings.EqualFold(template.Name, arg.Name) {
			continue
		}
		if template.Deleted != arg.Deleted {
			continue
		}
		return template.DeepCopy(), nil
	}
	return database.Template{}, sql.ErrNoRows
}

func (q *FakeQuerier) GetTemplateDAUs(_ context.Context, arg database.GetTemplateDAUsParams) ([]database.GetTemplateDAUsRow, error) {
	q.mutex.RLock()
	defer q.mutex.RUnlock()

	seens := make(map[time.Time]map[uuid.UUID]struct{})

	for _, as := range q.workspaceAgentStats {
		if as.TemplateID != arg.TemplateID {
			continue
		}
		if as.ConnectionCount == 0 {
			continue
		}

		date := as.CreatedAt.UTC().Add(time.Duration(arg.TzOffset) * time.Hour * -1).Truncate(time.Hour * 24)

		dateEntry := seens[date]
		if dateEntry == nil {
			dateEntry = make(map[uuid.UUID]struct{})
		}
		dateEntry[as.UserID] = struct{}{}
		seens[date] = dateEntry
	}

	seenKeys := maps.Keys(seens)
	sort.Slice(seenKeys, func(i, j int) bool {
		return seenKeys[i].Before(seenKeys[j])
	})

	var rs []database.GetTemplateDAUsRow
	for _, key := range seenKeys {
		ids := seens[key]
		for id := range ids {
			rs = append(rs, database.GetTemplateDAUsRow{
				Date:   key,
				UserID: id,
			})
		}
	}

	return rs, nil
}

func (q *FakeQuerier) GetTemplateVersionByID(ctx context.Context, templateVersionID uuid.UUID) (database.TemplateVersion, error) {
	q.mutex.RLock()
	defer q.mutex.RUnlock()

	return q.getTemplateVersionByIDNoLock(ctx, templateVersionID)
}

func (q *FakeQuerier) GetTemplateVersionByJobID(_ context.Context, jobID uuid.UUID) (database.TemplateVersion, error) {
	q.mutex.RLock()
	defer q.mutex.RUnlock()

	for _, templateVersion := range q.templateVersions {
		if templateVersion.JobID != jobID {
			continue
		}
		return templateVersion, nil
	}
	return database.TemplateVersion{}, sql.ErrNoRows
}

func (q *FakeQuerier) GetTemplateVersionByTemplateIDAndName(_ context.Context, arg database.GetTemplateVersionByTemplateIDAndNameParams) (database.TemplateVersion, error) {
	if err := validateDatabaseType(arg); err != nil {
		return database.TemplateVersion{}, err
	}

	q.mutex.RLock()
	defer q.mutex.RUnlock()

	for _, templateVersion := range q.templateVersions {
		if templateVersion.TemplateID != arg.TemplateID {
			continue
		}
		if !strings.EqualFold(templateVersion.Name, arg.Name) {
			continue
		}
		return templateVersion, nil
	}
	return database.TemplateVersion{}, sql.ErrNoRows
}

func (q *FakeQuerier) GetTemplateVersionParameters(_ context.Context, templateVersionID uuid.UUID) ([]database.TemplateVersionParameter, error) {
	q.mutex.RLock()
	defer q.mutex.RUnlock()

	parameters := make([]database.TemplateVersionParameter, 0)
	for _, param := range q.templateVersionParameters {
		if param.TemplateVersionID != templateVersionID {
			continue
		}
		parameters = append(parameters, param)
	}
	sort.Slice(parameters, func(i, j int) bool {
		if parameters[i].DisplayOrder != parameters[j].DisplayOrder {
			return parameters[i].DisplayOrder < parameters[j].DisplayOrder
		}
		return strings.ToLower(parameters[i].Name) < strings.ToLower(parameters[j].Name)
	})
	return parameters, nil
}

func (q *FakeQuerier) GetTemplateVersionVariables(_ context.Context, templateVersionID uuid.UUID) ([]database.TemplateVersionVariable, error) {
	q.mutex.RLock()
	defer q.mutex.RUnlock()

	variables := make([]database.TemplateVersionVariable, 0)
	for _, variable := range q.templateVersionVariables {
		if variable.TemplateVersionID != templateVersionID {
			continue
		}
		variables = append(variables, variable)
	}
	return variables, nil
}

func (q *FakeQuerier) GetTemplateVersionsByIDs(_ context.Context, ids []uuid.UUID) ([]database.TemplateVersion, error) {
	q.mutex.RLock()
	defer q.mutex.RUnlock()

	versions := make([]database.TemplateVersion, 0)
	for _, version := range q.templateVersions {
		for _, id := range ids {
			if id == version.ID {
				versions = append(versions, version)
				break
			}
		}
	}
	if len(versions) == 0 {
		return nil, sql.ErrNoRows
	}

	return versions, nil
}

func (q *FakeQuerier) GetTemplateVersionsByTemplateID(_ context.Context, arg database.GetTemplateVersionsByTemplateIDParams) (version []database.TemplateVersion, err error) {
	if err := validateDatabaseType(arg); err != nil {
		return version, err
	}

	q.mutex.RLock()
	defer q.mutex.RUnlock()

	for _, templateVersion := range q.templateVersions {
		if templateVersion.TemplateID.UUID != arg.TemplateID {
			continue
		}
		version = append(version, templateVersion)
	}

	// Database orders by created_at
	slices.SortFunc(version, func(a, b database.TemplateVersion) bool {
		if a.CreatedAt.Equal(b.CreatedAt) {
			// Technically the postgres database also orders by uuid. So match
			// that behavior
			return a.ID.String() < b.ID.String()
		}
		return a.CreatedAt.Before(b.CreatedAt)
	})

	if arg.AfterID != uuid.Nil {
		found := false
		for i, v := range version {
			if v.ID == arg.AfterID {
				// We want to return all users after index i.
				version = version[i+1:]
				found = true
				break
			}
		}

		// If no users after the time, then we return an empty list.
		if !found {
			return nil, sql.ErrNoRows
		}
	}

	if arg.OffsetOpt > 0 {
		if int(arg.OffsetOpt) > len(version)-1 {
			return nil, sql.ErrNoRows
		}
		version = version[arg.OffsetOpt:]
	}

	if arg.LimitOpt > 0 {
		if int(arg.LimitOpt) > len(version) {
			arg.LimitOpt = int32(len(version))
		}
		version = version[:arg.LimitOpt]
	}

	if len(version) == 0 {
		return nil, sql.ErrNoRows
	}

	return version, nil
}

func (q *FakeQuerier) GetTemplateVersionsCreatedAfter(_ context.Context, after time.Time) ([]database.TemplateVersion, error) {
	q.mutex.RLock()
	defer q.mutex.RUnlock()

	versions := make([]database.TemplateVersion, 0)
	for _, version := range q.templateVersions {
		if version.CreatedAt.After(after) {
			versions = append(versions, version)
		}
	}
	return versions, nil
}

func (q *FakeQuerier) GetTemplates(_ context.Context) ([]database.Template, error) {
	q.mutex.RLock()
	defer q.mutex.RUnlock()

	templates := slices.Clone(q.templates)
	for i := range templates {
		templates[i] = templates[i].DeepCopy()
	}
	slices.SortFunc(templates, func(i, j database.Template) bool {
		if i.Name != j.Name {
			return i.Name < j.Name
		}
		return i.ID.String() < j.ID.String()
	})

	return templates, nil
}

func (q *FakeQuerier) GetTemplatesWithFilter(ctx context.Context, arg database.GetTemplatesWithFilterParams) ([]database.Template, error) {
	if err := validateDatabaseType(arg); err != nil {
		return nil, err
	}

	return q.GetAuthorizedTemplates(ctx, arg, nil)
}

func (q *FakeQuerier) GetUnexpiredLicenses(_ context.Context) ([]database.License, error) {
	q.mutex.RLock()
	defer q.mutex.RUnlock()

	now := time.Now()
	var results []database.License
	for _, l := range q.licenses {
		if l.Exp.After(now) {
			results = append(results, l)
		}
	}
	sort.Slice(results, func(i, j int) bool { return results[i].ID < results[j].ID })
	return results, nil
}

func (q *FakeQuerier) GetUserByEmailOrUsername(_ context.Context, arg database.GetUserByEmailOrUsernameParams) (database.User, error) {
	if err := validateDatabaseType(arg); err != nil {
		return database.User{}, err
	}

	q.mutex.RLock()
	defer q.mutex.RUnlock()

	for _, user := range q.users {
		if !user.Deleted && (strings.EqualFold(user.Email, arg.Email) || strings.EqualFold(user.Username, arg.Username)) {
			return user, nil
		}
	}
	return database.User{}, sql.ErrNoRows
}

func (q *FakeQuerier) GetUserByID(_ context.Context, id uuid.UUID) (database.User, error) {
	q.mutex.RLock()
	defer q.mutex.RUnlock()

	return q.getUserByIDNoLock(id)
}

func (q *FakeQuerier) GetUserCount(_ context.Context) (int64, error) {
	q.mutex.RLock()
	defer q.mutex.RUnlock()

	existing := int64(0)
	for _, u := range q.users {
		if !u.Deleted {
			existing++
		}
	}
	return existing, nil
}

func (q *FakeQuerier) GetUserLinkByLinkedID(_ context.Context, id string) (database.UserLink, error) {
	q.mutex.RLock()
	defer q.mutex.RUnlock()

	for _, link := range q.userLinks {
		if link.LinkedID == id {
			return link, nil
		}
	}
	return database.UserLink{}, sql.ErrNoRows
}

func (q *FakeQuerier) GetUserLinkByUserIDLoginType(_ context.Context, params database.GetUserLinkByUserIDLoginTypeParams) (database.UserLink, error) {
	if err := validateDatabaseType(params); err != nil {
		return database.UserLink{}, err
	}

	q.mutex.RLock()
	defer q.mutex.RUnlock()

	for _, link := range q.userLinks {
		if link.UserID == params.UserID && link.LoginType == params.LoginType {
			return link, nil
		}
	}
	return database.UserLink{}, sql.ErrNoRows
}

func (q *FakeQuerier) GetUsers(_ context.Context, params database.GetUsersParams) ([]database.GetUsersRow, error) {
	if err := validateDatabaseType(params); err != nil {
		return nil, err
	}

	q.mutex.RLock()
	defer q.mutex.RUnlock()

	// Avoid side-effect of sorting.
	users := make([]database.User, len(q.users))
	copy(users, q.users)

	// Database orders by username
	slices.SortFunc(users, func(a, b database.User) bool {
		return strings.ToLower(a.Username) < strings.ToLower(b.Username)
	})

	// Filter out deleted since they should never be returned..
	tmp := make([]database.User, 0, len(users))
	for _, user := range users {
		if !user.Deleted {
			tmp = append(tmp, user)
		}
	}
	users = tmp

	if params.AfterID != uuid.Nil {
		found := false
		for i, v := range users {
			if v.ID == params.AfterID {
				// We want to return all users after index i.
				users = users[i+1:]
				found = true
				break
			}
		}

		// If no users after the time, then we return an empty list.
		if !found {
			return []database.GetUsersRow{}, nil
		}
	}

	if params.Search != "" {
		tmp := make([]database.User, 0, len(users))
		for i, user := range users {
			if strings.Contains(strings.ToLower(user.Email), strings.ToLower(params.Search)) {
				tmp = append(tmp, users[i])
			} else if strings.Contains(strings.ToLower(user.Username), strings.ToLower(params.Search)) {
				tmp = append(tmp, users[i])
			}
		}
		users = tmp
	}

	if len(params.Status) > 0 {
		usersFilteredByStatus := make([]database.User, 0, len(users))
		for i, user := range users {
			if slice.ContainsCompare(params.Status, user.Status, func(a, b database.UserStatus) bool {
				return strings.EqualFold(string(a), string(b))
			}) {
				usersFilteredByStatus = append(usersFilteredByStatus, users[i])
			}
		}
		users = usersFilteredByStatus
	}

	if len(params.RbacRole) > 0 && !slice.Contains(params.RbacRole, rbac.RoleMember()) {
		usersFilteredByRole := make([]database.User, 0, len(users))
		for i, user := range users {
			if slice.OverlapCompare(params.RbacRole, user.RBACRoles, strings.EqualFold) {
				usersFilteredByRole = append(usersFilteredByRole, users[i])
			}
		}
		users = usersFilteredByRole
	}

	if !params.LastSeenBefore.IsZero() {
		usersFilteredByLastSeen := make([]database.User, 0, len(users))
		for i, user := range users {
			if user.LastSeenAt.Before(params.LastSeenBefore) {
				usersFilteredByLastSeen = append(usersFilteredByLastSeen, users[i])
			}
		}
		users = usersFilteredByLastSeen
	}

	if !params.LastSeenAfter.IsZero() {
		usersFilteredByLastSeen := make([]database.User, 0, len(users))
		for i, user := range users {
			if user.LastSeenAt.After(params.LastSeenAfter) {
				usersFilteredByLastSeen = append(usersFilteredByLastSeen, users[i])
			}
		}
		users = usersFilteredByLastSeen
	}

	beforePageCount := len(users)

	if params.OffsetOpt > 0 {
		if int(params.OffsetOpt) > len(users)-1 {
			return []database.GetUsersRow{}, nil
		}
		users = users[params.OffsetOpt:]
	}

	if params.LimitOpt > 0 {
		if int(params.LimitOpt) > len(users) {
			params.LimitOpt = int32(len(users))
		}
		users = users[:params.LimitOpt]
	}

	return convertUsers(users, int64(beforePageCount)), nil
}

func (q *FakeQuerier) GetUsersByIDs(_ context.Context, ids []uuid.UUID) ([]database.User, error) {
	q.mutex.RLock()
	defer q.mutex.RUnlock()

	users := make([]database.User, 0)
	for _, user := range q.users {
		for _, id := range ids {
			if user.ID != id {
				continue
			}
			users = append(users, user)
		}
	}
	return users, nil
}

func (q *FakeQuerier) GetWorkspaceAgentByAuthToken(_ context.Context, authToken uuid.UUID) (database.WorkspaceAgent, error) {
	q.mutex.RLock()
	defer q.mutex.RUnlock()

	// The schema sorts this by created at, so we iterate the array backwards.
	for i := len(q.workspaceAgents) - 1; i >= 0; i-- {
		agent := q.workspaceAgents[i]
		if agent.AuthToken == authToken {
			return agent, nil
		}
	}
	return database.WorkspaceAgent{}, sql.ErrNoRows
}

func (q *FakeQuerier) GetWorkspaceAgentByID(ctx context.Context, id uuid.UUID) (database.WorkspaceAgent, error) {
	q.mutex.RLock()
	defer q.mutex.RUnlock()

	return q.getWorkspaceAgentByIDNoLock(ctx, id)
}

func (q *FakeQuerier) GetWorkspaceAgentByInstanceID(_ context.Context, instanceID string) (database.WorkspaceAgent, error) {
	q.mutex.RLock()
	defer q.mutex.RUnlock()

	// The schema sorts this by created at, so we iterate the array backwards.
	for i := len(q.workspaceAgents) - 1; i >= 0; i-- {
		agent := q.workspaceAgents[i]
		if agent.AuthInstanceID.Valid && agent.AuthInstanceID.String == instanceID {
			return agent, nil
		}
	}
	return database.WorkspaceAgent{}, sql.ErrNoRows
}

func (q *FakeQuerier) GetWorkspaceAgentLifecycleStateByID(ctx context.Context, id uuid.UUID) (database.GetWorkspaceAgentLifecycleStateByIDRow, error) {
	q.mutex.RLock()
	defer q.mutex.RUnlock()

	agent, err := q.getWorkspaceAgentByIDNoLock(ctx, id)
	if err != nil {
		return database.GetWorkspaceAgentLifecycleStateByIDRow{}, err
	}
	return database.GetWorkspaceAgentLifecycleStateByIDRow{
		LifecycleState: agent.LifecycleState,
		StartedAt:      agent.StartedAt,
		ReadyAt:        agent.ReadyAt,
	}, nil
}

func (q *FakeQuerier) GetWorkspaceAgentMetadata(_ context.Context, workspaceAgentID uuid.UUID) ([]database.WorkspaceAgentMetadatum, error) {
	q.mutex.RLock()
	defer q.mutex.RUnlock()

	metadata := make([]database.WorkspaceAgentMetadatum, 0)
	for _, m := range q.workspaceAgentMetadata {
		if m.WorkspaceAgentID == workspaceAgentID {
			metadata = append(metadata, m)
		}
	}
	return metadata, nil
}

func (q *FakeQuerier) GetWorkspaceAgentStartupLogsAfter(_ context.Context, arg database.GetWorkspaceAgentStartupLogsAfterParams) ([]database.WorkspaceAgentStartupLog, error) {
	if err := validateDatabaseType(arg); err != nil {
		return nil, err
	}

	q.mutex.RLock()
	defer q.mutex.RUnlock()

	logs := []database.WorkspaceAgentStartupLog{}
	for _, log := range q.workspaceAgentLogs {
		if log.AgentID != arg.AgentID {
			continue
		}
		if arg.CreatedAfter != 0 && log.ID <= arg.CreatedAfter {
			continue
		}
		logs = append(logs, log)
	}
	return logs, nil
}

func (q *FakeQuerier) GetWorkspaceAgentStats(_ context.Context, createdAfter time.Time) ([]database.GetWorkspaceAgentStatsRow, error) {
	q.mutex.RLock()
	defer q.mutex.RUnlock()

	agentStatsCreatedAfter := make([]database.WorkspaceAgentStat, 0)
	for _, agentStat := range q.workspaceAgentStats {
		if agentStat.CreatedAt.After(createdAfter) {
			agentStatsCreatedAfter = append(agentStatsCreatedAfter, agentStat)
		}
	}

	latestAgentStats := map[uuid.UUID]database.WorkspaceAgentStat{}
	for _, agentStat := range q.workspaceAgentStats {
		if agentStat.CreatedAt.After(createdAfter) {
			latestAgentStats[agentStat.AgentID] = agentStat
		}
	}

	statByAgent := map[uuid.UUID]database.GetWorkspaceAgentStatsRow{}
	for _, agentStat := range latestAgentStats {
		stat := statByAgent[agentStat.AgentID]
		stat.SessionCountVSCode += agentStat.SessionCountVSCode
		stat.SessionCountJetBrains += agentStat.SessionCountJetBrains
		stat.SessionCountReconnectingPTY += agentStat.SessionCountReconnectingPTY
		stat.SessionCountSSH += agentStat.SessionCountSSH
		statByAgent[stat.AgentID] = stat
	}

	latenciesByAgent := map[uuid.UUID][]float64{}
	minimumDateByAgent := map[uuid.UUID]time.Time{}
	for _, agentStat := range agentStatsCreatedAfter {
		if agentStat.ConnectionMedianLatencyMS <= 0 {
			continue
		}
		stat := statByAgent[agentStat.AgentID]
		minimumDate := minimumDateByAgent[agentStat.AgentID]
		if agentStat.CreatedAt.Before(minimumDate) || minimumDate.IsZero() {
			minimumDateByAgent[agentStat.AgentID] = agentStat.CreatedAt
		}
		stat.WorkspaceRxBytes += agentStat.RxBytes
		stat.WorkspaceTxBytes += agentStat.TxBytes
		statByAgent[agentStat.AgentID] = stat
		latenciesByAgent[agentStat.AgentID] = append(latenciesByAgent[agentStat.AgentID], agentStat.ConnectionMedianLatencyMS)
	}

<<<<<<< HEAD
func (q *fakeQuerier) GetReplicaByID(_ context.Context, id uuid.UUID) (database.Replica, error) {
	q.mutex.RLock()
	defer q.mutex.RUnlock()

	for _, replica := range q.replicas {
		if replica.ID == id {
			return replica, nil
		}
	}

	return database.Replica{}, sql.ErrNoRows
}

func (q *fakeQuerier) GetReplicasUpdatedAfter(_ context.Context, updatedAt time.Time) ([]database.Replica, error) {
	q.mutex.RLock()
	defer q.mutex.RUnlock()
	replicas := make([]database.Replica, 0)
	for _, replica := range q.replicas {
		if replica.UpdatedAt.After(updatedAt) && !replica.StoppedAt.Valid {
			replicas = append(replicas, replica)
=======
	tryPercentile := func(fs []float64, p float64) float64 {
		if len(fs) == 0 {
			return -1
>>>>>>> 616e1d7e
		}
		sort.Float64s(fs)
		return fs[int(float64(len(fs))*p/100)]
	}

	for _, stat := range statByAgent {
		stat.AggregatedFrom = minimumDateByAgent[stat.AgentID]
		statByAgent[stat.AgentID] = stat

		latencies, ok := latenciesByAgent[stat.AgentID]
		if !ok {
			continue
		}
		stat.WorkspaceConnectionLatency50 = tryPercentile(latencies, 50)
		stat.WorkspaceConnectionLatency95 = tryPercentile(latencies, 95)
		statByAgent[stat.AgentID] = stat
	}

	stats := make([]database.GetWorkspaceAgentStatsRow, 0, len(statByAgent))
	for _, agent := range statByAgent {
		stats = append(stats, agent)
	}
	return stats, nil
}

func (q *FakeQuerier) GetWorkspaceAgentStatsAndLabels(ctx context.Context, createdAfter time.Time) ([]database.GetWorkspaceAgentStatsAndLabelsRow, error) {
	q.mutex.RLock()
	defer q.mutex.RUnlock()

	agentStatsCreatedAfter := make([]database.WorkspaceAgentStat, 0)
	latestAgentStats := map[uuid.UUID]database.WorkspaceAgentStat{}

	for _, agentStat := range q.workspaceAgentStats {
		if agentStat.CreatedAt.After(createdAfter) {
			agentStatsCreatedAfter = append(agentStatsCreatedAfter, agentStat)
			latestAgentStats[agentStat.AgentID] = agentStat
		}
	}

	statByAgent := map[uuid.UUID]database.GetWorkspaceAgentStatsAndLabelsRow{}

	// Session and connection metrics
	for _, agentStat := range latestAgentStats {
		stat := statByAgent[agentStat.AgentID]
		stat.SessionCountVSCode += agentStat.SessionCountVSCode
		stat.SessionCountJetBrains += agentStat.SessionCountJetBrains
		stat.SessionCountReconnectingPTY += agentStat.SessionCountReconnectingPTY
		stat.SessionCountSSH += agentStat.SessionCountSSH
		stat.ConnectionCount += agentStat.ConnectionCount
		if agentStat.ConnectionMedianLatencyMS >= 0 && stat.ConnectionMedianLatencyMS < agentStat.ConnectionMedianLatencyMS {
			stat.ConnectionMedianLatencyMS = agentStat.ConnectionMedianLatencyMS
		}
		statByAgent[agentStat.AgentID] = stat
	}

	// Tx, Rx metrics
	for _, agentStat := range agentStatsCreatedAfter {
		stat := statByAgent[agentStat.AgentID]
		stat.RxBytes += agentStat.RxBytes
		stat.TxBytes += agentStat.TxBytes
		statByAgent[agentStat.AgentID] = stat
	}

	// Labels
	for _, agentStat := range agentStatsCreatedAfter {
		stat := statByAgent[agentStat.AgentID]

		user, err := q.getUserByIDNoLock(agentStat.UserID)
		if err != nil {
			return nil, err
		}

		stat.Username = user.Username

		workspace, err := q.getWorkspaceByIDNoLock(ctx, agentStat.WorkspaceID)
		if err != nil {
			return nil, err
		}
		stat.WorkspaceName = workspace.Name

		agent, err := q.getWorkspaceAgentByIDNoLock(ctx, agentStat.AgentID)
		if err != nil {
			return nil, err
		}
		stat.AgentName = agent.Name

		statByAgent[agentStat.AgentID] = stat
	}

	stats := make([]database.GetWorkspaceAgentStatsAndLabelsRow, 0, len(statByAgent))
	for _, agent := range statByAgent {
		stats = append(stats, agent)
	}
	return stats, nil
}

func (q *FakeQuerier) GetWorkspaceAgentsByResourceIDs(ctx context.Context, resourceIDs []uuid.UUID) ([]database.WorkspaceAgent, error) {
	q.mutex.RLock()
	defer q.mutex.RUnlock()

	return q.getWorkspaceAgentsByResourceIDsNoLock(ctx, resourceIDs)
}

func (q *FakeQuerier) GetWorkspaceAgentsCreatedAfter(_ context.Context, after time.Time) ([]database.WorkspaceAgent, error) {
	q.mutex.RLock()
	defer q.mutex.RUnlock()

	workspaceAgents := make([]database.WorkspaceAgent, 0)
	for _, agent := range q.workspaceAgents {
		if agent.CreatedAt.After(after) {
			workspaceAgents = append(workspaceAgents, agent)
		}
	}
	return workspaceAgents, nil
}

func (q *FakeQuerier) GetWorkspaceAgentsInLatestBuildByWorkspaceID(ctx context.Context, workspaceID uuid.UUID) ([]database.WorkspaceAgent, error) {
	q.mutex.RLock()
	defer q.mutex.RUnlock()

	// Get latest build for workspace.
	workspaceBuild, err := q.getLatestWorkspaceBuildByWorkspaceIDNoLock(ctx, workspaceID)
	if err != nil {
		return nil, xerrors.Errorf("get latest workspace build: %w", err)
	}

	// Get resources for build.
	resources, err := q.getWorkspaceResourcesByJobIDNoLock(ctx, workspaceBuild.JobID)
	if err != nil {
		return nil, xerrors.Errorf("get workspace resources: %w", err)
	}
	if len(resources) == 0 {
		return []database.WorkspaceAgent{}, nil
	}

	resourceIDs := make([]uuid.UUID, len(resources))
	for i, resource := range resources {
		resourceIDs[i] = resource.ID
	}

	agents, err := q.getWorkspaceAgentsByResourceIDsNoLock(ctx, resourceIDs)
	if err != nil {
		return nil, xerrors.Errorf("get workspace agents: %w", err)
	}

	return agents, nil
}

func (q *FakeQuerier) GetWorkspaceAppByAgentIDAndSlug(_ context.Context, arg database.GetWorkspaceAppByAgentIDAndSlugParams) (database.WorkspaceApp, error) {
	if err := validateDatabaseType(arg); err != nil {
		return database.WorkspaceApp{}, err
	}

	q.mutex.RLock()
	defer q.mutex.RUnlock()

	for _, app := range q.workspaceApps {
		if app.AgentID != arg.AgentID {
			continue
		}
		if app.Slug != arg.Slug {
			continue
		}
		return app, nil
	}
	return database.WorkspaceApp{}, sql.ErrNoRows
}

func (q *FakeQuerier) GetWorkspaceAppsByAgentID(_ context.Context, id uuid.UUID) ([]database.WorkspaceApp, error) {
	q.mutex.RLock()
	defer q.mutex.RUnlock()

	apps := make([]database.WorkspaceApp, 0)
	for _, app := range q.workspaceApps {
		if app.AgentID == id {
			apps = append(apps, app)
		}
	}
	if len(apps) == 0 {
		return nil, sql.ErrNoRows
	}
	return apps, nil
}

func (q *FakeQuerier) GetWorkspaceAppsByAgentIDs(_ context.Context, ids []uuid.UUID) ([]database.WorkspaceApp, error) {
	q.mutex.RLock()
	defer q.mutex.RUnlock()

	apps := make([]database.WorkspaceApp, 0)
	for _, app := range q.workspaceApps {
		for _, id := range ids {
			if app.AgentID == id {
				apps = append(apps, app)
				break
			}
		}
	}
	return apps, nil
}

func (q *FakeQuerier) GetWorkspaceAppsCreatedAfter(_ context.Context, after time.Time) ([]database.WorkspaceApp, error) {
	q.mutex.RLock()
	defer q.mutex.RUnlock()

	apps := make([]database.WorkspaceApp, 0)
	for _, app := range q.workspaceApps {
		if app.CreatedAt.After(after) {
			apps = append(apps, app)
		}
	}
	return apps, nil
}

func (q *FakeQuerier) GetWorkspaceBuildByID(ctx context.Context, id uuid.UUID) (database.WorkspaceBuild, error) {
	q.mutex.RLock()
	defer q.mutex.RUnlock()

	return q.getWorkspaceBuildByIDNoLock(ctx, id)
}

func (q *FakeQuerier) GetWorkspaceBuildByJobID(_ context.Context, jobID uuid.UUID) (database.WorkspaceBuild, error) {
	q.mutex.RLock()
	defer q.mutex.RUnlock()

	for _, build := range q.workspaceBuilds {
		if build.JobID == jobID {
			return build, nil
		}
	}
	return database.WorkspaceBuild{}, sql.ErrNoRows
}

func (q *FakeQuerier) GetWorkspaceBuildByWorkspaceIDAndBuildNumber(_ context.Context, arg database.GetWorkspaceBuildByWorkspaceIDAndBuildNumberParams) (database.WorkspaceBuild, error) {
	if err := validateDatabaseType(arg); err != nil {
		return database.WorkspaceBuild{}, err
	}

	q.mutex.RLock()
	defer q.mutex.RUnlock()

	for _, workspaceBuild := range q.workspaceBuilds {
		if workspaceBuild.WorkspaceID != arg.WorkspaceID {
			continue
		}
		if workspaceBuild.BuildNumber != arg.BuildNumber {
			continue
		}
		return workspaceBuild, nil
	}
	return database.WorkspaceBuild{}, sql.ErrNoRows
}

func (q *FakeQuerier) GetWorkspaceBuildParameters(_ context.Context, workspaceBuildID uuid.UUID) ([]database.WorkspaceBuildParameter, error) {
	q.mutex.RLock()
	defer q.mutex.RUnlock()

	params := make([]database.WorkspaceBuildParameter, 0)
	for _, param := range q.workspaceBuildParameters {
		if param.WorkspaceBuildID != workspaceBuildID {
			continue
		}
		params = append(params, param)
	}
	return params, nil
}

func (q *FakeQuerier) GetWorkspaceBuildsByWorkspaceID(_ context.Context,
	params database.GetWorkspaceBuildsByWorkspaceIDParams,
) ([]database.WorkspaceBuild, error) {
	if err := validateDatabaseType(params); err != nil {
		return nil, err
	}

	q.mutex.RLock()
	defer q.mutex.RUnlock()

	history := make([]database.WorkspaceBuild, 0)
	for _, workspaceBuild := range q.workspaceBuilds {
		if workspaceBuild.CreatedAt.Before(params.Since) {
			continue
		}
		if workspaceBuild.WorkspaceID == params.WorkspaceID {
			history = append(history, workspaceBuild)
		}
	}

	// Order by build_number
	slices.SortFunc(history, func(a, b database.WorkspaceBuild) bool {
		// use greater than since we want descending order
		return a.BuildNumber > b.BuildNumber
	})

	if params.AfterID != uuid.Nil {
		found := false
		for i, v := range history {
			if v.ID == params.AfterID {
				// We want to return all builds after index i.
				history = history[i+1:]
				found = true
				break
			}
		}

		// If no builds after the time, then we return an empty list.
		if !found {
			return nil, sql.ErrNoRows
		}
	}

	if params.OffsetOpt > 0 {
		if int(params.OffsetOpt) > len(history)-1 {
			return nil, sql.ErrNoRows
		}
		history = history[params.OffsetOpt:]
	}

	if params.LimitOpt > 0 {
		if int(params.LimitOpt) > len(history) {
			params.LimitOpt = int32(len(history))
		}
		history = history[:params.LimitOpt]
	}

	if len(history) == 0 {
		return nil, sql.ErrNoRows
	}
	return history, nil
}

func (q *FakeQuerier) GetWorkspaceBuildsCreatedAfter(_ context.Context, after time.Time) ([]database.WorkspaceBuild, error) {
	q.mutex.RLock()
	defer q.mutex.RUnlock()

	workspaceBuilds := make([]database.WorkspaceBuild, 0)
	for _, workspaceBuild := range q.workspaceBuilds {
		if workspaceBuild.CreatedAt.After(after) {
			workspaceBuilds = append(workspaceBuilds, workspaceBuild)
		}
	}
	return workspaceBuilds, nil
}

func (q *FakeQuerier) GetWorkspaceByAgentID(ctx context.Context, agentID uuid.UUID) (database.Workspace, error) {
	q.mutex.RLock()
	defer q.mutex.RUnlock()

	return q.getWorkspaceByAgentIDNoLock(ctx, agentID)
}

func (q *FakeQuerier) GetWorkspaceByID(ctx context.Context, id uuid.UUID) (database.Workspace, error) {
	q.mutex.RLock()
	defer q.mutex.RUnlock()

	return q.getWorkspaceByIDNoLock(ctx, id)
}

func (q *FakeQuerier) GetWorkspaceByOwnerIDAndName(_ context.Context, arg database.GetWorkspaceByOwnerIDAndNameParams) (database.Workspace, error) {
	if err := validateDatabaseType(arg); err != nil {
		return database.Workspace{}, err
	}

	q.mutex.RLock()
	defer q.mutex.RUnlock()

	var found *database.Workspace
	for _, workspace := range q.workspaces {
		workspace := workspace
		if workspace.OwnerID != arg.OwnerID {
			continue
		}
		if !strings.EqualFold(workspace.Name, arg.Name) {
			continue
		}
		if workspace.Deleted != arg.Deleted {
			continue
		}

		// Return the most recent workspace with the given name
		if found == nil || workspace.CreatedAt.After(found.CreatedAt) {
			found = &workspace
		}
	}
	if found != nil {
		return *found, nil
	}
	return database.Workspace{}, sql.ErrNoRows
}

func (q *FakeQuerier) GetWorkspaceByWorkspaceAppID(_ context.Context, workspaceAppID uuid.UUID) (database.Workspace, error) {
	if err := validateDatabaseType(workspaceAppID); err != nil {
		return database.Workspace{}, err
	}

	q.mutex.RLock()
	defer q.mutex.RUnlock()

	for _, workspaceApp := range q.workspaceApps {
		workspaceApp := workspaceApp
		if workspaceApp.ID == workspaceAppID {
			return q.getWorkspaceByAgentIDNoLock(context.Background(), workspaceApp.AgentID)
		}
	}
	return database.Workspace{}, sql.ErrNoRows
}

func (q *FakeQuerier) GetWorkspaceProxies(_ context.Context) ([]database.WorkspaceProxy, error) {
	q.mutex.RLock()
	defer q.mutex.RUnlock()

	cpy := make([]database.WorkspaceProxy, 0, len(q.workspaceProxies))

	for _, p := range q.workspaceProxies {
		if !p.Deleted {
			cpy = append(cpy, p)
		}
	}
	return cpy, nil
}

func (q *FakeQuerier) GetWorkspaceProxyByHostname(_ context.Context, params database.GetWorkspaceProxyByHostnameParams) (database.WorkspaceProxy, error) {
	q.mutex.RLock()
	defer q.mutex.RUnlock()

	// Return zero rows if this is called with a non-sanitized hostname. The SQL
	// version of this query does the same thing.
	if !validProxyByHostnameRegex.MatchString(params.Hostname) {
		return database.WorkspaceProxy{}, sql.ErrNoRows
	}

	// This regex matches the SQL version.
	accessURLRegex := regexp.MustCompile(`[^:]*://` + regexp.QuoteMeta(params.Hostname) + `([:/]?.)*`)

	for _, proxy := range q.workspaceProxies {
		if proxy.Deleted {
			continue
		}
		if params.AllowAccessUrl && accessURLRegex.MatchString(proxy.Url) {
			return proxy, nil
		}

		// Compile the app hostname regex. This is slow sadly.
		if params.AllowWildcardHostname {
			wildcardRegexp, err := httpapi.CompileHostnamePattern(proxy.WildcardHostname)
			if err != nil {
				return database.WorkspaceProxy{}, xerrors.Errorf("compile hostname pattern %q for proxy %q (%s): %w", proxy.WildcardHostname, proxy.Name, proxy.ID.String(), err)
			}
			if _, ok := httpapi.ExecuteHostnamePattern(wildcardRegexp, params.Hostname); ok {
				return proxy, nil
			}
		}
	}

	return database.WorkspaceProxy{}, sql.ErrNoRows
}

func (q *FakeQuerier) GetWorkspaceProxyByID(_ context.Context, id uuid.UUID) (database.WorkspaceProxy, error) {
	q.mutex.RLock()
	defer q.mutex.RUnlock()

	for _, proxy := range q.workspaceProxies {
		if proxy.ID == id {
			return proxy, nil
		}
	}
	return database.WorkspaceProxy{}, sql.ErrNoRows
}

func (q *FakeQuerier) GetWorkspaceProxyByName(_ context.Context, name string) (database.WorkspaceProxy, error) {
	q.mutex.Lock()
	defer q.mutex.Unlock()

	for _, proxy := range q.workspaceProxies {
		if proxy.Deleted {
			continue
		}
		if proxy.Name == name {
			return proxy, nil
		}
	}
	return database.WorkspaceProxy{}, sql.ErrNoRows
}

func (q *FakeQuerier) GetWorkspaceResourceByID(_ context.Context, id uuid.UUID) (database.WorkspaceResource, error) {
	q.mutex.RLock()
	defer q.mutex.RUnlock()

	for _, resource := range q.workspaceResources {
		if resource.ID == id {
			return resource, nil
		}
	}
	return database.WorkspaceResource{}, sql.ErrNoRows
}

func (q *FakeQuerier) GetWorkspaceResourceMetadataByResourceIDs(_ context.Context, ids []uuid.UUID) ([]database.WorkspaceResourceMetadatum, error) {
	q.mutex.RLock()
	defer q.mutex.RUnlock()

	metadata := make([]database.WorkspaceResourceMetadatum, 0)
	for _, metadatum := range q.workspaceResourceMetadata {
		for _, id := range ids {
			if metadatum.WorkspaceResourceID == id {
				metadata = append(metadata, metadatum)
			}
		}
	}
	return metadata, nil
}

func (q *FakeQuerier) GetWorkspaceResourceMetadataCreatedAfter(ctx context.Context, after time.Time) ([]database.WorkspaceResourceMetadatum, error) {
	resources, err := q.GetWorkspaceResourcesCreatedAfter(ctx, after)
	if err != nil {
		return nil, err
	}
	resourceIDs := map[uuid.UUID]struct{}{}
	for _, resource := range resources {
		resourceIDs[resource.ID] = struct{}{}
	}

	q.mutex.RLock()
	defer q.mutex.RUnlock()

	metadata := make([]database.WorkspaceResourceMetadatum, 0)
	for _, m := range q.workspaceResourceMetadata {
		_, ok := resourceIDs[m.WorkspaceResourceID]
		if !ok {
			continue
		}
		metadata = append(metadata, m)
	}
	return metadata, nil
}

func (q *FakeQuerier) GetWorkspaceResourcesByJobID(ctx context.Context, jobID uuid.UUID) ([]database.WorkspaceResource, error) {
	q.mutex.RLock()
	defer q.mutex.RUnlock()

	return q.getWorkspaceResourcesByJobIDNoLock(ctx, jobID)
}

func (q *FakeQuerier) GetWorkspaceResourcesByJobIDs(_ context.Context, jobIDs []uuid.UUID) ([]database.WorkspaceResource, error) {
	q.mutex.RLock()
	defer q.mutex.RUnlock()

	resources := make([]database.WorkspaceResource, 0)
	for _, resource := range q.workspaceResources {
		for _, jobID := range jobIDs {
			if resource.JobID != jobID {
				continue
			}
			resources = append(resources, resource)
		}
	}
	return resources, nil
}

func (q *FakeQuerier) GetWorkspaceResourcesCreatedAfter(_ context.Context, after time.Time) ([]database.WorkspaceResource, error) {
	q.mutex.RLock()
	defer q.mutex.RUnlock()

	resources := make([]database.WorkspaceResource, 0)
	for _, resource := range q.workspaceResources {
		if resource.CreatedAt.After(after) {
			resources = append(resources, resource)
		}
	}
	return resources, nil
}

func (q *FakeQuerier) GetWorkspaces(ctx context.Context, arg database.GetWorkspacesParams) ([]database.GetWorkspacesRow, error) {
	if err := validateDatabaseType(arg); err != nil {
		return nil, err
	}

	// A nil auth filter means no auth filter.
	workspaceRows, err := q.GetAuthorizedWorkspaces(ctx, arg, nil)
	return workspaceRows, err
}

func (q *FakeQuerier) GetWorkspacesEligibleForTransition(ctx context.Context, now time.Time) ([]database.Workspace, error) {
	q.mutex.RLock()
	defer q.mutex.RUnlock()

	workspaces := []database.Workspace{}
	for _, workspace := range q.workspaces {
		build, err := q.getLatestWorkspaceBuildByWorkspaceIDNoLock(ctx, workspace.ID)
		if err != nil {
			return nil, err
		}

		if build.Transition == database.WorkspaceTransitionStart &&
			!build.Deadline.IsZero() &&
			build.Deadline.Before(now) &&
			!workspace.LockedAt.Valid {
			workspaces = append(workspaces, workspace)
			continue
		}

		if build.Transition == database.WorkspaceTransitionStop &&
			workspace.AutostartSchedule.Valid &&
			!workspace.LockedAt.Valid {
			workspaces = append(workspaces, workspace)
			continue
		}

		job, err := q.getProvisionerJobByIDNoLock(ctx, build.JobID)
		if err != nil {
			return nil, xerrors.Errorf("get provisioner job by ID: %w", err)
		}
		if db2sdk.ProvisionerJobStatus(job) == codersdk.ProvisionerJobFailed {
			workspaces = append(workspaces, workspace)
			continue
		}

		template, err := q.GetTemplateByID(ctx, workspace.TemplateID)
		if err != nil {
			return nil, xerrors.Errorf("get template by ID: %w", err)
		}
		if !workspace.LockedAt.Valid && template.InactivityTTL > 0 {
			workspaces = append(workspaces, workspace)
			continue
		}
		if workspace.LockedAt.Valid && template.LockedTTL > 0 {
			workspaces = append(workspaces, workspace)
			continue
		}
	}

	return workspaces, nil
}

func (q *FakeQuerier) InsertAPIKey(_ context.Context, arg database.InsertAPIKeyParams) (database.APIKey, error) {
	if err := validateDatabaseType(arg); err != nil {
		return database.APIKey{}, err
	}

	q.mutex.Lock()
	defer q.mutex.Unlock()

	if arg.LifetimeSeconds == 0 {
		arg.LifetimeSeconds = 86400
	}

	for _, u := range q.users {
		if u.ID == arg.UserID && u.Deleted {
			return database.APIKey{}, xerrors.Errorf("refusing to create APIKey for deleted user")
		}
	}

	//nolint:gosimple
	key := database.APIKey{
		ID:              arg.ID,
		LifetimeSeconds: arg.LifetimeSeconds,
		HashedSecret:    arg.HashedSecret,
		IPAddress:       arg.IPAddress,
		UserID:          arg.UserID,
		ExpiresAt:       arg.ExpiresAt,
		CreatedAt:       arg.CreatedAt,
		UpdatedAt:       arg.UpdatedAt,
		LastUsed:        arg.LastUsed,
		LoginType:       arg.LoginType,
		Scope:           arg.Scope,
		TokenName:       arg.TokenName,
	}
	q.apiKeys = append(q.apiKeys, key)
	return key, nil
}

func (q *FakeQuerier) InsertAllUsersGroup(ctx context.Context, orgID uuid.UUID) (database.Group, error) {
	return q.InsertGroup(ctx, database.InsertGroupParams{
		ID:             orgID,
		Name:           database.AllUsersGroup,
		OrganizationID: orgID,
	})
}

func (q *FakeQuerier) InsertAuditLog(_ context.Context, arg database.InsertAuditLogParams) (database.AuditLog, error) {
	if err := validateDatabaseType(arg); err != nil {
		return database.AuditLog{}, err
	}

	q.mutex.Lock()
	defer q.mutex.Unlock()

	alog := database.AuditLog(arg)

	q.auditLogs = append(q.auditLogs, alog)
	slices.SortFunc(q.auditLogs, func(a, b database.AuditLog) bool {
		return a.Time.Before(b.Time)
	})

	return alog, nil
}

func (q *FakeQuerier) InsertDERPMeshKey(_ context.Context, id string) error {
	q.mutex.Lock()
	defer q.mutex.Unlock()

	q.derpMeshKey = id
	return nil
}

func (q *FakeQuerier) InsertDeploymentID(_ context.Context, id string) error {
	q.mutex.Lock()
	defer q.mutex.Unlock()

	q.deploymentID = id
	return nil
}

func (q *FakeQuerier) InsertFile(_ context.Context, arg database.InsertFileParams) (database.File, error) {
	if err := validateDatabaseType(arg); err != nil {
		return database.File{}, err
	}

	q.mutex.Lock()
	defer q.mutex.Unlock()

	//nolint:gosimple
	file := database.File{
		ID:        arg.ID,
		Hash:      arg.Hash,
		CreatedAt: arg.CreatedAt,
		CreatedBy: arg.CreatedBy,
		Mimetype:  arg.Mimetype,
		Data:      arg.Data,
	}
	q.files = append(q.files, file)
	return file, nil
}

func (q *FakeQuerier) InsertGitAuthLink(_ context.Context, arg database.InsertGitAuthLinkParams) (database.GitAuthLink, error) {
	if err := validateDatabaseType(arg); err != nil {
		return database.GitAuthLink{}, err
	}

	q.mutex.Lock()
	defer q.mutex.Unlock()
	// nolint:gosimple
	gitAuthLink := database.GitAuthLink{
		ProviderID:        arg.ProviderID,
		UserID:            arg.UserID,
		CreatedAt:         arg.CreatedAt,
		UpdatedAt:         arg.UpdatedAt,
		OAuthAccessToken:  arg.OAuthAccessToken,
		OAuthRefreshToken: arg.OAuthRefreshToken,
		OAuthExpiry:       arg.OAuthExpiry,
	}
	q.gitAuthLinks = append(q.gitAuthLinks, gitAuthLink)
	return gitAuthLink, nil
}

func (q *FakeQuerier) InsertGitSSHKey(_ context.Context, arg database.InsertGitSSHKeyParams) (database.GitSSHKey, error) {
	if err := validateDatabaseType(arg); err != nil {
		return database.GitSSHKey{}, err
	}

	q.mutex.Lock()
	defer q.mutex.Unlock()

	//nolint:gosimple
	gitSSHKey := database.GitSSHKey{
		UserID:     arg.UserID,
		CreatedAt:  arg.CreatedAt,
		UpdatedAt:  arg.UpdatedAt,
		PrivateKey: arg.PrivateKey,
		PublicKey:  arg.PublicKey,
	}
	q.gitSSHKey = append(q.gitSSHKey, gitSSHKey)
	return gitSSHKey, nil
}

func (q *FakeQuerier) InsertGroup(_ context.Context, arg database.InsertGroupParams) (database.Group, error) {
	if err := validateDatabaseType(arg); err != nil {
		return database.Group{}, err
	}

	q.mutex.Lock()
	defer q.mutex.Unlock()

	for _, group := range q.groups {
		if group.OrganizationID == arg.OrganizationID &&
			group.Name == arg.Name {
			return database.Group{}, errDuplicateKey
		}
	}

	//nolint:gosimple
	group := database.Group{
		ID:             arg.ID,
		Name:           arg.Name,
		OrganizationID: arg.OrganizationID,
		AvatarURL:      arg.AvatarURL,
		QuotaAllowance: arg.QuotaAllowance,
	}

	q.groups = append(q.groups, group)

	return group, nil
}

func (q *FakeQuerier) InsertGroupMember(_ context.Context, arg database.InsertGroupMemberParams) error {
	if err := validateDatabaseType(arg); err != nil {
		return err
	}

	q.mutex.Lock()
	defer q.mutex.Unlock()

	for _, member := range q.groupMembers {
		if member.GroupID == arg.GroupID &&
			member.UserID == arg.UserID {
			return errDuplicateKey
		}
	}

	//nolint:gosimple
	q.groupMembers = append(q.groupMembers, database.GroupMember{
		GroupID: arg.GroupID,
		UserID:  arg.UserID,
	})

	return nil
}

func (q *FakeQuerier) InsertLicense(
	_ context.Context, arg database.InsertLicenseParams,
) (database.License, error) {
	if err := validateDatabaseType(arg); err != nil {
		return database.License{}, err
	}

	q.mutex.Lock()
	defer q.mutex.Unlock()

	l := database.License{
		ID:         q.lastLicenseID + 1,
		UploadedAt: arg.UploadedAt,
		JWT:        arg.JWT,
		Exp:        arg.Exp,
	}
	q.lastLicenseID = l.ID
	q.licenses = append(q.licenses, l)
	return l, nil
}

func (q *FakeQuerier) InsertOrganization(_ context.Context, arg database.InsertOrganizationParams) (database.Organization, error) {
	if err := validateDatabaseType(arg); err != nil {
		return database.Organization{}, err
	}

	q.mutex.Lock()
	defer q.mutex.Unlock()

	organization := database.Organization{
		ID:        arg.ID,
		Name:      arg.Name,
		CreatedAt: arg.CreatedAt,
		UpdatedAt: arg.UpdatedAt,
	}
	q.organizations = append(q.organizations, organization)
	return organization, nil
}

func (q *FakeQuerier) InsertOrganizationMember(_ context.Context, arg database.InsertOrganizationMemberParams) (database.OrganizationMember, error) {
	if err := validateDatabaseType(arg); err != nil {
		return database.OrganizationMember{}, err
	}

	q.mutex.Lock()
	defer q.mutex.Unlock()

	//nolint:gosimple
	organizationMember := database.OrganizationMember{
		OrganizationID: arg.OrganizationID,
		UserID:         arg.UserID,
		CreatedAt:      arg.CreatedAt,
		UpdatedAt:      arg.UpdatedAt,
		Roles:          arg.Roles,
	}
	q.organizationMembers = append(q.organizationMembers, organizationMember)
	return organizationMember, nil
}

func (q *FakeQuerier) InsertProvisionerDaemon(_ context.Context, arg database.InsertProvisionerDaemonParams) (database.ProvisionerDaemon, error) {
	if err := validateDatabaseType(arg); err != nil {
		return database.ProvisionerDaemon{}, err
	}

	q.mutex.Lock()
	defer q.mutex.Unlock()

	daemon := database.ProvisionerDaemon{
		ID:           arg.ID,
		CreatedAt:    arg.CreatedAt,
		Name:         arg.Name,
		Provisioners: arg.Provisioners,
		Tags:         arg.Tags,
	}
	q.provisionerDaemons = append(q.provisionerDaemons, daemon)
	return daemon, nil
}

func (q *FakeQuerier) InsertProvisionerJob(_ context.Context, arg database.InsertProvisionerJobParams) (database.ProvisionerJob, error) {
	if err := validateDatabaseType(arg); err != nil {
		return database.ProvisionerJob{}, err
	}

	q.mutex.Lock()
	defer q.mutex.Unlock()

	job := database.ProvisionerJob{
		ID:             arg.ID,
		CreatedAt:      arg.CreatedAt,
		UpdatedAt:      arg.UpdatedAt,
		OrganizationID: arg.OrganizationID,
		InitiatorID:    arg.InitiatorID,
		Provisioner:    arg.Provisioner,
		StorageMethod:  arg.StorageMethod,
		FileID:         arg.FileID,
		Type:           arg.Type,
		Input:          arg.Input,
		Tags:           arg.Tags,
	}
	q.provisionerJobs = append(q.provisionerJobs, job)
	return job, nil
}

func (q *FakeQuerier) InsertProvisionerJobLogs(_ context.Context, arg database.InsertProvisionerJobLogsParams) ([]database.ProvisionerJobLog, error) {
	if err := validateDatabaseType(arg); err != nil {
		return nil, err
	}

	q.mutex.Lock()
	defer q.mutex.Unlock()

	logs := make([]database.ProvisionerJobLog, 0)
	id := int64(1)
	if len(q.provisionerJobLogs) > 0 {
		id = q.provisionerJobLogs[len(q.provisionerJobLogs)-1].ID
	}
	for index, output := range arg.Output {
		id++
		logs = append(logs, database.ProvisionerJobLog{
			ID:        id,
			JobID:     arg.JobID,
			CreatedAt: arg.CreatedAt[index],
			Source:    arg.Source[index],
			Level:     arg.Level[index],
			Stage:     arg.Stage[index],
			Output:    output,
		})
	}
	q.provisionerJobLogs = append(q.provisionerJobLogs, logs...)
	return logs, nil
}

func (q *FakeQuerier) InsertReplica(_ context.Context, arg database.InsertReplicaParams) (database.Replica, error) {
	if err := validateDatabaseType(arg); err != nil {
		return database.Replica{}, err
	}

	q.mutex.Lock()
	defer q.mutex.Unlock()

	replica := database.Replica{
		ID:              arg.ID,
		CreatedAt:       arg.CreatedAt,
		StartedAt:       arg.StartedAt,
		UpdatedAt:       arg.UpdatedAt,
		Hostname:        arg.Hostname,
		RegionID:        arg.RegionID,
		RelayAddress:    arg.RelayAddress,
		Version:         arg.Version,
		DatabaseLatency: arg.DatabaseLatency,
	}
	q.replicas = append(q.replicas, replica)
	return replica, nil
}

func (q *FakeQuerier) InsertTemplate(_ context.Context, arg database.InsertTemplateParams) (database.Template, error) {
	if err := validateDatabaseType(arg); err != nil {
		return database.Template{}, err
	}

	q.mutex.Lock()
	defer q.mutex.Unlock()

	//nolint:gosimple
	template := database.Template{
		ID:                           arg.ID,
		CreatedAt:                    arg.CreatedAt,
		UpdatedAt:                    arg.UpdatedAt,
		OrganizationID:               arg.OrganizationID,
		Name:                         arg.Name,
		Provisioner:                  arg.Provisioner,
		ActiveVersionID:              arg.ActiveVersionID,
		Description:                  arg.Description,
		CreatedBy:                    arg.CreatedBy,
		UserACL:                      arg.UserACL,
		GroupACL:                     arg.GroupACL,
		DisplayName:                  arg.DisplayName,
		Icon:                         arg.Icon,
		AllowUserCancelWorkspaceJobs: arg.AllowUserCancelWorkspaceJobs,
		AllowUserAutostart:           true,
		AllowUserAutostop:            true,
	}
	q.templates = append(q.templates, template)
	return template.DeepCopy(), nil
}

func (q *FakeQuerier) InsertTemplateVersion(_ context.Context, arg database.InsertTemplateVersionParams) (database.TemplateVersion, error) {
	if err := validateDatabaseType(arg); err != nil {
		return database.TemplateVersion{}, err
	}

	if len(arg.Message) > 1048576 {
		return database.TemplateVersion{}, xerrors.New("message too long")
	}

	q.mutex.Lock()
	defer q.mutex.Unlock()

	//nolint:gosimple
	version := database.TemplateVersion{
		ID:             arg.ID,
		TemplateID:     arg.TemplateID,
		OrganizationID: arg.OrganizationID,
		CreatedAt:      arg.CreatedAt,
		UpdatedAt:      arg.UpdatedAt,
		Name:           arg.Name,
		Message:        arg.Message,
		Readme:         arg.Readme,
		JobID:          arg.JobID,
		CreatedBy:      arg.CreatedBy,
	}
	q.templateVersions = append(q.templateVersions, version)
	return version, nil
}

func (q *FakeQuerier) InsertTemplateVersionParameter(_ context.Context, arg database.InsertTemplateVersionParameterParams) (database.TemplateVersionParameter, error) {
	if err := validateDatabaseType(arg); err != nil {
		return database.TemplateVersionParameter{}, err
	}

	q.mutex.Lock()
	defer q.mutex.Unlock()

	//nolint:gosimple
	param := database.TemplateVersionParameter{
		TemplateVersionID:   arg.TemplateVersionID,
		Name:                arg.Name,
		DisplayName:         arg.DisplayName,
		Description:         arg.Description,
		Type:                arg.Type,
		Mutable:             arg.Mutable,
		DefaultValue:        arg.DefaultValue,
		Icon:                arg.Icon,
		Options:             arg.Options,
		ValidationError:     arg.ValidationError,
		ValidationRegex:     arg.ValidationRegex,
		ValidationMin:       arg.ValidationMin,
		ValidationMax:       arg.ValidationMax,
		ValidationMonotonic: arg.ValidationMonotonic,
		Required:            arg.Required,
		DisplayOrder:        arg.DisplayOrder,
		Ephemeral:           arg.Ephemeral,
	}
	q.templateVersionParameters = append(q.templateVersionParameters, param)
	return param, nil
}

func (q *FakeQuerier) InsertTemplateVersionVariable(_ context.Context, arg database.InsertTemplateVersionVariableParams) (database.TemplateVersionVariable, error) {
	if err := validateDatabaseType(arg); err != nil {
		return database.TemplateVersionVariable{}, err
	}

	q.mutex.Lock()
	defer q.mutex.Unlock()

	//nolint:gosimple
	variable := database.TemplateVersionVariable{
		TemplateVersionID: arg.TemplateVersionID,
		Name:              arg.Name,
		Description:       arg.Description,
		Type:              arg.Type,
		Value:             arg.Value,
		DefaultValue:      arg.DefaultValue,
		Required:          arg.Required,
		Sensitive:         arg.Sensitive,
	}
	q.templateVersionVariables = append(q.templateVersionVariables, variable)
	return variable, nil
}

func (q *FakeQuerier) InsertUser(_ context.Context, arg database.InsertUserParams) (database.User, error) {
	if err := validateDatabaseType(arg); err != nil {
		return database.User{}, err
	}

	// There is a common bug when using dbfake that 2 inserted users have the
	// same created_at time. This causes user order to not be deterministic,
	// which breaks some unit tests.
	// To fix this, we make sure that the created_at time is always greater
	// than the last user's created_at time.
	allUsers, _ := q.GetUsers(context.Background(), database.GetUsersParams{})
	if len(allUsers) > 0 {
		lastUser := allUsers[len(allUsers)-1]
		if arg.CreatedAt.Before(lastUser.CreatedAt) ||
			arg.CreatedAt.Equal(lastUser.CreatedAt) {
			// 1 ms is a good enough buffer.
			arg.CreatedAt = lastUser.CreatedAt.Add(time.Millisecond)
		}
	}

	q.mutex.Lock()
	defer q.mutex.Unlock()

	for _, user := range q.users {
		if user.Username == arg.Username && !user.Deleted {
			return database.User{}, errDuplicateKey
		}
	}

	user := database.User{
		ID:             arg.ID,
		Email:          arg.Email,
		HashedPassword: arg.HashedPassword,
		CreatedAt:      arg.CreatedAt,
		UpdatedAt:      arg.UpdatedAt,
		Username:       arg.Username,
		Status:         database.UserStatusActive,
		RBACRoles:      arg.RBACRoles,
		LoginType:      arg.LoginType,
	}
	q.users = append(q.users, user)
	return user, nil
}

func (q *FakeQuerier) InsertUserGroupsByName(_ context.Context, arg database.InsertUserGroupsByNameParams) error {
	q.mutex.Lock()
	defer q.mutex.Unlock()

	var groupIDs []uuid.UUID
	for _, group := range q.groups {
		for _, groupName := range arg.GroupNames {
			if group.Name == groupName {
				groupIDs = append(groupIDs, group.ID)
			}
		}
	}

	for _, groupID := range groupIDs {
		q.groupMembers = append(q.groupMembers, database.GroupMember{
			UserID:  arg.UserID,
			GroupID: groupID,
		})
	}

	return nil
}

func (q *FakeQuerier) InsertUserLink(_ context.Context, args database.InsertUserLinkParams) (database.UserLink, error) {
	q.mutex.Lock()
	defer q.mutex.Unlock()

	//nolint:gosimple
	link := database.UserLink{
		UserID:            args.UserID,
		LoginType:         args.LoginType,
		LinkedID:          args.LinkedID,
		OAuthAccessToken:  args.OAuthAccessToken,
		OAuthRefreshToken: args.OAuthRefreshToken,
		OAuthExpiry:       args.OAuthExpiry,
	}

	q.userLinks = append(q.userLinks, link)

	return link, nil
}

func (q *FakeQuerier) InsertWorkspace(_ context.Context, arg database.InsertWorkspaceParams) (database.Workspace, error) {
	if err := validateDatabaseType(arg); err != nil {
		return database.Workspace{}, err
	}

	q.mutex.Lock()
	defer q.mutex.Unlock()

	//nolint:gosimple
	workspace := database.Workspace{
		ID:                arg.ID,
		CreatedAt:         arg.CreatedAt,
		UpdatedAt:         arg.UpdatedAt,
		OwnerID:           arg.OwnerID,
		OrganizationID:    arg.OrganizationID,
		TemplateID:        arg.TemplateID,
		Name:              arg.Name,
		AutostartSchedule: arg.AutostartSchedule,
		Ttl:               arg.Ttl,
		LastUsedAt:        arg.LastUsedAt,
	}
	q.workspaces = append(q.workspaces, workspace)
	return workspace, nil
}

func (q *FakeQuerier) InsertWorkspaceAgent(_ context.Context, arg database.InsertWorkspaceAgentParams) (database.WorkspaceAgent, error) {
	if err := validateDatabaseType(arg); err != nil {
		return database.WorkspaceAgent{}, err
	}

	q.mutex.Lock()
	defer q.mutex.Unlock()

	agent := database.WorkspaceAgent{
		ID:                       arg.ID,
		CreatedAt:                arg.CreatedAt,
		UpdatedAt:                arg.UpdatedAt,
		ResourceID:               arg.ResourceID,
		AuthToken:                arg.AuthToken,
		AuthInstanceID:           arg.AuthInstanceID,
		EnvironmentVariables:     arg.EnvironmentVariables,
		Name:                     arg.Name,
		Architecture:             arg.Architecture,
		OperatingSystem:          arg.OperatingSystem,
		Directory:                arg.Directory,
		StartupScriptBehavior:    arg.StartupScriptBehavior,
		StartupScript:            arg.StartupScript,
		InstanceMetadata:         arg.InstanceMetadata,
		ResourceMetadata:         arg.ResourceMetadata,
		ConnectionTimeoutSeconds: arg.ConnectionTimeoutSeconds,
		TroubleshootingURL:       arg.TroubleshootingURL,
		MOTDFile:                 arg.MOTDFile,
		LifecycleState:           database.WorkspaceAgentLifecycleStateCreated,
		ShutdownScript:           arg.ShutdownScript,
	}

	q.workspaceAgents = append(q.workspaceAgents, agent)
	return agent, nil
}

func (q *FakeQuerier) InsertWorkspaceAgentMetadata(_ context.Context, arg database.InsertWorkspaceAgentMetadataParams) error {
	q.mutex.Lock()
	defer q.mutex.Unlock()

	//nolint:gosimple
	metadatum := database.WorkspaceAgentMetadatum{
		WorkspaceAgentID: arg.WorkspaceAgentID,
		Script:           arg.Script,
		DisplayName:      arg.DisplayName,
		Key:              arg.Key,
		Timeout:          arg.Timeout,
		Interval:         arg.Interval,
	}

	q.workspaceAgentMetadata = append(q.workspaceAgentMetadata, metadatum)
	return nil
}

func (q *FakeQuerier) InsertWorkspaceAgentStartupLogs(_ context.Context, arg database.InsertWorkspaceAgentStartupLogsParams) ([]database.WorkspaceAgentStartupLog, error) {
	if err := validateDatabaseType(arg); err != nil {
		return nil, err
	}

	q.mutex.Lock()
	defer q.mutex.Unlock()

	logs := []database.WorkspaceAgentStartupLog{}
	id := int64(0)
	if len(q.workspaceAgentLogs) > 0 {
		id = q.workspaceAgentLogs[len(q.workspaceAgentLogs)-1].ID
	}
	outputLength := int32(0)
	for index, output := range arg.Output {
		id++
		logs = append(logs, database.WorkspaceAgentStartupLog{
			ID:        id,
			AgentID:   arg.AgentID,
			CreatedAt: arg.CreatedAt[index],
			Level:     arg.Level[index],
			Output:    output,
		})
		outputLength += int32(len(output))
	}
	for index, agent := range q.workspaceAgents {
		if agent.ID != arg.AgentID {
			continue
		}
		// Greater than 1MB, same as the PostgreSQL constraint!
		if agent.StartupLogsLength+outputLength > (1 << 20) {
			return nil, &pq.Error{
				Constraint: "max_startup_logs_length",
				Table:      "workspace_agents",
			}
		}
		agent.StartupLogsLength += outputLength
		q.workspaceAgents[index] = agent
		break
	}
	q.workspaceAgentLogs = append(q.workspaceAgentLogs, logs...)
	return logs, nil
}

func (q *FakeQuerier) InsertWorkspaceAgentStat(_ context.Context, p database.InsertWorkspaceAgentStatParams) (database.WorkspaceAgentStat, error) {
	if err := validateDatabaseType(p); err != nil {
		return database.WorkspaceAgentStat{}, err
	}

	q.mutex.Lock()
	defer q.mutex.Unlock()

	stat := database.WorkspaceAgentStat{
		ID:                          p.ID,
		CreatedAt:                   p.CreatedAt,
		WorkspaceID:                 p.WorkspaceID,
		AgentID:                     p.AgentID,
		UserID:                      p.UserID,
		ConnectionsByProto:          p.ConnectionsByProto,
		ConnectionCount:             p.ConnectionCount,
		RxPackets:                   p.RxPackets,
		RxBytes:                     p.RxBytes,
		TxPackets:                   p.TxPackets,
		TxBytes:                     p.TxBytes,
		TemplateID:                  p.TemplateID,
		SessionCountVSCode:          p.SessionCountVSCode,
		SessionCountJetBrains:       p.SessionCountJetBrains,
		SessionCountReconnectingPTY: p.SessionCountReconnectingPTY,
		SessionCountSSH:             p.SessionCountSSH,
		ConnectionMedianLatencyMS:   p.ConnectionMedianLatencyMS,
	}
	q.workspaceAgentStats = append(q.workspaceAgentStats, stat)
	return stat, nil
}

func (q *FakeQuerier) InsertWorkspaceApp(_ context.Context, arg database.InsertWorkspaceAppParams) (database.WorkspaceApp, error) {
	if err := validateDatabaseType(arg); err != nil {
		return database.WorkspaceApp{}, err
	}

	q.mutex.Lock()
	defer q.mutex.Unlock()

	if arg.SharingLevel == "" {
		arg.SharingLevel = database.AppSharingLevelOwner
	}

	// nolint:gosimple
	workspaceApp := database.WorkspaceApp{
		ID:                   arg.ID,
		AgentID:              arg.AgentID,
		CreatedAt:            arg.CreatedAt,
		Slug:                 arg.Slug,
		DisplayName:          arg.DisplayName,
		Icon:                 arg.Icon,
		Command:              arg.Command,
		Url:                  arg.Url,
		External:             arg.External,
		Subdomain:            arg.Subdomain,
		SharingLevel:         arg.SharingLevel,
		HealthcheckUrl:       arg.HealthcheckUrl,
		HealthcheckInterval:  arg.HealthcheckInterval,
		HealthcheckThreshold: arg.HealthcheckThreshold,
		Health:               arg.Health,
	}
	q.workspaceApps = append(q.workspaceApps, workspaceApp)
	return workspaceApp, nil
}

func (q *FakeQuerier) InsertWorkspaceBuild(_ context.Context, arg database.InsertWorkspaceBuildParams) (database.WorkspaceBuild, error) {
	if err := validateDatabaseType(arg); err != nil {
		return database.WorkspaceBuild{}, err
	}

	q.mutex.Lock()
	defer q.mutex.Unlock()

	workspaceBuild := database.WorkspaceBuild{
		ID:                arg.ID,
		CreatedAt:         arg.CreatedAt,
		UpdatedAt:         arg.UpdatedAt,
		WorkspaceID:       arg.WorkspaceID,
		TemplateVersionID: arg.TemplateVersionID,
		BuildNumber:       arg.BuildNumber,
		Transition:        arg.Transition,
		InitiatorID:       arg.InitiatorID,
		JobID:             arg.JobID,
		ProvisionerState:  arg.ProvisionerState,
		Deadline:          arg.Deadline,
		Reason:            arg.Reason,
	}
	q.workspaceBuilds = append(q.workspaceBuilds, workspaceBuild)
	return workspaceBuild, nil
}

func (q *FakeQuerier) InsertWorkspaceBuildParameters(_ context.Context, arg database.InsertWorkspaceBuildParametersParams) error {
	if err := validateDatabaseType(arg); err != nil {
		return err
	}

	q.mutex.Lock()
	defer q.mutex.Unlock()

	for index, name := range arg.Name {
		q.workspaceBuildParameters = append(q.workspaceBuildParameters, database.WorkspaceBuildParameter{
			WorkspaceBuildID: arg.WorkspaceBuildID,
			Name:             name,
			Value:            arg.Value[index],
		})
	}
	return nil
}

func (q *FakeQuerier) InsertWorkspaceProxy(_ context.Context, arg database.InsertWorkspaceProxyParams) (database.WorkspaceProxy, error) {
	q.mutex.Lock()
	defer q.mutex.Unlock()

	for _, p := range q.workspaceProxies {
		if !p.Deleted && p.Name == arg.Name {
			return database.WorkspaceProxy{}, errDuplicateKey
		}
	}

	p := database.WorkspaceProxy{
		ID:                arg.ID,
		Name:              arg.Name,
		DisplayName:       arg.DisplayName,
		Icon:              arg.Icon,
		TokenHashedSecret: arg.TokenHashedSecret,
		CreatedAt:         arg.CreatedAt,
		UpdatedAt:         arg.UpdatedAt,
		Deleted:           false,
	}
	q.workspaceProxies = append(q.workspaceProxies, p)
	return p, nil
}

func (q *FakeQuerier) InsertWorkspaceResource(_ context.Context, arg database.InsertWorkspaceResourceParams) (database.WorkspaceResource, error) {
	if err := validateDatabaseType(arg); err != nil {
		return database.WorkspaceResource{}, err
	}

	q.mutex.Lock()
	defer q.mutex.Unlock()

	//nolint:gosimple
	resource := database.WorkspaceResource{
		ID:         arg.ID,
		CreatedAt:  arg.CreatedAt,
		JobID:      arg.JobID,
		Transition: arg.Transition,
		Type:       arg.Type,
		Name:       arg.Name,
		Hide:       arg.Hide,
		Icon:       arg.Icon,
		DailyCost:  arg.DailyCost,
	}
	q.workspaceResources = append(q.workspaceResources, resource)
	return resource, nil
}

func (q *FakeQuerier) InsertWorkspaceResourceMetadata(_ context.Context, arg database.InsertWorkspaceResourceMetadataParams) ([]database.WorkspaceResourceMetadatum, error) {
	if err := validateDatabaseType(arg); err != nil {
		return nil, err
	}

	q.mutex.Lock()
	defer q.mutex.Unlock()

	metadata := make([]database.WorkspaceResourceMetadatum, 0)
	id := int64(1)
	if len(q.workspaceResourceMetadata) > 0 {
		id = q.workspaceResourceMetadata[len(q.workspaceResourceMetadata)-1].ID
	}
	for index, key := range arg.Key {
		id++
		value := arg.Value[index]
		metadata = append(metadata, database.WorkspaceResourceMetadatum{
			ID:                  id,
			WorkspaceResourceID: arg.WorkspaceResourceID,
			Key:                 key,
			Value: sql.NullString{
				String: value,
				Valid:  value != "",
			},
			Sensitive: arg.Sensitive[index],
		})
	}
	q.workspaceResourceMetadata = append(q.workspaceResourceMetadata, metadata...)
	return metadata, nil
}

func (q *FakeQuerier) RegisterWorkspaceProxy(_ context.Context, arg database.RegisterWorkspaceProxyParams) (database.WorkspaceProxy, error) {
	q.mutex.Lock()
	defer q.mutex.Unlock()

	for i, p := range q.workspaceProxies {
		if p.ID == arg.ID {
			p.Url = arg.Url
			p.WildcardHostname = arg.WildcardHostname
			p.UpdatedAt = database.Now()
			q.workspaceProxies[i] = p
			return p, nil
		}
	}
	return database.WorkspaceProxy{}, sql.ErrNoRows
}

func (*FakeQuerier) TryAcquireLock(_ context.Context, _ int64) (bool, error) {
	return false, xerrors.New("TryAcquireLock must only be called within a transaction")
}

func (q *FakeQuerier) UpdateAPIKeyByID(_ context.Context, arg database.UpdateAPIKeyByIDParams) error {
	if err := validateDatabaseType(arg); err != nil {
		return err
	}

	q.mutex.Lock()
	defer q.mutex.Unlock()

	for index, apiKey := range q.apiKeys {
		if apiKey.ID != arg.ID {
			continue
		}
		apiKey.LastUsed = arg.LastUsed
		apiKey.ExpiresAt = arg.ExpiresAt
		apiKey.IPAddress = arg.IPAddress
		q.apiKeys[index] = apiKey
		return nil
	}
	return sql.ErrNoRows
}

func (q *FakeQuerier) UpdateGitAuthLink(_ context.Context, arg database.UpdateGitAuthLinkParams) (database.GitAuthLink, error) {
	if err := validateDatabaseType(arg); err != nil {
		return database.GitAuthLink{}, err
	}

	q.mutex.Lock()
	defer q.mutex.Unlock()
	for index, gitAuthLink := range q.gitAuthLinks {
		if gitAuthLink.ProviderID != arg.ProviderID {
			continue
		}
		if gitAuthLink.UserID != arg.UserID {
			continue
		}
		gitAuthLink.UpdatedAt = arg.UpdatedAt
		gitAuthLink.OAuthAccessToken = arg.OAuthAccessToken
		gitAuthLink.OAuthRefreshToken = arg.OAuthRefreshToken
		gitAuthLink.OAuthExpiry = arg.OAuthExpiry
		q.gitAuthLinks[index] = gitAuthLink

		return gitAuthLink, nil
	}
	return database.GitAuthLink{}, sql.ErrNoRows
}

func (q *FakeQuerier) UpdateGitSSHKey(_ context.Context, arg database.UpdateGitSSHKeyParams) (database.GitSSHKey, error) {
	if err := validateDatabaseType(arg); err != nil {
		return database.GitSSHKey{}, err
	}

	q.mutex.Lock()
	defer q.mutex.Unlock()

	for index, key := range q.gitSSHKey {
		if key.UserID != arg.UserID {
			continue
		}
		key.UpdatedAt = arg.UpdatedAt
		key.PrivateKey = arg.PrivateKey
		key.PublicKey = arg.PublicKey
		q.gitSSHKey[index] = key
		return key, nil
	}
	return database.GitSSHKey{}, sql.ErrNoRows
}

func (q *FakeQuerier) UpdateGroupByID(_ context.Context, arg database.UpdateGroupByIDParams) (database.Group, error) {
	if err := validateDatabaseType(arg); err != nil {
		return database.Group{}, err
	}

	q.mutex.Lock()
	defer q.mutex.Unlock()

	for i, group := range q.groups {
		if group.ID == arg.ID {
			group.Name = arg.Name
			group.AvatarURL = arg.AvatarURL
			group.QuotaAllowance = arg.QuotaAllowance
			q.groups[i] = group
			return group, nil
		}
	}
	return database.Group{}, sql.ErrNoRows
}

func (q *FakeQuerier) UpdateMemberRoles(_ context.Context, arg database.UpdateMemberRolesParams) (database.OrganizationMember, error) {
	if err := validateDatabaseType(arg); err != nil {
		return database.OrganizationMember{}, err
	}

	q.mutex.Lock()
	defer q.mutex.Unlock()

	for i, mem := range q.organizationMembers {
		if mem.UserID == arg.UserID && mem.OrganizationID == arg.OrgID {
			uniqueRoles := make([]string, 0, len(arg.GrantedRoles))
			exist := make(map[string]struct{})
			for _, r := range arg.GrantedRoles {
				if _, ok := exist[r]; ok {
					continue
				}
				exist[r] = struct{}{}
				uniqueRoles = append(uniqueRoles, r)
			}
			sort.Strings(uniqueRoles)

			mem.Roles = uniqueRoles
			q.organizationMembers[i] = mem
			return mem, nil
		}
	}

	return database.OrganizationMember{}, sql.ErrNoRows
}

func (q *FakeQuerier) UpdateProvisionerJobByID(_ context.Context, arg database.UpdateProvisionerJobByIDParams) error {
	if err := validateDatabaseType(arg); err != nil {
		return err
	}

	q.mutex.Lock()
	defer q.mutex.Unlock()

	for index, job := range q.provisionerJobs {
		if arg.ID != job.ID {
			continue
		}
		job.UpdatedAt = arg.UpdatedAt
		q.provisionerJobs[index] = job
		return nil
	}
	return sql.ErrNoRows
}

func (q *FakeQuerier) UpdateProvisionerJobWithCancelByID(_ context.Context, arg database.UpdateProvisionerJobWithCancelByIDParams) error {
	if err := validateDatabaseType(arg); err != nil {
		return err
	}

	q.mutex.Lock()
	defer q.mutex.Unlock()

<<<<<<< HEAD
	replica := database.Replica{
		ID:              arg.ID,
		CreatedAt:       arg.CreatedAt,
		StartedAt:       arg.StartedAt,
		UpdatedAt:       arg.UpdatedAt,
		Hostname:        arg.Hostname,
		RegionID:        arg.RegionID,
		RelayAddress:    arg.RelayAddress,
		Version:         arg.Version,
		DatabaseLatency: arg.DatabaseLatency,
		Primary:         arg.Primary,
=======
	for index, job := range q.provisionerJobs {
		if arg.ID != job.ID {
			continue
		}
		job.CanceledAt = arg.CanceledAt
		job.CompletedAt = arg.CompletedAt
		q.provisionerJobs[index] = job
		return nil
>>>>>>> 616e1d7e
	}
	return sql.ErrNoRows
}

func (q *FakeQuerier) UpdateProvisionerJobWithCompleteByID(_ context.Context, arg database.UpdateProvisionerJobWithCompleteByIDParams) error {
	if err := validateDatabaseType(arg); err != nil {
		return err
	}

	q.mutex.Lock()
	defer q.mutex.Unlock()

	for index, job := range q.provisionerJobs {
		if arg.ID != job.ID {
			continue
		}
		job.UpdatedAt = arg.UpdatedAt
		job.CompletedAt = arg.CompletedAt
		job.Error = arg.Error
		job.ErrorCode = arg.ErrorCode
		q.provisionerJobs[index] = job
		return nil
	}
	return sql.ErrNoRows
}

func (q *FakeQuerier) UpdateReplica(_ context.Context, arg database.UpdateReplicaParams) (database.Replica, error) {
	if err := validateDatabaseType(arg); err != nil {
		return database.Replica{}, err
	}

	q.mutex.Lock()
	defer q.mutex.Unlock()

	for index, replica := range q.replicas {
		if replica.ID != arg.ID {
			continue
		}
		replica.Hostname = arg.Hostname
		replica.StartedAt = arg.StartedAt
		replica.StoppedAt = arg.StoppedAt
		replica.UpdatedAt = arg.UpdatedAt
		replica.RelayAddress = arg.RelayAddress
		replica.RegionID = arg.RegionID
		replica.Version = arg.Version
		replica.Error = arg.Error
		replica.DatabaseLatency = arg.DatabaseLatency
		q.replicas[index] = replica
		return replica, nil
	}
	return database.Replica{}, sql.ErrNoRows
}

func (q *FakeQuerier) UpdateTemplateACLByID(_ context.Context, arg database.UpdateTemplateACLByIDParams) (database.Template, error) {
	if err := validateDatabaseType(arg); err != nil {
		return database.Template{}, err
	}

	q.mutex.Lock()
	defer q.mutex.Unlock()

	for i, template := range q.templates {
		if template.ID == arg.ID {
			template.GroupACL = arg.GroupACL
			template.UserACL = arg.UserACL

			q.templates[i] = template
			return template.DeepCopy(), nil
		}
	}

	return database.Template{}, sql.ErrNoRows
}

func (q *FakeQuerier) UpdateTemplateActiveVersionByID(_ context.Context, arg database.UpdateTemplateActiveVersionByIDParams) error {
	if err := validateDatabaseType(arg); err != nil {
		return err
	}

	q.mutex.Lock()
	defer q.mutex.Unlock()

	for index, template := range q.templates {
		if template.ID != arg.ID {
			continue
		}
		template.ActiveVersionID = arg.ActiveVersionID
		template.UpdatedAt = arg.UpdatedAt
		q.templates[index] = template
		return nil
	}
	return sql.ErrNoRows
}

func (q *FakeQuerier) UpdateTemplateDeletedByID(_ context.Context, arg database.UpdateTemplateDeletedByIDParams) error {
	if err := validateDatabaseType(arg); err != nil {
		return err
	}

	q.mutex.Lock()
	defer q.mutex.Unlock()

	for index, template := range q.templates {
		if template.ID != arg.ID {
			continue
		}
		template.Deleted = arg.Deleted
		template.UpdatedAt = arg.UpdatedAt
		q.templates[index] = template
		return nil
	}
	return sql.ErrNoRows
}

func (q *FakeQuerier) UpdateTemplateMetaByID(_ context.Context, arg database.UpdateTemplateMetaByIDParams) (database.Template, error) {
	if err := validateDatabaseType(arg); err != nil {
		return database.Template{}, err
	}

	q.mutex.Lock()
	defer q.mutex.Unlock()

	for idx, tpl := range q.templates {
		if tpl.ID != arg.ID {
			continue
		}
		tpl.UpdatedAt = database.Now()
		tpl.Name = arg.Name
		tpl.DisplayName = arg.DisplayName
		tpl.Description = arg.Description
		tpl.Icon = arg.Icon
		q.templates[idx] = tpl
		return tpl.DeepCopy(), nil
	}

	return database.Template{}, sql.ErrNoRows
}

func (q *FakeQuerier) UpdateTemplateScheduleByID(_ context.Context, arg database.UpdateTemplateScheduleByIDParams) (database.Template, error) {
	if err := validateDatabaseType(arg); err != nil {
		return database.Template{}, err
	}

	q.mutex.Lock()
	defer q.mutex.Unlock()

	for idx, tpl := range q.templates {
		if tpl.ID != arg.ID {
			continue
		}
		tpl.AllowUserAutostart = arg.AllowUserAutostart
		tpl.AllowUserAutostop = arg.AllowUserAutostop
		tpl.UpdatedAt = database.Now()
		tpl.DefaultTTL = arg.DefaultTTL
		tpl.MaxTTL = arg.MaxTTL
		tpl.FailureTTL = arg.FailureTTL
		tpl.InactivityTTL = arg.InactivityTTL
		tpl.LockedTTL = arg.LockedTTL
		q.templates[idx] = tpl
		return tpl.DeepCopy(), nil
	}

	return database.Template{}, sql.ErrNoRows
}

func (q *FakeQuerier) UpdateTemplateVersionByID(_ context.Context, arg database.UpdateTemplateVersionByIDParams) (database.TemplateVersion, error) {
	if err := validateDatabaseType(arg); err != nil {
		return database.TemplateVersion{}, err
	}

	q.mutex.Lock()
	defer q.mutex.Unlock()

	for index, templateVersion := range q.templateVersions {
		if templateVersion.ID != arg.ID {
			continue
		}
		templateVersion.TemplateID = arg.TemplateID
		templateVersion.UpdatedAt = arg.UpdatedAt
		templateVersion.Name = arg.Name
		templateVersion.Message = arg.Message
		q.templateVersions[index] = templateVersion
		return templateVersion, nil
	}
	return database.TemplateVersion{}, sql.ErrNoRows
}

func (q *FakeQuerier) UpdateTemplateVersionDescriptionByJobID(_ context.Context, arg database.UpdateTemplateVersionDescriptionByJobIDParams) error {
	if err := validateDatabaseType(arg); err != nil {
		return err
	}

	q.mutex.Lock()
	defer q.mutex.Unlock()

	for index, templateVersion := range q.templateVersions {
		if templateVersion.JobID != arg.JobID {
			continue
		}
		templateVersion.Readme = arg.Readme
		templateVersion.UpdatedAt = arg.UpdatedAt
		q.templateVersions[index] = templateVersion
		return nil
	}
	return sql.ErrNoRows
}

func (q *FakeQuerier) UpdateTemplateVersionGitAuthProvidersByJobID(_ context.Context, arg database.UpdateTemplateVersionGitAuthProvidersByJobIDParams) error {
	if err := validateDatabaseType(arg); err != nil {
		return err
	}

	q.mutex.Lock()
	defer q.mutex.Unlock()

	for index, templateVersion := range q.templateVersions {
		if templateVersion.JobID != arg.JobID {
			continue
		}
		templateVersion.GitAuthProviders = arg.GitAuthProviders
		templateVersion.UpdatedAt = arg.UpdatedAt
		q.templateVersions[index] = templateVersion
		return nil
	}
	return sql.ErrNoRows
}

func (q *FakeQuerier) UpdateUserDeletedByID(_ context.Context, params database.UpdateUserDeletedByIDParams) error {
	if err := validateDatabaseType(params); err != nil {
		return err
	}

	q.mutex.Lock()
	defer q.mutex.Unlock()

	for i, u := range q.users {
		if u.ID == params.ID {
			u.Deleted = params.Deleted
			q.users[i] = u
			// NOTE: In the real world, this is done by a trigger.
			i := 0
			for {
				if i >= len(q.apiKeys) {
					break
				}
				k := q.apiKeys[i]
				if k.UserID == u.ID {
					q.apiKeys[i] = q.apiKeys[len(q.apiKeys)-1]
					q.apiKeys = q.apiKeys[:len(q.apiKeys)-1]
					// We removed an element, so decrement
					i--
				}
				i++
			}
			return nil
		}
	}
	return sql.ErrNoRows
}

func (q *FakeQuerier) UpdateUserHashedPassword(_ context.Context, arg database.UpdateUserHashedPasswordParams) error {
	if err := validateDatabaseType(arg); err != nil {
		return err
	}

	q.mutex.Lock()
	defer q.mutex.Unlock()

	for i, user := range q.users {
		if user.ID != arg.ID {
			continue
		}
		user.HashedPassword = arg.HashedPassword
		q.users[i] = user
		return nil
	}
	return sql.ErrNoRows
}

func (q *FakeQuerier) UpdateUserLastSeenAt(_ context.Context, arg database.UpdateUserLastSeenAtParams) (database.User, error) {
	if err := validateDatabaseType(arg); err != nil {
		return database.User{}, err
	}

	q.mutex.Lock()
	defer q.mutex.Unlock()

	for index, user := range q.users {
		if user.ID != arg.ID {
			continue
		}
		user.LastSeenAt = arg.LastSeenAt
		user.UpdatedAt = arg.UpdatedAt
		q.users[index] = user
		return user, nil
	}
	return database.User{}, sql.ErrNoRows
}

func (q *FakeQuerier) UpdateUserLink(_ context.Context, params database.UpdateUserLinkParams) (database.UserLink, error) {
	if err := validateDatabaseType(params); err != nil {
		return database.UserLink{}, err
	}

	q.mutex.Lock()
	defer q.mutex.Unlock()

	for i, link := range q.userLinks {
		if link.UserID == params.UserID && link.LoginType == params.LoginType {
			link.OAuthAccessToken = params.OAuthAccessToken
			link.OAuthRefreshToken = params.OAuthRefreshToken
			link.OAuthExpiry = params.OAuthExpiry

			q.userLinks[i] = link
			return link, nil
		}
	}

	return database.UserLink{}, sql.ErrNoRows
}

func (q *FakeQuerier) UpdateUserLinkedID(_ context.Context, params database.UpdateUserLinkedIDParams) (database.UserLink, error) {
	if err := validateDatabaseType(params); err != nil {
		return database.UserLink{}, err
	}

	q.mutex.Lock()
	defer q.mutex.Unlock()

<<<<<<< HEAD
	lastRegionID := int32(0)
	for _, p := range q.workspaceProxies {
		if !p.Deleted && p.Name == arg.Name {
			return database.WorkspaceProxy{}, errDuplicateKey
=======
	for i, link := range q.userLinks {
		if link.UserID == params.UserID && link.LoginType == params.LoginType {
			link.LinkedID = params.LinkedID

			q.userLinks[i] = link
			return link, nil
>>>>>>> 616e1d7e
		}
		if p.RegionID > lastRegionID {
			lastRegionID = p.RegionID
		}
	}

<<<<<<< HEAD
	p := database.WorkspaceProxy{
		ID:                arg.ID,
		Name:              arg.Name,
		DisplayName:       arg.DisplayName,
		Icon:              arg.Icon,
		DerpEnabled:       arg.DerpEnabled,
		TokenHashedSecret: arg.TokenHashedSecret,
		RegionID:          lastRegionID + 1,
		CreatedAt:         arg.CreatedAt,
		UpdatedAt:         arg.UpdatedAt,
		Deleted:           false,
	}
	q.workspaceProxies = append(q.workspaceProxies, p)
	return p, nil
=======
	return database.UserLink{}, sql.ErrNoRows
>>>>>>> 616e1d7e
}

func (q *FakeQuerier) UpdateUserLoginType(_ context.Context, arg database.UpdateUserLoginTypeParams) (database.User, error) {
	if err := validateDatabaseType(arg); err != nil {
		return database.User{}, err
	}

	q.mutex.Lock()
	defer q.mutex.Unlock()

	for i, u := range q.users {
		if u.ID == arg.UserID {
			u.LoginType = arg.NewLoginType
			if arg.NewLoginType != database.LoginTypePassword {
				u.HashedPassword = []byte{}
			}
			q.users[i] = u
			return u, nil
		}
	}
	return database.User{}, sql.ErrNoRows
}

func (q *FakeQuerier) UpdateUserProfile(_ context.Context, arg database.UpdateUserProfileParams) (database.User, error) {
	if err := validateDatabaseType(arg); err != nil {
		return database.User{}, err
	}

	q.mutex.Lock()
	defer q.mutex.Unlock()

	for index, user := range q.users {
		if user.ID != arg.ID {
			continue
		}
		user.Email = arg.Email
		user.Username = arg.Username
		user.AvatarURL = arg.AvatarURL
		q.users[index] = user
		return user, nil
	}
	return database.User{}, sql.ErrNoRows
}

func (q *FakeQuerier) UpdateUserRoles(_ context.Context, arg database.UpdateUserRolesParams) (database.User, error) {
	if err := validateDatabaseType(arg); err != nil {
		return database.User{}, err
	}

	q.mutex.Lock()
	defer q.mutex.Unlock()

<<<<<<< HEAD
	for i, p := range q.workspaceProxies {
		if p.ID == arg.ID {
			p.Url = arg.Url
			p.WildcardHostname = arg.WildcardHostname
			p.DerpEnabled = arg.DerpEnabled
			p.UpdatedAt = database.Now()
			q.workspaceProxies[i] = p
			return p, nil
=======
	for index, user := range q.users {
		if user.ID != arg.ID {
			continue
>>>>>>> 616e1d7e
		}

		// Set new roles
		user.RBACRoles = arg.GrantedRoles
		// Remove duplicates and sort
		uniqueRoles := make([]string, 0, len(user.RBACRoles))
		exist := make(map[string]struct{})
		for _, r := range user.RBACRoles {
			if _, ok := exist[r]; ok {
				continue
			}
			exist[r] = struct{}{}
			uniqueRoles = append(uniqueRoles, r)
		}
		sort.Strings(uniqueRoles)
		user.RBACRoles = uniqueRoles

		q.users[index] = user
		return user, nil
	}
	return database.User{}, sql.ErrNoRows
}

func (q *FakeQuerier) UpdateUserStatus(_ context.Context, arg database.UpdateUserStatusParams) (database.User, error) {
	if err := validateDatabaseType(arg); err != nil {
		return database.User{}, err
	}

	q.mutex.Lock()
	defer q.mutex.Unlock()

	for index, user := range q.users {
		if user.ID != arg.ID {
			continue
		}
		user.Status = arg.Status
		user.UpdatedAt = arg.UpdatedAt
		q.users[index] = user
		return user, nil
	}
	return database.User{}, sql.ErrNoRows
}

func (q *FakeQuerier) UpdateWorkspace(_ context.Context, arg database.UpdateWorkspaceParams) (database.Workspace, error) {
	if err := validateDatabaseType(arg); err != nil {
		return database.Workspace{}, err
	}

	q.mutex.Lock()
	defer q.mutex.Unlock()

	for i, workspace := range q.workspaces {
		if workspace.Deleted || workspace.ID != arg.ID {
			continue
		}
		for _, other := range q.workspaces {
			if other.Deleted || other.ID == workspace.ID || workspace.OwnerID != other.OwnerID {
				continue
			}
			if other.Name == arg.Name {
				return database.Workspace{}, errDuplicateKey
			}
		}

		workspace.Name = arg.Name
		q.workspaces[i] = workspace

		return workspace, nil
	}

	return database.Workspace{}, sql.ErrNoRows
}

func (q *FakeQuerier) UpdateWorkspaceAgentConnectionByID(_ context.Context, arg database.UpdateWorkspaceAgentConnectionByIDParams) error {
	if err := validateDatabaseType(arg); err != nil {
		return err
	}

	q.mutex.Lock()
	defer q.mutex.Unlock()

	for index, agent := range q.workspaceAgents {
		if agent.ID != arg.ID {
			continue
		}
		agent.FirstConnectedAt = arg.FirstConnectedAt
		agent.LastConnectedAt = arg.LastConnectedAt
		agent.DisconnectedAt = arg.DisconnectedAt
		agent.UpdatedAt = arg.UpdatedAt
		q.workspaceAgents[index] = agent
		return nil
	}
	return sql.ErrNoRows
}

func (q *FakeQuerier) UpdateWorkspaceAgentLifecycleStateByID(_ context.Context, arg database.UpdateWorkspaceAgentLifecycleStateByIDParams) error {
	if err := validateDatabaseType(arg); err != nil {
		return err
	}

	q.mutex.Lock()
	defer q.mutex.Unlock()
	for i, agent := range q.workspaceAgents {
		if agent.ID == arg.ID {
			agent.LifecycleState = arg.LifecycleState
			agent.StartedAt = arg.StartedAt
			agent.ReadyAt = arg.ReadyAt
			q.workspaceAgents[i] = agent
			return nil
		}
	}
	return sql.ErrNoRows
}

func (q *FakeQuerier) UpdateWorkspaceAgentMetadata(_ context.Context, arg database.UpdateWorkspaceAgentMetadataParams) error {
	q.mutex.Lock()
	defer q.mutex.Unlock()

	//nolint:gosimple
	updated := database.WorkspaceAgentMetadatum{
		WorkspaceAgentID: arg.WorkspaceAgentID,
		Key:              arg.Key,
		Value:            arg.Value,
		Error:            arg.Error,
		CollectedAt:      arg.CollectedAt,
	}

	for i, m := range q.workspaceAgentMetadata {
		if m.WorkspaceAgentID == arg.WorkspaceAgentID && m.Key == arg.Key {
			q.workspaceAgentMetadata[i] = updated
			return nil
		}
	}

	return nil
}

func (q *FakeQuerier) UpdateWorkspaceAgentStartupByID(_ context.Context, arg database.UpdateWorkspaceAgentStartupByIDParams) error {
	if err := validateDatabaseType(arg); err != nil {
		return err
	}

	q.mutex.Lock()
	defer q.mutex.Unlock()

	for index, agent := range q.workspaceAgents {
		if agent.ID != arg.ID {
			continue
		}

		agent.Version = arg.Version
		agent.ExpandedDirectory = arg.ExpandedDirectory
		agent.Subsystem = arg.Subsystem
		q.workspaceAgents[index] = agent
		return nil
	}
	return sql.ErrNoRows
}

func (q *FakeQuerier) UpdateWorkspaceAgentStartupLogOverflowByID(_ context.Context, arg database.UpdateWorkspaceAgentStartupLogOverflowByIDParams) error {
	if err := validateDatabaseType(arg); err != nil {
		return err
	}

	q.mutex.Lock()
	defer q.mutex.Unlock()
	for i, agent := range q.workspaceAgents {
		if agent.ID == arg.ID {
			agent.StartupLogsOverflowed = arg.StartupLogsOverflowed
			q.workspaceAgents[i] = agent
			return nil
		}
	}
	return sql.ErrNoRows
}

func (q *FakeQuerier) UpdateWorkspaceAppHealthByID(_ context.Context, arg database.UpdateWorkspaceAppHealthByIDParams) error {
	if err := validateDatabaseType(arg); err != nil {
		return err
	}

	q.mutex.Lock()
	defer q.mutex.Unlock()

	for index, app := range q.workspaceApps {
		if app.ID != arg.ID {
			continue
		}
		app.Health = arg.Health
		q.workspaceApps[index] = app
		return nil
	}
	return sql.ErrNoRows
}

func (q *FakeQuerier) UpdateWorkspaceAutostart(_ context.Context, arg database.UpdateWorkspaceAutostartParams) error {
	if err := validateDatabaseType(arg); err != nil {
		return err
	}

	q.mutex.Lock()
	defer q.mutex.Unlock()

	for index, workspace := range q.workspaces {
		if workspace.ID != arg.ID {
			continue
		}
<<<<<<< HEAD
		replica.Hostname = arg.Hostname
		replica.StartedAt = arg.StartedAt
		replica.StoppedAt = arg.StoppedAt
		replica.UpdatedAt = arg.UpdatedAt
		replica.RelayAddress = arg.RelayAddress
		replica.RegionID = arg.RegionID
		replica.Version = arg.Version
		replica.Error = arg.Error
		replica.DatabaseLatency = arg.DatabaseLatency
		replica.Primary = arg.Primary
		q.replicas[index] = replica
		return replica, nil
=======
		workspace.AutostartSchedule = arg.AutostartSchedule
		q.workspaces[index] = workspace
		return nil
>>>>>>> 616e1d7e
	}

	return sql.ErrNoRows
}

func (q *FakeQuerier) UpdateWorkspaceBuildByID(_ context.Context, arg database.UpdateWorkspaceBuildByIDParams) (database.WorkspaceBuild, error) {
	if err := validateDatabaseType(arg); err != nil {
		return database.WorkspaceBuild{}, err
	}

	q.mutex.Lock()
	defer q.mutex.Unlock()

	for index, workspaceBuild := range q.workspaceBuilds {
		if workspaceBuild.ID != arg.ID {
			continue
		}
		workspaceBuild.UpdatedAt = arg.UpdatedAt
		workspaceBuild.ProvisionerState = arg.ProvisionerState
		workspaceBuild.Deadline = arg.Deadline
		workspaceBuild.MaxDeadline = arg.MaxDeadline
		q.workspaceBuilds[index] = workspaceBuild
		return workspaceBuild, nil
	}
	return database.WorkspaceBuild{}, sql.ErrNoRows
}

func (q *FakeQuerier) UpdateWorkspaceBuildCostByID(_ context.Context, arg database.UpdateWorkspaceBuildCostByIDParams) (database.WorkspaceBuild, error) {
	if err := validateDatabaseType(arg); err != nil {
		return database.WorkspaceBuild{}, err
	}

	q.mutex.Lock()
	defer q.mutex.Unlock()

	for index, workspaceBuild := range q.workspaceBuilds {
		if workspaceBuild.ID != arg.ID {
			continue
		}
		workspaceBuild.DailyCost = arg.DailyCost
		q.workspaceBuilds[index] = workspaceBuild
		return workspaceBuild, nil
	}
	return database.WorkspaceBuild{}, sql.ErrNoRows
}

func (q *FakeQuerier) UpdateWorkspaceDeletedByID(_ context.Context, arg database.UpdateWorkspaceDeletedByIDParams) error {
	if err := validateDatabaseType(arg); err != nil {
		return err
	}

	q.mutex.Lock()
	defer q.mutex.Unlock()

	for index, workspace := range q.workspaces {
		if workspace.ID != arg.ID {
			continue
		}
		workspace.Deleted = arg.Deleted
		q.workspaces[index] = workspace
		return nil
	}
	return sql.ErrNoRows
}

func (q *FakeQuerier) UpdateWorkspaceLastUsedAt(_ context.Context, arg database.UpdateWorkspaceLastUsedAtParams) error {
	if err := validateDatabaseType(arg); err != nil {
		return err
	}

	q.mutex.Lock()
	defer q.mutex.Unlock()

	for index, workspace := range q.workspaces {
		if workspace.ID != arg.ID {
			continue
		}
		workspace.LastUsedAt = arg.LastUsedAt
		q.workspaces[index] = workspace
		return nil
	}

	return sql.ErrNoRows
}

func (q *FakeQuerier) UpdateWorkspaceLockedAt(_ context.Context, arg database.UpdateWorkspaceLockedAtParams) error {
	if err := validateDatabaseType(arg); err != nil {
		return err
	}

	q.mutex.Lock()
	defer q.mutex.Unlock()

	for index, workspace := range q.workspaces {
		if workspace.ID != arg.ID {
			continue
		}
		workspace.LockedAt = arg.LockedAt
		workspace.LastUsedAt = database.Now()
		q.workspaces[index] = workspace
		return nil
	}

	return sql.ErrNoRows
}

func (q *FakeQuerier) UpdateWorkspaceProxy(_ context.Context, arg database.UpdateWorkspaceProxyParams) (database.WorkspaceProxy, error) {
	q.mutex.Lock()
	defer q.mutex.Unlock()

	for _, p := range q.workspaceProxies {
		if p.Name == arg.Name && p.ID != arg.ID {
			return database.WorkspaceProxy{}, errDuplicateKey
		}
	}

	for i, p := range q.workspaceProxies {
		if p.ID == arg.ID {
			p.Name = arg.Name
			p.DisplayName = arg.DisplayName
			p.Icon = arg.Icon
			if len(p.TokenHashedSecret) > 0 {
				p.TokenHashedSecret = arg.TokenHashedSecret
			}
			q.workspaceProxies[i] = p
			return p, nil
		}
	}
	return database.WorkspaceProxy{}, sql.ErrNoRows
}

func (q *FakeQuerier) UpdateWorkspaceProxyDeleted(_ context.Context, arg database.UpdateWorkspaceProxyDeletedParams) error {
	q.mutex.Lock()
	defer q.mutex.Unlock()

	for i, p := range q.workspaceProxies {
		if p.ID == arg.ID {
			p.Deleted = arg.Deleted
			p.UpdatedAt = database.Now()
			q.workspaceProxies[i] = p
			return nil
		}
	}
	return sql.ErrNoRows
}

func (q *FakeQuerier) UpdateWorkspaceTTL(_ context.Context, arg database.UpdateWorkspaceTTLParams) error {
	if err := validateDatabaseType(arg); err != nil {
		return err
	}

	q.mutex.Lock()
	defer q.mutex.Unlock()

	for index, workspace := range q.workspaces {
		if workspace.ID != arg.ID {
			continue
		}
		workspace.Ttl = arg.Ttl
		q.workspaces[index] = workspace
		return nil
	}

	return sql.ErrNoRows
}

func (q *FakeQuerier) UpdateWorkspaceTTLToBeWithinTemplateMax(_ context.Context, arg database.UpdateWorkspaceTTLToBeWithinTemplateMaxParams) error {
	if err := validateDatabaseType(arg); err != nil {
		return err
	}

	q.mutex.Lock()
	defer q.mutex.Unlock()

	for index, workspace := range q.workspaces {
		if workspace.TemplateID != arg.TemplateID || !workspace.Ttl.Valid || workspace.Ttl.Int64 < arg.TemplateMaxTTL {
			continue
		}

		workspace.Ttl = sql.NullInt64{Int64: arg.TemplateMaxTTL, Valid: true}
		q.workspaces[index] = workspace
	}

	return nil
}

func (q *FakeQuerier) UpsertAppSecurityKey(_ context.Context, data string) error {
	q.mutex.Lock()
	defer q.mutex.Unlock()

	q.appSecurityKey = data
	return nil
}

func (q *FakeQuerier) UpsertDefaultProxy(_ context.Context, arg database.UpsertDefaultProxyParams) error {
	q.defaultProxyDisplayName = arg.DisplayName
	q.defaultProxyIconURL = arg.IconUrl
	return nil
}

func (q *FakeQuerier) UpsertLastUpdateCheck(_ context.Context, data string) error {
	q.mutex.Lock()
	defer q.mutex.Unlock()

	q.lastUpdateCheck = []byte(data)
	return nil
}

func (q *FakeQuerier) UpsertLogoURL(_ context.Context, data string) error {
	q.mutex.RLock()
	defer q.mutex.RUnlock()

	q.logoURL = data
	return nil
}

func (q *FakeQuerier) UpsertOAuthSigningKey(_ context.Context, value string) error {
	q.mutex.Lock()
	defer q.mutex.Unlock()

	q.oauthSigningKey = value
	return nil
}

func (q *FakeQuerier) UpsertServiceBanner(_ context.Context, data string) error {
	q.mutex.RLock()
	defer q.mutex.RUnlock()

	q.serviceBanner = []byte(data)
	return nil
}

func (*FakeQuerier) UpsertTailnetAgent(context.Context, database.UpsertTailnetAgentParams) (database.TailnetAgent, error) {
	return database.TailnetAgent{}, ErrUnimplemented
}

func (*FakeQuerier) UpsertTailnetClient(context.Context, database.UpsertTailnetClientParams) (database.TailnetClient, error) {
	return database.TailnetClient{}, ErrUnimplemented
}

func (*FakeQuerier) UpsertTailnetCoordinator(context.Context, uuid.UUID) (database.TailnetCoordinator, error) {
	return database.TailnetCoordinator{}, ErrUnimplemented
}

func (q *FakeQuerier) GetAuthorizedTemplates(ctx context.Context, arg database.GetTemplatesWithFilterParams, prepared rbac.PreparedAuthorized) ([]database.Template, error) {
	if err := validateDatabaseType(arg); err != nil {
		return nil, err
	}

	q.mutex.RLock()
	defer q.mutex.RUnlock()

	// Call this to match the same function calls as the SQL implementation.
	if prepared != nil {
		_, err := prepared.CompileToSQL(ctx, rbac.ConfigWithACL())
		if err != nil {
			return nil, err
		}
	}

	var templates []database.Template
	for _, template := range q.templates {
		if prepared != nil && prepared.Authorize(ctx, template.RBACObject()) != nil {
			continue
		}

		if template.Deleted != arg.Deleted {
			continue
		}
		if arg.OrganizationID != uuid.Nil && template.OrganizationID != arg.OrganizationID {
			continue
		}

		if arg.ExactName != "" && !strings.EqualFold(template.Name, arg.ExactName) {
			continue
		}

		if len(arg.IDs) > 0 {
			match := false
			for _, id := range arg.IDs {
				if template.ID == id {
					match = true
					break
				}
			}
			if !match {
				continue
			}
		}
		templates = append(templates, template.DeepCopy())
	}
	if len(templates) > 0 {
		slices.SortFunc(templates, func(i, j database.Template) bool {
			if i.Name != j.Name {
				return i.Name < j.Name
			}
			return i.ID.String() < j.ID.String()
		})
		return templates, nil
	}

	return nil, sql.ErrNoRows
}

func (q *FakeQuerier) GetTemplateGroupRoles(_ context.Context, id uuid.UUID) ([]database.TemplateGroup, error) {
	q.mutex.RLock()
	defer q.mutex.RUnlock()

	var template database.Template
	for _, t := range q.templates {
		if t.ID == id {
			template = t
			break
		}
	}

	if template.ID == uuid.Nil {
		return nil, sql.ErrNoRows
	}

	groups := make([]database.TemplateGroup, 0, len(template.GroupACL))
	for k, v := range template.GroupACL {
		group, err := q.getGroupByIDNoLock(context.Background(), uuid.MustParse(k))
		if err != nil && !xerrors.Is(err, sql.ErrNoRows) {
			return nil, xerrors.Errorf("get group by ID: %w", err)
		}
		// We don't delete groups from the map if they
		// get deleted so just skip.
		if xerrors.Is(err, sql.ErrNoRows) {
			continue
		}

		groups = append(groups, database.TemplateGroup{
			Group:   group,
			Actions: v,
		})
	}

	return groups, nil
}

func (q *FakeQuerier) GetTemplateUserRoles(_ context.Context, id uuid.UUID) ([]database.TemplateUser, error) {
	q.mutex.RLock()
	defer q.mutex.RUnlock()

	var template database.Template
	for _, t := range q.templates {
		if t.ID == id {
			template = t
			break
		}
	}

	if template.ID == uuid.Nil {
		return nil, sql.ErrNoRows
	}

	users := make([]database.TemplateUser, 0, len(template.UserACL))
	for k, v := range template.UserACL {
		user, err := q.getUserByIDNoLock(uuid.MustParse(k))
		if err != nil && xerrors.Is(err, sql.ErrNoRows) {
			return nil, xerrors.Errorf("get user by ID: %w", err)
		}
		// We don't delete users from the map if they
		// get deleted so just skip.
		if xerrors.Is(err, sql.ErrNoRows) {
			continue
		}

		if user.Deleted || user.Status == database.UserStatusSuspended {
			continue
		}

		users = append(users, database.TemplateUser{
			User:    user,
			Actions: v,
		})
	}

	return users, nil
}

//nolint:gocyclo
func (q *FakeQuerier) GetAuthorizedWorkspaces(ctx context.Context, arg database.GetWorkspacesParams, prepared rbac.PreparedAuthorized) ([]database.GetWorkspacesRow, error) {
	if err := validateDatabaseType(arg); err != nil {
		return nil, err
	}

	q.mutex.RLock()
	defer q.mutex.RUnlock()

	if prepared != nil {
		// Call this to match the same function calls as the SQL implementation.
		_, err := prepared.CompileToSQL(ctx, rbac.ConfigWithoutACL())
		if err != nil {
			return nil, err
		}
	}

	workspaces := make([]database.Workspace, 0)
	for _, workspace := range q.workspaces {
		if arg.OwnerID != uuid.Nil && workspace.OwnerID != arg.OwnerID {
			continue
		}

		if arg.OwnerUsername != "" {
			owner, err := q.getUserByIDNoLock(workspace.OwnerID)
			if err == nil && !strings.EqualFold(arg.OwnerUsername, owner.Username) {
				continue
			}
		}

		if arg.TemplateName != "" {
			template, err := q.getTemplateByIDNoLock(ctx, workspace.TemplateID)
			if err == nil && !strings.EqualFold(arg.TemplateName, template.Name) {
				continue
			}
		}

		if !arg.Deleted && workspace.Deleted {
			continue
		}

		if arg.Name != "" && !strings.Contains(strings.ToLower(workspace.Name), strings.ToLower(arg.Name)) {
			continue
		}

		if arg.Status != "" {
			build, err := q.getLatestWorkspaceBuildByWorkspaceIDNoLock(ctx, workspace.ID)
			if err != nil {
				return nil, xerrors.Errorf("get latest build: %w", err)
			}

			job, err := q.getProvisionerJobByIDNoLock(ctx, build.JobID)
			if err != nil {
				return nil, xerrors.Errorf("get provisioner job: %w", err)
			}

			// This logic should match the logic in the workspace.sql file.
			var statusMatch bool
			switch database.WorkspaceStatus(arg.Status) {
			case database.WorkspaceStatusPending:
				statusMatch = isNull(job.StartedAt)
			case database.WorkspaceStatusStarting:
				statusMatch = isNotNull(job.StartedAt) &&
					isNull(job.CanceledAt) &&
					isNull(job.CompletedAt) &&
					time.Since(job.UpdatedAt) < 30*time.Second &&
					build.Transition == database.WorkspaceTransitionStart

			case database.WorkspaceStatusRunning:
				statusMatch = isNotNull(job.CompletedAt) &&
					isNull(job.CanceledAt) &&
					isNull(job.Error) &&
					build.Transition == database.WorkspaceTransitionStart

			case database.WorkspaceStatusStopping:
				statusMatch = isNotNull(job.StartedAt) &&
					isNull(job.CanceledAt) &&
					isNull(job.CompletedAt) &&
					time.Since(job.UpdatedAt) < 30*time.Second &&
					build.Transition == database.WorkspaceTransitionStop

			case database.WorkspaceStatusStopped:
				statusMatch = isNotNull(job.CompletedAt) &&
					isNull(job.CanceledAt) &&
					isNull(job.Error) &&
					build.Transition == database.WorkspaceTransitionStop
			case database.WorkspaceStatusFailed:
				statusMatch = (isNotNull(job.CanceledAt) && isNotNull(job.Error)) ||
					(isNotNull(job.CompletedAt) && isNotNull(job.Error))

			case database.WorkspaceStatusCanceling:
				statusMatch = isNotNull(job.CanceledAt) &&
					isNull(job.CompletedAt)

			case database.WorkspaceStatusCanceled:
				statusMatch = isNotNull(job.CanceledAt) &&
					isNotNull(job.CompletedAt)

			case database.WorkspaceStatusDeleted:
				statusMatch = isNotNull(job.StartedAt) &&
					isNull(job.CanceledAt) &&
					isNotNull(job.CompletedAt) &&
					time.Since(job.UpdatedAt) < 30*time.Second &&
					build.Transition == database.WorkspaceTransitionDelete &&
					isNull(job.Error)

			case database.WorkspaceStatusDeleting:
				statusMatch = isNull(job.CompletedAt) &&
					isNull(job.CanceledAt) &&
					isNull(job.Error) &&
					build.Transition == database.WorkspaceTransitionDelete

			default:
				return nil, xerrors.Errorf("unknown workspace status in filter: %q", arg.Status)
			}
			if !statusMatch {
				continue
			}
		}

		if arg.HasAgent != "" {
			build, err := q.getLatestWorkspaceBuildByWorkspaceIDNoLock(ctx, workspace.ID)
			if err != nil {
				return nil, xerrors.Errorf("get latest build: %w", err)
			}

			job, err := q.getProvisionerJobByIDNoLock(ctx, build.JobID)
			if err != nil {
				return nil, xerrors.Errorf("get provisioner job: %w", err)
			}

			workspaceResources, err := q.getWorkspaceResourcesByJobIDNoLock(ctx, job.ID)
			if err != nil {
				return nil, xerrors.Errorf("get workspace resources: %w", err)
			}

			var workspaceResourceIDs []uuid.UUID
			for _, wr := range workspaceResources {
				workspaceResourceIDs = append(workspaceResourceIDs, wr.ID)
			}

			workspaceAgents, err := q.getWorkspaceAgentsByResourceIDsNoLock(ctx, workspaceResourceIDs)
			if err != nil {
				return nil, xerrors.Errorf("get workspace agents: %w", err)
			}

			var hasAgentMatched bool
			for _, wa := range workspaceAgents {
				if mapAgentStatus(wa, arg.AgentInactiveDisconnectTimeoutSeconds) == arg.HasAgent {
					hasAgentMatched = true
				}
			}

			if !hasAgentMatched {
				continue
			}
		}

		if len(arg.TemplateIds) > 0 {
			match := false
			for _, id := range arg.TemplateIds {
				if workspace.TemplateID == id {
					match = true
					break
				}
			}
			if !match {
				continue
			}
		}

		// If the filter exists, ensure the object is authorized.
		if prepared != nil && prepared.Authorize(ctx, workspace.RBACObject()) != nil {
			continue
		}
		workspaces = append(workspaces, workspace)
	}

	// Sort workspaces (ORDER BY)
	isRunning := func(build database.WorkspaceBuild, job database.ProvisionerJob) bool {
		return job.CompletedAt.Valid && !job.CanceledAt.Valid && !job.Error.Valid && build.Transition == database.WorkspaceTransitionStart
	}

	preloadedWorkspaceBuilds := map[uuid.UUID]database.WorkspaceBuild{}
	preloadedProvisionerJobs := map[uuid.UUID]database.ProvisionerJob{}
	preloadedUsers := map[uuid.UUID]database.User{}

	for _, w := range workspaces {
		build, err := q.getLatestWorkspaceBuildByWorkspaceIDNoLock(ctx, w.ID)
		if err == nil {
			preloadedWorkspaceBuilds[w.ID] = build
		} else if !errors.Is(err, sql.ErrNoRows) {
			return nil, xerrors.Errorf("get latest build: %w", err)
		}

		job, err := q.getProvisionerJobByIDNoLock(ctx, build.JobID)
		if err == nil {
			preloadedProvisionerJobs[w.ID] = job
		} else if !errors.Is(err, sql.ErrNoRows) {
			return nil, xerrors.Errorf("get provisioner job: %w", err)
		}

		user, err := q.getUserByIDNoLock(w.OwnerID)
		if err == nil {
			preloadedUsers[w.ID] = user
		} else if !errors.Is(err, sql.ErrNoRows) {
			return nil, xerrors.Errorf("get user: %w", err)
		}
	}

	sort.Slice(workspaces, func(i, j int) bool {
		w1 := workspaces[i]
		w2 := workspaces[j]

		// Order by: running first
		w1IsRunning := isRunning(preloadedWorkspaceBuilds[w1.ID], preloadedProvisionerJobs[w1.ID])
		w2IsRunning := isRunning(preloadedWorkspaceBuilds[w2.ID], preloadedProvisionerJobs[w2.ID])

		if w1IsRunning && !w2IsRunning {
			return true
		}

		if !w1IsRunning && w2IsRunning {
			return false
		}

		// Order by: usernames
		if w1.ID != w2.ID {
			return sort.StringsAreSorted([]string{preloadedUsers[w1.ID].Username, preloadedUsers[w2.ID].Username})
		}

		// Order by: workspace names
		return sort.StringsAreSorted([]string{w1.Name, w2.Name})
	})

	beforePageCount := len(workspaces)

	if arg.Offset > 0 {
		if int(arg.Offset) > len(workspaces) {
			return []database.GetWorkspacesRow{}, nil
		}
		workspaces = workspaces[arg.Offset:]
	}
	if arg.Limit > 0 {
		if int(arg.Limit) > len(workspaces) {
			return q.convertToWorkspaceRowsNoLock(ctx, workspaces, int64(beforePageCount)), nil
		}
		workspaces = workspaces[:arg.Limit]
	}

	return q.convertToWorkspaceRowsNoLock(ctx, workspaces, int64(beforePageCount)), nil
}

func (q *FakeQuerier) GetAuthorizedUserCount(ctx context.Context, params database.GetFilteredUserCountParams, prepared rbac.PreparedAuthorized) (int64, error) {
	if err := validateDatabaseType(params); err != nil {
		return 0, err
	}

	q.mutex.RLock()
	defer q.mutex.RUnlock()

	// Call this to match the same function calls as the SQL implementation.
	if prepared != nil {
		_, err := prepared.CompileToSQL(ctx, rbac.ConfigWithoutACL())
		if err != nil {
			return -1, err
		}
	}

	users := make([]database.User, 0, len(q.users))

	for _, user := range q.users {
		// If the filter exists, ensure the object is authorized.
		if prepared != nil && prepared.Authorize(ctx, user.RBACObject()) != nil {
			continue
		}

		users = append(users, user)
	}

	// Filter out deleted since they should never be returned..
	tmp := make([]database.User, 0, len(users))
	for _, user := range users {
		if !user.Deleted {
			tmp = append(tmp, user)
		}
	}
	users = tmp

	if params.Search != "" {
		tmp := make([]database.User, 0, len(users))
		for i, user := range users {
			if strings.Contains(strings.ToLower(user.Email), strings.ToLower(params.Search)) {
				tmp = append(tmp, users[i])
			} else if strings.Contains(strings.ToLower(user.Username), strings.ToLower(params.Search)) {
				tmp = append(tmp, users[i])
			}
		}
		users = tmp
	}

	if len(params.Status) > 0 {
		usersFilteredByStatus := make([]database.User, 0, len(users))
		for i, user := range users {
			if slice.ContainsCompare(params.Status, user.Status, func(a, b database.UserStatus) bool {
				return strings.EqualFold(string(a), string(b))
			}) {
				usersFilteredByStatus = append(usersFilteredByStatus, users[i])
			}
		}
		users = usersFilteredByStatus
	}

	if len(params.RbacRole) > 0 && !slice.Contains(params.RbacRole, rbac.RoleMember()) {
		usersFilteredByRole := make([]database.User, 0, len(users))
		for i, user := range users {
			if slice.OverlapCompare(params.RbacRole, user.RBACRoles, strings.EqualFold) {
				usersFilteredByRole = append(usersFilteredByRole, users[i])
			}
		}

		users = usersFilteredByRole
	}

	return int64(len(users)), nil
}<|MERGE_RESOLUTION|>--- conflicted
+++ resolved
@@ -1766,6 +1766,19 @@
 	return sum, nil
 }
 
+func (q *FakeQuerier) GetReplicaByID(_ context.Context, id uuid.UUID) (database.Replica, error) {
+	q.mutex.RLock()
+	defer q.mutex.RUnlock()
+
+	for _, replica := range q.replicas {
+		if replica.ID == id {
+			return replica, nil
+		}
+	}
+
+	return database.Replica{}, sql.ErrNoRows
+}
+
 func (q *FakeQuerier) GetReplicasUpdatedAfter(_ context.Context, updatedAt time.Time) ([]database.Replica, error) {
 	q.mutex.RLock()
 	defer q.mutex.RUnlock()
@@ -2460,32 +2473,9 @@
 		latenciesByAgent[agentStat.AgentID] = append(latenciesByAgent[agentStat.AgentID], agentStat.ConnectionMedianLatencyMS)
 	}
 
-<<<<<<< HEAD
-func (q *fakeQuerier) GetReplicaByID(_ context.Context, id uuid.UUID) (database.Replica, error) {
-	q.mutex.RLock()
-	defer q.mutex.RUnlock()
-
-	for _, replica := range q.replicas {
-		if replica.ID == id {
-			return replica, nil
-		}
-	}
-
-	return database.Replica{}, sql.ErrNoRows
-}
-
-func (q *fakeQuerier) GetReplicasUpdatedAfter(_ context.Context, updatedAt time.Time) ([]database.Replica, error) {
-	q.mutex.RLock()
-	defer q.mutex.RUnlock()
-	replicas := make([]database.Replica, 0)
-	for _, replica := range q.replicas {
-		if replica.UpdatedAt.After(updatedAt) && !replica.StoppedAt.Valid {
-			replicas = append(replicas, replica)
-=======
 	tryPercentile := func(fs []float64, p float64) float64 {
 		if len(fs) == 0 {
 			return -1
->>>>>>> 616e1d7e
 		}
 		sort.Float64s(fs)
 		return fs[int(float64(len(fs))*p/100)]
@@ -3461,6 +3451,7 @@
 		RelayAddress:    arg.RelayAddress,
 		Version:         arg.Version,
 		DatabaseLatency: arg.DatabaseLatency,
+		Primary:         arg.Primary,
 	}
 	q.replicas = append(q.replicas, replica)
 	return replica, nil
@@ -3902,9 +3893,13 @@
 	q.mutex.Lock()
 	defer q.mutex.Unlock()
 
+	lastRegionID := int32(0)
 	for _, p := range q.workspaceProxies {
 		if !p.Deleted && p.Name == arg.Name {
 			return database.WorkspaceProxy{}, errDuplicateKey
+		}
+		if p.RegionID > lastRegionID {
+			lastRegionID = p.RegionID
 		}
 	}
 
@@ -3913,7 +3908,9 @@
 		Name:              arg.Name,
 		DisplayName:       arg.DisplayName,
 		Icon:              arg.Icon,
+		DerpEnabled:       arg.DerpEnabled,
 		TokenHashedSecret: arg.TokenHashedSecret,
+		RegionID:          lastRegionID + 1,
 		CreatedAt:         arg.CreatedAt,
 		UpdatedAt:         arg.UpdatedAt,
 		Deleted:           false,
@@ -3985,6 +3982,7 @@
 		if p.ID == arg.ID {
 			p.Url = arg.Url
 			p.WildcardHostname = arg.WildcardHostname
+			p.DerpEnabled = arg.DerpEnabled
 			p.UpdatedAt = database.Now()
 			q.workspaceProxies[i] = p
 			return p, nil
@@ -4141,19 +4139,6 @@
 	q.mutex.Lock()
 	defer q.mutex.Unlock()
 
-<<<<<<< HEAD
-	replica := database.Replica{
-		ID:              arg.ID,
-		CreatedAt:       arg.CreatedAt,
-		StartedAt:       arg.StartedAt,
-		UpdatedAt:       arg.UpdatedAt,
-		Hostname:        arg.Hostname,
-		RegionID:        arg.RegionID,
-		RelayAddress:    arg.RelayAddress,
-		Version:         arg.Version,
-		DatabaseLatency: arg.DatabaseLatency,
-		Primary:         arg.Primary,
-=======
 	for index, job := range q.provisionerJobs {
 		if arg.ID != job.ID {
 			continue
@@ -4162,7 +4147,6 @@
 		job.CompletedAt = arg.CompletedAt
 		q.provisionerJobs[index] = job
 		return nil
->>>>>>> 616e1d7e
 	}
 	return sql.ErrNoRows
 }
@@ -4210,6 +4194,7 @@
 		replica.Version = arg.Version
 		replica.Error = arg.Error
 		replica.DatabaseLatency = arg.DatabaseLatency
+		replica.Primary = arg.Primary
 		q.replicas[index] = replica
 		return replica, nil
 	}
@@ -4492,43 +4477,16 @@
 	q.mutex.Lock()
 	defer q.mutex.Unlock()
 
-<<<<<<< HEAD
-	lastRegionID := int32(0)
-	for _, p := range q.workspaceProxies {
-		if !p.Deleted && p.Name == arg.Name {
-			return database.WorkspaceProxy{}, errDuplicateKey
-=======
 	for i, link := range q.userLinks {
 		if link.UserID == params.UserID && link.LoginType == params.LoginType {
 			link.LinkedID = params.LinkedID
 
 			q.userLinks[i] = link
 			return link, nil
->>>>>>> 616e1d7e
-		}
-		if p.RegionID > lastRegionID {
-			lastRegionID = p.RegionID
-		}
-	}
-
-<<<<<<< HEAD
-	p := database.WorkspaceProxy{
-		ID:                arg.ID,
-		Name:              arg.Name,
-		DisplayName:       arg.DisplayName,
-		Icon:              arg.Icon,
-		DerpEnabled:       arg.DerpEnabled,
-		TokenHashedSecret: arg.TokenHashedSecret,
-		RegionID:          lastRegionID + 1,
-		CreatedAt:         arg.CreatedAt,
-		UpdatedAt:         arg.UpdatedAt,
-		Deleted:           false,
-	}
-	q.workspaceProxies = append(q.workspaceProxies, p)
-	return p, nil
-=======
+		}
+	}
+
 	return database.UserLink{}, sql.ErrNoRows
->>>>>>> 616e1d7e
 }
 
 func (q *FakeQuerier) UpdateUserLoginType(_ context.Context, arg database.UpdateUserLoginTypeParams) (database.User, error) {
@@ -4581,20 +4539,9 @@
 	q.mutex.Lock()
 	defer q.mutex.Unlock()
 
-<<<<<<< HEAD
-	for i, p := range q.workspaceProxies {
-		if p.ID == arg.ID {
-			p.Url = arg.Url
-			p.WildcardHostname = arg.WildcardHostname
-			p.DerpEnabled = arg.DerpEnabled
-			p.UpdatedAt = database.Now()
-			q.workspaceProxies[i] = p
-			return p, nil
-=======
 	for index, user := range q.users {
 		if user.ID != arg.ID {
 			continue
->>>>>>> 616e1d7e
 		}
 
 		// Set new roles
@@ -4802,24 +4749,9 @@
 		if workspace.ID != arg.ID {
 			continue
 		}
-<<<<<<< HEAD
-		replica.Hostname = arg.Hostname
-		replica.StartedAt = arg.StartedAt
-		replica.StoppedAt = arg.StoppedAt
-		replica.UpdatedAt = arg.UpdatedAt
-		replica.RelayAddress = arg.RelayAddress
-		replica.RegionID = arg.RegionID
-		replica.Version = arg.Version
-		replica.Error = arg.Error
-		replica.DatabaseLatency = arg.DatabaseLatency
-		replica.Primary = arg.Primary
-		q.replicas[index] = replica
-		return replica, nil
-=======
 		workspace.AutostartSchedule = arg.AutostartSchedule
 		q.workspaces[index] = workspace
 		return nil
->>>>>>> 616e1d7e
 	}
 
 	return sql.ErrNoRows
