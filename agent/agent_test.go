package agent_test

import (
	"bufio"
	"bytes"
	"context"
	"encoding/json"
	"fmt"
	"io"
	"net"
	"net/http"
	"net/http/httptest"
	"net/netip"
	"os"
	"os/user"
	"path"
	"path/filepath"
	"regexp"
	"runtime"
	"strconv"
	"strings"
	"sync"
	"sync/atomic"
	"testing"
	"time"

	scp "github.com/bramvdbogaerde/go-scp"
	"github.com/google/uuid"
	"github.com/pion/udp"
	"github.com/pkg/sftp"
	"github.com/prometheus/client_golang/prometheus"
	promgo "github.com/prometheus/client_model/go"
	"github.com/spf13/afero"
	"github.com/stretchr/testify/assert"
	"github.com/stretchr/testify/require"
	"go.uber.org/goleak"
	"golang.org/x/crypto/ssh"
	"golang.org/x/exp/slices"
	"golang.org/x/xerrors"
	"tailscale.com/net/speedtest"
	"tailscale.com/tailcfg"

	"cdr.dev/slog"
	"cdr.dev/slog/sloggers/slogtest"
	"github.com/coder/coder/agent"
	"github.com/coder/coder/agent/agentssh"
	"github.com/coder/coder/agent/agenttest"
	"github.com/coder/coder/coderd/httpapi"
	"github.com/coder/coder/codersdk"
	"github.com/coder/coder/codersdk/agentsdk"
	"github.com/coder/coder/pty"
	"github.com/coder/coder/pty/ptytest"
	"github.com/coder/coder/tailnet"
	"github.com/coder/coder/tailnet/tailnettest"
	"github.com/coder/coder/testutil"
)

func TestMain(m *testing.M) {
	goleak.VerifyTestMain(m)
}

// NOTE: These tests only work when your default shell is bash for some reason.

func TestAgent_Stats_SSH(t *testing.T) {
	t.Parallel()
	ctx, cancel := context.WithTimeout(context.Background(), testutil.WaitLong)
	defer cancel()

	//nolint:dogsled
	conn, _, stats, _, _ := setupAgent(t, agentsdk.Manifest{}, 0)

	sshClient, err := conn.SSHClient(ctx)
	require.NoError(t, err)
	defer sshClient.Close()
	session, err := sshClient.NewSession()
	require.NoError(t, err)
	defer session.Close()
	stdin, err := session.StdinPipe()
	require.NoError(t, err)
	err = session.Shell()
	require.NoError(t, err)

	var s *agentsdk.Stats
	require.Eventuallyf(t, func() bool {
		var ok bool
		s, ok = <-stats
		return ok && s.ConnectionCount > 0 && s.RxBytes > 0 && s.TxBytes > 0 && s.SessionCountSSH == 1
	}, testutil.WaitLong, testutil.IntervalFast,
		"never saw stats: %+v", s,
	)
	_ = stdin.Close()
	err = session.Wait()
	require.NoError(t, err)
}

func TestAgent_Stats_ReconnectingPTY(t *testing.T) {
	t.Parallel()

	ctx, cancel := context.WithTimeout(context.Background(), testutil.WaitLong)
	defer cancel()

	//nolint:dogsled
	conn, _, stats, _, _ := setupAgent(t, agentsdk.Manifest{}, 0)

	ptyConn, err := conn.ReconnectingPTY(ctx, uuid.New(), 128, 128, "/bin/bash")
	require.NoError(t, err)
	defer ptyConn.Close()

	data, err := json.Marshal(codersdk.ReconnectingPTYRequest{
		Data: "echo test\r\n",
	})
	require.NoError(t, err)
	_, err = ptyConn.Write(data)
	require.NoError(t, err)

	var s *agentsdk.Stats
	require.Eventuallyf(t, func() bool {
		var ok bool
		s, ok = <-stats
		return ok && s.ConnectionCount > 0 && s.RxBytes > 0 && s.TxBytes > 0 && s.SessionCountReconnectingPTY == 1
	}, testutil.WaitLong, testutil.IntervalFast,
		"never saw stats: %+v", s,
	)
}

func TestAgent_Stats_Magic(t *testing.T) {
	t.Parallel()
	t.Run("StripsEnvironmentVariable", func(t *testing.T) {
		t.Parallel()
		ctx, cancel := context.WithTimeout(context.Background(), testutil.WaitLong)
		defer cancel()
		//nolint:dogsled
		conn, _, _, _, _ := setupAgent(t, agentsdk.Manifest{}, 0)
		sshClient, err := conn.SSHClient(ctx)
		require.NoError(t, err)
		defer sshClient.Close()
		session, err := sshClient.NewSession()
		require.NoError(t, err)
		session.Setenv(agentssh.MagicSessionTypeEnvironmentVariable, agentssh.MagicSessionTypeVSCode)
		defer session.Close()

		command := "sh -c 'echo $" + agentssh.MagicSessionTypeEnvironmentVariable + "'"
		expected := ""
		if runtime.GOOS == "windows" {
			expected = "%" + agentssh.MagicSessionTypeEnvironmentVariable + "%"
			command = "cmd.exe /c echo " + expected
		}
		output, err := session.Output(command)
		require.NoError(t, err)
		require.Equal(t, expected, strings.TrimSpace(string(output)))
	})
	t.Run("Tracks", func(t *testing.T) {
		t.Parallel()
		if runtime.GOOS == "window" {
			t.Skip("Sleeping for infinity doesn't work on Windows")
		}
		ctx, cancel := context.WithTimeout(context.Background(), testutil.WaitLong)
		defer cancel()
		//nolint:dogsled
		conn, _, stats, _, _ := setupAgent(t, agentsdk.Manifest{}, 0)
		sshClient, err := conn.SSHClient(ctx)
		require.NoError(t, err)
		defer sshClient.Close()
		session, err := sshClient.NewSession()
		require.NoError(t, err)
		session.Setenv(agentssh.MagicSessionTypeEnvironmentVariable, agentssh.MagicSessionTypeVSCode)
		defer session.Close()
		stdin, err := session.StdinPipe()
		require.NoError(t, err)
		err = session.Shell()
		require.NoError(t, err)
		var s *agentsdk.Stats
		require.Eventuallyf(t, func() bool {
			var ok bool
			s, ok = <-stats
			return ok && s.ConnectionCount > 0 && s.RxBytes > 0 && s.TxBytes > 0 &&
				// Ensure that the connection didn't count as a "normal" SSH session.
				// This was a special one, so it should be labeled specially in the stats!
				s.SessionCountVSCode == 1 &&
				// Ensure that connection latency is being counted!
				// If it isn't, it's set to -1.
				s.ConnectionMedianLatencyMS >= 0
		}, testutil.WaitLong, testutil.IntervalFast,
			"never saw stats: %+v", s,
		)
		// The shell will automatically exit if there is no stdin!
		_ = stdin.Close()
		err = session.Wait()
		require.NoError(t, err)
	})
}

func TestAgent_SessionExec(t *testing.T) {
	t.Parallel()
	session := setupSSHSession(t, agentsdk.Manifest{}, codersdk.ServiceBannerConfig{}, nil)

	command := "echo test"
	if runtime.GOOS == "windows" {
		command = "cmd.exe /c echo test"
	}
	output, err := session.Output(command)
	require.NoError(t, err)
	require.Equal(t, "test", strings.TrimSpace(string(output)))
}

func TestAgent_GitSSH(t *testing.T) {
	t.Parallel()
	session := setupSSHSession(t, agentsdk.Manifest{}, codersdk.ServiceBannerConfig{}, nil)
	command := "sh -c 'echo $GIT_SSH_COMMAND'"
	if runtime.GOOS == "windows" {
		command = "cmd.exe /c echo %GIT_SSH_COMMAND%"
	}
	output, err := session.Output(command)
	require.NoError(t, err)
	require.True(t, strings.HasSuffix(strings.TrimSpace(string(output)), "gitssh --"))
}

func TestAgent_SessionTTYShell(t *testing.T) {
	t.Parallel()
	ctx, cancel := context.WithTimeout(context.Background(), testutil.WaitLong)
	t.Cleanup(cancel)
	if runtime.GOOS == "windows" {
		// This might be our implementation, or ConPTY itself.
		// It's difficult to find extensive tests for it, so
		// it seems like it could be either.
		t.Skip("ConPTY appears to be inconsistent on Windows.")
	}
	session := setupSSHSession(t, agentsdk.Manifest{}, codersdk.ServiceBannerConfig{}, nil)
	command := "sh"
	if runtime.GOOS == "windows" {
		command = "cmd.exe"
	}
	err := session.RequestPty("xterm", 128, 128, ssh.TerminalModes{})
	require.NoError(t, err)
	ptty := ptytest.New(t)
	session.Stdout = ptty.Output()
	session.Stderr = ptty.Output()
	session.Stdin = ptty.Input()
	err = session.Start(command)
	require.NoError(t, err)
	_ = ptty.Peek(ctx, 1) // wait for the prompt
	ptty.WriteLine("echo test")
	ptty.ExpectMatch("test")
	ptty.WriteLine("exit")
	err = session.Wait()
	require.NoError(t, err)
}

func TestAgent_SessionTTYExitCode(t *testing.T) {
	t.Parallel()
	session := setupSSHSession(t, agentsdk.Manifest{}, codersdk.ServiceBannerConfig{}, nil)
	command := "areallynotrealcommand"
	err := session.RequestPty("xterm", 128, 128, ssh.TerminalModes{})
	require.NoError(t, err)
	ptty := ptytest.New(t)
	session.Stdout = ptty.Output()
	session.Stderr = ptty.Output()
	session.Stdin = ptty.Input()
	err = session.Start(command)
	require.NoError(t, err)
	err = session.Wait()
	exitErr := &ssh.ExitError{}
	require.True(t, xerrors.As(err, &exitErr))
	if runtime.GOOS == "windows" {
		assert.Equal(t, 1, exitErr.ExitStatus())
	} else {
		assert.Equal(t, 127, exitErr.ExitStatus())
	}
}

func TestAgent_Session_TTY_MOTD(t *testing.T) {
	t.Parallel()
	if runtime.GOOS == "windows" {
		// This might be our implementation, or ConPTY itself.
		// It's difficult to find extensive tests for it, so
		// it seems like it could be either.
		t.Skip("ConPTY appears to be inconsistent on Windows.")
	}

	u, err := user.Current()
	require.NoError(t, err, "get current user")

	name := filepath.Join(u.HomeDir, "motd")

	wantMOTD := "Welcome to your Coder workspace!"
	wantServiceBanner := "Service banner text goes here"

	tests := []struct {
		name       string
		manifest   agentsdk.Manifest
		banner     codersdk.ServiceBannerConfig
		expected   []string
		unexpected []string
		expectedRe *regexp.Regexp
	}{
		{
			name:       "WithoutServiceBanner",
			manifest:   agentsdk.Manifest{MOTDFile: name},
			banner:     codersdk.ServiceBannerConfig{},
			expected:   []string{wantMOTD},
			unexpected: []string{wantServiceBanner},
		},
		{
			name:     "WithServiceBanner",
			manifest: agentsdk.Manifest{MOTDFile: name},
			banner: codersdk.ServiceBannerConfig{
				Enabled: true,
				Message: wantServiceBanner,
			},
			expected: []string{wantMOTD, wantServiceBanner},
		},
		{
			name:     "ServiceBannerDisabled",
			manifest: agentsdk.Manifest{MOTDFile: name},
			banner: codersdk.ServiceBannerConfig{
				Enabled: false,
				Message: wantServiceBanner,
			},
			expected:   []string{wantMOTD},
			unexpected: []string{wantServiceBanner},
		},
		{
			name:     "ServiceBannerOnly",
			manifest: agentsdk.Manifest{},
			banner: codersdk.ServiceBannerConfig{
				Enabled: true,
				Message: wantServiceBanner,
			},
			expected:   []string{wantServiceBanner},
			unexpected: []string{wantMOTD},
		},
		{
			name:       "None",
			manifest:   agentsdk.Manifest{},
			banner:     codersdk.ServiceBannerConfig{},
			unexpected: []string{wantServiceBanner, wantMOTD},
		},
		{
			name:     "CarriageReturns",
			manifest: agentsdk.Manifest{},
			banner: codersdk.ServiceBannerConfig{
				Enabled: true,
				Message: "service\n\nbanner\nhere",
			},
			expected:   []string{"service\r\n\r\nbanner\r\nhere\r\n\r\n"},
			unexpected: []string{},
		},
		{
			name:     "Trim",
			manifest: agentsdk.Manifest{},
			banner: codersdk.ServiceBannerConfig{
				Enabled: true,
				Message: "\n\n\n\n\n\nbanner\n\n\n\n\n\n",
			},
			expectedRe: regexp.MustCompile("([^\n\r]|^)banner\r\n\r\n[^\r\n]"),
		},
	}

	for _, test := range tests {
		test := test
		t.Run(test.name, func(t *testing.T) {
			t.Parallel()
			session := setupSSHSession(t, test.manifest, test.banner, func(fs afero.Fs) {
				err := fs.MkdirAll(filepath.Dir(name), 0o700)
				require.NoError(t, err)
				err = afero.WriteFile(fs, name, []byte(wantMOTD), 0o600)
				require.NoError(t, err)
			})
			testSessionOutput(t, session, test.expected, test.unexpected, test.expectedRe)
		})
	}
}

func TestAgent_Session_TTY_MOTD_Update(t *testing.T) {
	t.Parallel()
	if runtime.GOOS == "windows" {
		// This might be our implementation, or ConPTY itself.
		// It's difficult to find extensive tests for it, so
		// it seems like it could be either.
		t.Skip("ConPTY appears to be inconsistent on Windows.")
	}

	// Only the banner updates dynamically; the MOTD file does not.
	wantServiceBanner := "Service banner text goes here"

	tests := []struct {
		banner     codersdk.ServiceBannerConfig
		expected   []string
		unexpected []string
	}{
		{
			banner:     codersdk.ServiceBannerConfig{},
			expected:   []string{},
			unexpected: []string{wantServiceBanner},
		},
		{
			banner: codersdk.ServiceBannerConfig{
				Enabled: true,
				Message: wantServiceBanner,
			},
			expected: []string{wantServiceBanner},
		},
		{
			banner: codersdk.ServiceBannerConfig{
				Enabled: false,
				Message: wantServiceBanner,
			},
			expected:   []string{},
			unexpected: []string{wantServiceBanner},
		},
		{
			banner: codersdk.ServiceBannerConfig{
				Enabled: true,
				Message: wantServiceBanner,
			},
			expected:   []string{wantServiceBanner},
			unexpected: []string{},
		},
		{
			banner:     codersdk.ServiceBannerConfig{},
			unexpected: []string{wantServiceBanner},
		},
	}

	ctx, cancel := context.WithTimeout(context.Background(), testutil.WaitLong)
	defer cancel()

	setSBInterval := func(_ *agenttest.Client, opts *agent.Options) {
		opts.ServiceBannerRefreshInterval = 5 * time.Millisecond
	}
	//nolint:dogsled // Allow the blank identifiers.
	conn, client, _, _, _ := setupAgent(t, agentsdk.Manifest{}, 0, setSBInterval)
	for _, test := range tests {
		test := test
		// Set new banner func and wait for the agent to call it to update the
		// banner.
		ready := make(chan struct{}, 2)
		client.SetServiceBannerFunc(func() (codersdk.ServiceBannerConfig, error) {
			select {
			case ready <- struct{}{}:
			default:
			}
			return test.banner, nil
		})
		<-ready
		<-ready // Wait for two updates to ensure the value has propagated.

		sshClient, err := conn.SSHClient(ctx)
		require.NoError(t, err)
		t.Cleanup(func() {
			_ = sshClient.Close()
		})
		session, err := sshClient.NewSession()
		require.NoError(t, err)
		t.Cleanup(func() {
			_ = session.Close()
		})

		testSessionOutput(t, session, test.expected, test.unexpected, nil)
	}
}

//nolint:paralleltest // This test sets an environment variable.
func TestAgent_Session_TTY_QuietLogin(t *testing.T) {
	if runtime.GOOS == "windows" {
		// This might be our implementation, or ConPTY itself.
		// It's difficult to find extensive tests for it, so
		// it seems like it could be either.
		t.Skip("ConPTY appears to be inconsistent on Windows.")
	}

	wantNotMOTD := "Welcome to your Coder workspace!"
	wantMaybeServiceBanner := "Service banner text goes here"

	u, err := user.Current()
	require.NoError(t, err, "get current user")

	name := filepath.Join(u.HomeDir, "motd")

	// Neither banner nor MOTD should show if not a login shell.
	t.Run("NotLogin", func(t *testing.T) {
		session := setupSSHSession(t, agentsdk.Manifest{
			MOTDFile: name,
		}, codersdk.ServiceBannerConfig{
			Enabled: true,
			Message: wantMaybeServiceBanner,
		}, func(fs afero.Fs) {
			err := afero.WriteFile(fs, name, []byte(wantNotMOTD), 0o600)
			require.NoError(t, err, "write motd file")
		})
		err = session.RequestPty("xterm", 128, 128, ssh.TerminalModes{})
		require.NoError(t, err)

		wantEcho := "foobar"
		command := "echo " + wantEcho
		output, err := session.Output(command)
		require.NoError(t, err)

		require.Contains(t, string(output), wantEcho, "should show echo")
		require.NotContains(t, string(output), wantNotMOTD, "should not show motd")
		require.NotContains(t, string(output), wantMaybeServiceBanner, "should not show service banner")
	})

	// Only the MOTD should be silenced when hushlogin is present.
	t.Run("Hushlogin", func(t *testing.T) {
		session := setupSSHSession(t, agentsdk.Manifest{
			MOTDFile: name,
		}, codersdk.ServiceBannerConfig{
			Enabled: true,
			Message: wantMaybeServiceBanner,
		}, func(fs afero.Fs) {
			err := afero.WriteFile(fs, name, []byte(wantNotMOTD), 0o600)
			require.NoError(t, err, "write motd file")

			// Create hushlogin to silence motd.
			err = afero.WriteFile(fs, name, []byte{}, 0o600)
			require.NoError(t, err, "write hushlogin file")
		})
		err = session.RequestPty("xterm", 128, 128, ssh.TerminalModes{})
		require.NoError(t, err)

		ptty := ptytest.New(t)
		var stdout bytes.Buffer
		session.Stdout = &stdout
		session.Stderr = ptty.Output()
		session.Stdin = ptty.Input()
		err = session.Shell()
		require.NoError(t, err)

		ptty.WriteLine("exit 0")
		err = session.Wait()
		require.NoError(t, err)

		require.NotContains(t, stdout.String(), wantNotMOTD, "should not show motd")
		require.Contains(t, stdout.String(), wantMaybeServiceBanner, "should show service banner")
	})
}

func TestAgent_Session_TTY_FastCommandHasOutput(t *testing.T) {
	t.Parallel()
	// This test is here to prevent regressions where quickly executing
	// commands (with TTY) don't sync their output to the SSH session.
	//
	// See: https://github.com/coder/coder/issues/6656
	ctx, cancel := context.WithTimeout(context.Background(), testutil.WaitLong)
	defer cancel()
	//nolint:dogsled
	conn, _, _, _, _ := setupAgent(t, agentsdk.Manifest{}, 0)
	sshClient, err := conn.SSHClient(ctx)
	require.NoError(t, err)
	defer sshClient.Close()

	ptty := ptytest.New(t)

	var stdout bytes.Buffer
	// NOTE(mafredri): Increase iterations to increase chance of failure,
	//                 assuming bug is present. Limiting GOMAXPROCS further
	//                 increases the chance of failure.
	// Using 1000 iterations is basically a guaranteed failure (but let's
	// not increase test times needlessly).
	// Limit GOMAXPROCS (e.g. `export GOMAXPROCS=1`) to further increase
	// chance of failure. Also -race helps.
	for i := 0; i < 5; i++ {
		func() {
			stdout.Reset()

			session, err := sshClient.NewSession()
			require.NoError(t, err)
			defer session.Close()
			err = session.RequestPty("xterm", 128, 128, ssh.TerminalModes{})
			require.NoError(t, err)

			session.Stdout = &stdout
			session.Stderr = ptty.Output()
			session.Stdin = ptty.Input()
			err = session.Start("echo wazzup")
			require.NoError(t, err)

			err = session.Wait()
			require.NoError(t, err)
			require.Contains(t, stdout.String(), "wazzup", "should output greeting")
		}()
	}
}

func TestAgent_Session_TTY_HugeOutputIsNotLost(t *testing.T) {
	t.Parallel()

	// This test is here to prevent regressions where a command (with or
	// without) a large amount of output would not be fully copied to the
	// SSH session. On unix systems, this was fixed by duplicating the file
	// descriptor of the PTY master and using it for copying the output.
	//
	// See: https://github.com/coder/coder/issues/6656
	ctx, cancel := context.WithTimeout(context.Background(), testutil.WaitLong)
	defer cancel()
	//nolint:dogsled
	conn, _, _, _, _ := setupAgent(t, agentsdk.Manifest{}, 0)
	sshClient, err := conn.SSHClient(ctx)
	require.NoError(t, err)
	defer sshClient.Close()

	ptty := ptytest.New(t)

	var stdout bytes.Buffer
	// NOTE(mafredri): Increase iterations to increase chance of failure,
	//                 assuming bug is present.
	// Using 10 iterations is basically a guaranteed failure (but let's
	// not increase test times needlessly). Run with -race and do not
	// limit parallelism (`export GOMAXPROCS=10`) to increase the chance
	// of failure.
	for i := 0; i < 1; i++ {
		func() {
			stdout.Reset()

			session, err := sshClient.NewSession()
			require.NoError(t, err)
			defer session.Close()
			err = session.RequestPty("xterm", 128, 128, ssh.TerminalModes{})
			require.NoError(t, err)

			session.Stdout = &stdout
			session.Stderr = ptty.Output()
			session.Stdin = ptty.Input()
			want := strings.Repeat("wazzup", 1024+1) // ~6KB, +1 because 1024 is a common buffer size.
			err = session.Start("echo " + want)
			require.NoError(t, err)

			err = session.Wait()
			require.NoError(t, err)
			require.Contains(t, stdout.String(), want, "should output entire greeting")
		}()
	}
}

//nolint:paralleltest // This test reserves a port.
func TestAgent_TCPLocalForwarding(t *testing.T) {
	random, err := net.Listen("tcp", "127.0.0.1:0")
	require.NoError(t, err)
	_ = random.Close()
	tcpAddr, valid := random.Addr().(*net.TCPAddr)
	require.True(t, valid)
	randomPort := tcpAddr.Port

	local, err := net.Listen("tcp", "127.0.0.1:0")
	require.NoError(t, err)
	defer local.Close()
	tcpAddr, valid = local.Addr().(*net.TCPAddr)
	require.True(t, valid)
	remotePort := tcpAddr.Port
	done := make(chan struct{})
	go func() {
		defer close(done)
		conn, err := local.Accept()
		if !assert.NoError(t, err) {
			return
		}
		defer conn.Close()
		b := make([]byte, 4)
		_, err = conn.Read(b)
		if !assert.NoError(t, err) {
			return
		}
		_, err = conn.Write(b)
		if !assert.NoError(t, err) {
			return
		}
	}()

	_, proc := setupSSHCommand(t, []string{"-L", fmt.Sprintf("%d:127.0.0.1:%d", randomPort, remotePort)}, []string{"sleep", "5"})

	go func() {
		err := proc.Wait()
		select {
		case <-done:
		default:
			assert.NoError(t, err)
		}
	}()

	require.Eventually(t, func() bool {
		conn, err := net.Dial("tcp", "127.0.0.1:"+strconv.Itoa(randomPort))
		if err != nil {
			return false
		}
		defer conn.Close()
		_, err = conn.Write([]byte("test"))
		if !assert.NoError(t, err) {
			return false
		}
		b := make([]byte, 4)
		_, err = conn.Read(b)
		if !assert.NoError(t, err) {
			return false
		}
		if !assert.Equal(t, "test", string(b)) {
			return false
		}

		return true
	}, testutil.WaitLong, testutil.IntervalSlow)

	<-done

	_ = proc.Kill()
}

//nolint:paralleltest // This test reserves a port.
func TestAgent_TCPRemoteForwarding(t *testing.T) {
	random, err := net.Listen("tcp", "127.0.0.1:0")
	require.NoError(t, err)
	_ = random.Close()
	tcpAddr, valid := random.Addr().(*net.TCPAddr)
	require.True(t, valid)
	randomPort := tcpAddr.Port

	l, err := net.Listen("tcp", "127.0.0.1:0")
	require.NoError(t, err)
	defer l.Close()
	tcpAddr, valid = l.Addr().(*net.TCPAddr)
	require.True(t, valid)
	localPort := tcpAddr.Port

	done := make(chan struct{})
	go func() {
		defer close(done)

		conn, err := l.Accept()
		if err != nil {
			return
		}
		defer conn.Close()
		b := make([]byte, 4)
		_, err = conn.Read(b)
		if !assert.NoError(t, err) {
			return
		}
		_, err = conn.Write(b)
		if !assert.NoError(t, err) {
			return
		}
	}()

	_, proc := setupSSHCommand(t, []string{"-R", fmt.Sprintf("127.0.0.1:%d:127.0.0.1:%d", randomPort, localPort)}, []string{"sleep", "5"})

	go func() {
		err := proc.Wait()
		select {
		case <-done:
		default:
			assert.NoError(t, err)
		}
	}()

	require.Eventually(t, func() bool {
		conn, err := net.Dial("tcp", fmt.Sprintf("127.0.0.1:%d", randomPort))
		if err != nil {
			return false
		}
		defer conn.Close()
		_, err = conn.Write([]byte("test"))
		if !assert.NoError(t, err) {
			return false
		}
		b := make([]byte, 4)
		_, err = conn.Read(b)
		if !assert.NoError(t, err) {
			return false
		}
		if !assert.Equal(t, "test", string(b)) {
			return false
		}

		return true
	}, testutil.WaitLong, testutil.IntervalSlow)

	<-done

	_ = proc.Kill()
}

func TestAgent_UnixLocalForwarding(t *testing.T) {
	t.Parallel()
	if runtime.GOOS == "windows" {
		t.Skip("unix domain sockets are not fully supported on Windows")
	}

	tmpdir := tempDirUnixSocket(t)
	remoteSocketPath := filepath.Join(tmpdir, "remote-socket")
	localSocketPath := filepath.Join(tmpdir, "local-socket")

	l, err := net.Listen("unix", remoteSocketPath)
	require.NoError(t, err)
	defer l.Close()

	done := make(chan struct{})
	go func() {
		defer close(done)

		conn, err := l.Accept()
		if err != nil {
			return
		}
		defer conn.Close()
		b := make([]byte, 4)
		_, err = conn.Read(b)
		if !assert.NoError(t, err) {
			return
		}
		_, err = conn.Write(b)
		if !assert.NoError(t, err) {
			return
		}
	}()

	_, proc := setupSSHCommand(t, []string{"-L", fmt.Sprintf("%s:%s", localSocketPath, remoteSocketPath)}, []string{"sleep", "5"})

	go func() {
		err := proc.Wait()
		select {
		case <-done:
		default:
			assert.NoError(t, err)
		}
	}()

	require.Eventually(t, func() bool {
		_, err := os.Stat(localSocketPath)
		return err == nil
	}, testutil.WaitLong, testutil.IntervalFast)

	conn, err := net.Dial("unix", localSocketPath)
	require.NoError(t, err)
	defer conn.Close()
	_, err = conn.Write([]byte("test"))
	require.NoError(t, err)
	b := make([]byte, 4)
	_, err = conn.Read(b)
	require.NoError(t, err)
	require.Equal(t, "test", string(b))
	_ = conn.Close()
	<-done

	_ = proc.Kill()
}

func TestAgent_UnixRemoteForwarding(t *testing.T) {
	t.Parallel()
	if runtime.GOOS == "windows" {
		t.Skip("unix domain sockets are not fully supported on Windows")
	}

	tmpdir := tempDirUnixSocket(t)
	remoteSocketPath := filepath.Join(tmpdir, "remote-socket")
	localSocketPath := filepath.Join(tmpdir, "local-socket")

	l, err := net.Listen("unix", localSocketPath)
	require.NoError(t, err)
	defer l.Close()

	done := make(chan struct{})
	go func() {
		defer close(done)

		conn, err := l.Accept()
		if err != nil {
			return
		}
		defer conn.Close()
		b := make([]byte, 4)
		_, err = conn.Read(b)
		if !assert.NoError(t, err) {
			return
		}
		_, err = conn.Write(b)
		if !assert.NoError(t, err) {
			return
		}
	}()

	_, proc := setupSSHCommand(t, []string{"-R", fmt.Sprintf("%s:%s", remoteSocketPath, localSocketPath)}, []string{"sleep", "5"})

	go func() {
		err := proc.Wait()
		select {
		case <-done:
		default:
			assert.NoError(t, err)
		}
	}()

	// It's possible that the socket is created but the server is not ready to
	// accept connections yet. We need to retry until we can connect.
	//
	// Note that we wait long here because if the tailnet connection has trouble
	// connecting, it could take 5 seconds or more to reconnect.
	var conn net.Conn
	require.Eventually(t, func() bool {
		var err error
		conn, err = net.Dial("unix", remoteSocketPath)
		return err == nil
	}, testutil.WaitLong, testutil.IntervalFast)
	defer conn.Close()
	_, err = conn.Write([]byte("test"))
	require.NoError(t, err)
	b := make([]byte, 4)
	_, err = conn.Read(b)
	require.NoError(t, err)
	require.Equal(t, "test", string(b))
	_ = conn.Close()

	<-done

	_ = proc.Kill()
}

func TestAgent_SFTP(t *testing.T) {
	t.Parallel()
	ctx, cancel := context.WithTimeout(context.Background(), testutil.WaitLong)
	defer cancel()
	u, err := user.Current()
	require.NoError(t, err, "get current user")
	home := u.HomeDir
	if runtime.GOOS == "windows" {
		home = "/" + strings.ReplaceAll(home, "\\", "/")
	}
	//nolint:dogsled
	conn, _, _, _, _ := setupAgent(t, agentsdk.Manifest{}, 0)
	sshClient, err := conn.SSHClient(ctx)
	require.NoError(t, err)
	defer sshClient.Close()
	client, err := sftp.NewClient(sshClient)
	require.NoError(t, err)
	defer client.Close()
	wd, err := client.Getwd()
	require.NoError(t, err, "get working directory")
	require.Equal(t, home, wd, "working directory should be home user home")
	tempFile := filepath.Join(t.TempDir(), "sftp")
	// SFTP only accepts unix-y paths.
	remoteFile := filepath.ToSlash(tempFile)
	if !path.IsAbs(remoteFile) {
		// On Windows, e.g. "/C:/Users/...".
		remoteFile = path.Join("/", remoteFile)
	}
	file, err := client.Create(remoteFile)
	require.NoError(t, err)
	err = file.Close()
	require.NoError(t, err)
	_, err = os.Stat(tempFile)
	require.NoError(t, err)
}

func TestAgent_SCP(t *testing.T) {
	t.Parallel()

	ctx, cancel := context.WithTimeout(context.Background(), testutil.WaitLong)
	defer cancel()

	//nolint:dogsled
	conn, _, _, _, _ := setupAgent(t, agentsdk.Manifest{}, 0)
	sshClient, err := conn.SSHClient(ctx)
	require.NoError(t, err)
	defer sshClient.Close()
	scpClient, err := scp.NewClientBySSH(sshClient)
	require.NoError(t, err)
	defer scpClient.Close()
	tempFile := filepath.Join(t.TempDir(), "scp")
	content := "hello world"
	err = scpClient.CopyFile(context.Background(), strings.NewReader(content), tempFile, "0755")
	require.NoError(t, err)
	_, err = os.Stat(tempFile)
	require.NoError(t, err)
}

func TestAgent_EnvironmentVariables(t *testing.T) {
	t.Parallel()
	key := "EXAMPLE"
	value := "value"
	session := setupSSHSession(t, agentsdk.Manifest{
		EnvironmentVariables: map[string]string{
			key: value,
		},
	}, codersdk.ServiceBannerConfig{}, nil)
	command := "sh -c 'echo $" + key + "'"
	if runtime.GOOS == "windows" {
		command = "cmd.exe /c echo %" + key + "%"
	}
	output, err := session.Output(command)
	require.NoError(t, err)
	require.Equal(t, value, strings.TrimSpace(string(output)))
}

func TestAgent_EnvironmentVariableExpansion(t *testing.T) {
	t.Parallel()
	key := "EXAMPLE"
	session := setupSSHSession(t, agentsdk.Manifest{
		EnvironmentVariables: map[string]string{
			key: "$SOMETHINGNOTSET",
		},
	}, codersdk.ServiceBannerConfig{}, nil)
	command := "sh -c 'echo $" + key + "'"
	if runtime.GOOS == "windows" {
		command = "cmd.exe /c echo %" + key + "%"
	}
	output, err := session.Output(command)
	require.NoError(t, err)
	expect := ""
	if runtime.GOOS == "windows" {
		expect = "%EXAMPLE%"
	}
	// Output should be empty, because the variable is not set!
	require.Equal(t, expect, strings.TrimSpace(string(output)))
}

func TestAgent_CoderEnvVars(t *testing.T) {
	t.Parallel()

	for _, key := range []string{"CODER"} {
		key := key
		t.Run(key, func(t *testing.T) {
			t.Parallel()

			session := setupSSHSession(t, agentsdk.Manifest{}, codersdk.ServiceBannerConfig{}, nil)
			command := "sh -c 'echo $" + key + "'"
			if runtime.GOOS == "windows" {
				command = "cmd.exe /c echo %" + key + "%"
			}
			output, err := session.Output(command)
			require.NoError(t, err)
			require.NotEmpty(t, strings.TrimSpace(string(output)))
		})
	}
}

func TestAgent_SSHConnectionEnvVars(t *testing.T) {
	t.Parallel()

	// Note: the SSH_TTY environment variable should only be set for TTYs.
	// For some reason this test produces a TTY locally and a non-TTY in CI
	// so we don't test for the absence of SSH_TTY.
	for _, key := range []string{"SSH_CONNECTION", "SSH_CLIENT"} {
		key := key
		t.Run(key, func(t *testing.T) {
			t.Parallel()

			session := setupSSHSession(t, agentsdk.Manifest{}, codersdk.ServiceBannerConfig{}, nil)
			command := "sh -c 'echo $" + key + "'"
			if runtime.GOOS == "windows" {
				command = "cmd.exe /c echo %" + key + "%"
			}
			output, err := session.Output(command)
			require.NoError(t, err)
			require.NotEmpty(t, strings.TrimSpace(string(output)))
		})
	}
}

func TestAgent_StartupScript(t *testing.T) {
	t.Parallel()
	output := "something"
	command := "sh -c 'echo " + output + "'"
	if runtime.GOOS == "windows" {
		command = "cmd.exe /c echo " + output
	}
	t.Run("Success", func(t *testing.T) {
		t.Parallel()
		logger := slogtest.Make(t, nil).Leveled(slog.LevelDebug)
		client := agenttest.NewClient(t,
			uuid.New(),
			agentsdk.Manifest{
				StartupScript: command,
				DERPMap:       &tailcfg.DERPMap{},
			},
			make(chan *agentsdk.Stats),
			tailnet.NewCoordinator(logger),
		)
		closer := agent.New(agent.Options{
			Client:                 client,
			Filesystem:             afero.NewMemMapFs(),
			Logger:                 logger.Named("agent"),
			ReconnectingPTYTimeout: 0,
		})
		t.Cleanup(func() {
			_ = closer.Close()
		})
		assert.Eventually(t, func() bool {
			got := client.GetLifecycleStates()
			return len(got) > 0 && got[len(got)-1] == codersdk.WorkspaceAgentLifecycleReady
		}, testutil.WaitShort, testutil.IntervalMedium)

		require.Len(t, client.GetStartupLogs(), 1)
		require.Equal(t, output, client.GetStartupLogs()[0].Output)
	})
	// This ensures that even when coderd sends back that the startup
	// script has written too many lines it will still succeed!
	t.Run("OverflowsAndSkips", func(t *testing.T) {
		t.Parallel()
		logger := slogtest.Make(t, nil).Leveled(slog.LevelDebug)
		client := agenttest.NewClient(t,
			uuid.New(),
			agentsdk.Manifest{
				StartupScript: command,
				DERPMap:       &tailcfg.DERPMap{},
			},
			make(chan *agentsdk.Stats, 50),
			tailnet.NewCoordinator(logger),
		)
		client.PatchWorkspaceLogs = func() error {
			resp := httptest.NewRecorder()
			httpapi.Write(context.Background(), resp, http.StatusRequestEntityTooLarge, codersdk.Response{
				Message: "Too many lines!",
			})
			res := resp.Result()
			defer res.Body.Close()
			return codersdk.ReadBodyAsError(res)
		}
		closer := agent.New(agent.Options{
			Client:                 client,
			Filesystem:             afero.NewMemMapFs(),
			Logger:                 logger.Named("agent"),
			ReconnectingPTYTimeout: 0,
		})
		t.Cleanup(func() {
			_ = closer.Close()
		})
		assert.Eventually(t, func() bool {
			got := client.GetLifecycleStates()
			return len(got) > 0 && got[len(got)-1] == codersdk.WorkspaceAgentLifecycleReady
		}, testutil.WaitShort, testutil.IntervalMedium)
		require.Len(t, client.GetStartupLogs(), 0)
	})
}

func TestAgent_Metadata(t *testing.T) {
	t.Parallel()

	echoHello := "echo 'hello'"

	t.Run("Once", func(t *testing.T) {
		t.Parallel()
		//nolint:dogsled
		_, client, _, _, _ := setupAgent(t, agentsdk.Manifest{
			Metadata: []codersdk.WorkspaceAgentMetadataDescription{
				{
					Key:      "greeting",
					Interval: 0,
					Script:   echoHello,
				},
			},
		}, 0, func(_ *agenttest.Client, opts *agent.Options) {
			opts.ReportMetadataInterval = 100 * time.Millisecond
		})

		var gotMd map[string]agentsdk.PostMetadataRequest
		require.Eventually(t, func() bool {
			gotMd = client.GetMetadata()
			return len(gotMd) == 1
		}, testutil.WaitShort, testutil.IntervalMedium)

		collectedAt := gotMd["greeting"].CollectedAt

		require.Never(t, func() bool {
			gotMd = client.GetMetadata()
			if len(gotMd) != 1 {
				panic("unexpected number of metadata")
			}
			return !gotMd["greeting"].CollectedAt.Equal(collectedAt)
		}, testutil.WaitShort, testutil.IntervalMedium)
	})

	t.Run("Many", func(t *testing.T) {
		t.Parallel()
		//nolint:dogsled
		_, client, _, _, _ := setupAgent(t, agentsdk.Manifest{
			Metadata: []codersdk.WorkspaceAgentMetadataDescription{
				{
					Key:      "greeting",
					Interval: 1,
					Timeout:  100,
					Script:   echoHello,
				},
			},
		}, 0, func(_ *agenttest.Client, opts *agent.Options) {
			opts.ReportMetadataInterval = testutil.IntervalFast
		})

		var gotMd map[string]agentsdk.PostMetadataRequest
		require.Eventually(t, func() bool {
			gotMd = client.GetMetadata()
			return len(gotMd) == 1
		}, testutil.WaitShort, testutil.IntervalFast/2)

		collectedAt1 := gotMd["greeting"].CollectedAt
		require.Equal(t, "hello", strings.TrimSpace(gotMd["greeting"].Value))

		if !assert.Eventually(t, func() bool {
			gotMd = client.GetMetadata()
			return gotMd["greeting"].CollectedAt.After(collectedAt1)
		}, testutil.WaitShort, testutil.IntervalFast/2) {
			t.Fatalf("expected metadata to be collected again")
		}
	})
}

func TestAgentMetadata_Timing(t *testing.T) {
	if runtime.GOOS == "windows" {
		// Shell scripting in Windows is a pain, and we have already tested
		// that the OS logic works in the simpler tests.
		t.SkipNow()
	}
	testutil.SkipIfNotTiming(t)
	t.Parallel()

	dir := t.TempDir()

	const reportInterval = 2
	const intervalUnit = 100 * time.Millisecond
	var (
		greetingPath = filepath.Join(dir, "greeting")
		script       = "echo hello | tee -a " + greetingPath
	)
	//nolint:dogsled
	_, client, _, _, _ := setupAgent(t, agentsdk.Manifest{
		Metadata: []codersdk.WorkspaceAgentMetadataDescription{
			{
				Key:      "greeting",
				Interval: reportInterval,
				Script:   script,
			},
			{
				Key:      "bad",
				Interval: reportInterval,
				Script:   "exit 1",
			},
		},
	}, 0, func(_ *agenttest.Client, opts *agent.Options) {
		opts.ReportMetadataInterval = intervalUnit
	})

	require.Eventually(t, func() bool {
		return len(client.GetMetadata()) == 2
	}, testutil.WaitShort, testutil.IntervalMedium)

	for start := time.Now(); time.Since(start) < testutil.WaitMedium; time.Sleep(testutil.IntervalMedium) {
		md := client.GetMetadata()
		require.Len(t, md, 2, "got: %+v", md)

		require.Equal(t, "hello\n", md["greeting"].Value)
		require.Equal(t, "run cmd: exit status 1", md["bad"].Error)

		greetingByt, err := os.ReadFile(greetingPath)
		require.NoError(t, err)

		var (
			numGreetings      = bytes.Count(greetingByt, []byte("hello"))
			idealNumGreetings = time.Since(start) / (reportInterval * intervalUnit)
			// We allow a 50% error margin because the report loop may backlog
			// in CI and other toasters. In production, there is no hard
			// guarantee on timing either, and the frontend gives similar
			// wiggle room to the staleness of the value.
			upperBound = int(idealNumGreetings) + 1
			lowerBound = (int(idealNumGreetings) / 2)
		)

		if idealNumGreetings < 50 {
			// There is an insufficient sample size.
			continue
		}

		t.Logf("numGreetings: %d, idealNumGreetings: %d", numGreetings, idealNumGreetings)
		// The report loop may slow down on load, but it should never, ever
		// speed up.
		if numGreetings > upperBound {
			t.Fatalf("too many greetings: %d > %d in %v", numGreetings, upperBound, time.Since(start))
		} else if numGreetings < lowerBound {
			t.Fatalf("too few greetings: %d < %d", numGreetings, lowerBound)
		}
	}
}

func TestAgent_Lifecycle(t *testing.T) {
	t.Parallel()

	t.Run("StartTimeout", func(t *testing.T) {
		t.Parallel()

		_, client, _, _, _ := setupAgent(t, agentsdk.Manifest{
			StartupScript:        "sleep 3",
			StartupScriptTimeout: time.Nanosecond,
		}, 0)

		want := []codersdk.WorkspaceAgentLifecycle{
			codersdk.WorkspaceAgentLifecycleStarting,
			codersdk.WorkspaceAgentLifecycleStartTimeout,
		}

		var got []codersdk.WorkspaceAgentLifecycle
		assert.Eventually(t, func() bool {
			got = client.GetLifecycleStates()
			return slices.Contains(got, want[len(want)-1])
		}, testutil.WaitShort, testutil.IntervalMedium)

		require.Equal(t, want, got[:len(want)])
	})

	t.Run("StartError", func(t *testing.T) {
		t.Parallel()

		_, client, _, _, _ := setupAgent(t, agentsdk.Manifest{
			StartupScript:        "false",
			StartupScriptTimeout: 30 * time.Second,
		}, 0)

		want := []codersdk.WorkspaceAgentLifecycle{
			codersdk.WorkspaceAgentLifecycleStarting,
			codersdk.WorkspaceAgentLifecycleStartError,
		}

		var got []codersdk.WorkspaceAgentLifecycle
		assert.Eventually(t, func() bool {
			got = client.GetLifecycleStates()
			return slices.Contains(got, want[len(want)-1])
		}, testutil.WaitShort, testutil.IntervalMedium)

		require.Equal(t, want, got[:len(want)])
	})

	t.Run("Ready", func(t *testing.T) {
		t.Parallel()

		_, client, _, _, _ := setupAgent(t, agentsdk.Manifest{
			StartupScript:        "true",
			StartupScriptTimeout: 30 * time.Second,
		}, 0)

		want := []codersdk.WorkspaceAgentLifecycle{
			codersdk.WorkspaceAgentLifecycleStarting,
			codersdk.WorkspaceAgentLifecycleReady,
		}

		var got []codersdk.WorkspaceAgentLifecycle
		assert.Eventually(t, func() bool {
			got = client.GetLifecycleStates()
			return len(got) > 0 && got[len(got)-1] == want[len(want)-1]
		}, testutil.WaitShort, testutil.IntervalMedium)

		require.Equal(t, want, got)
	})

	t.Run("ShuttingDown", func(t *testing.T) {
		t.Parallel()

		_, client, _, _, closer := setupAgent(t, agentsdk.Manifest{
			ShutdownScript:       "sleep 3",
			StartupScriptTimeout: 30 * time.Second,
		}, 0)

		assert.Eventually(t, func() bool {
			return slices.Contains(client.GetLifecycleStates(), codersdk.WorkspaceAgentLifecycleReady)
		}, testutil.WaitShort, testutil.IntervalMedium)

		// Start close asynchronously so that we an inspect the state.
		done := make(chan struct{})
		go func() {
			defer close(done)
			err := closer.Close()
			assert.NoError(t, err)
		}()
		t.Cleanup(func() {
			<-done
		})

		want := []codersdk.WorkspaceAgentLifecycle{
			codersdk.WorkspaceAgentLifecycleStarting,
			codersdk.WorkspaceAgentLifecycleReady,
			codersdk.WorkspaceAgentLifecycleShuttingDown,
		}

		var got []codersdk.WorkspaceAgentLifecycle
		assert.Eventually(t, func() bool {
			got = client.GetLifecycleStates()
			return slices.Contains(got, want[len(want)-1])
		}, testutil.WaitShort, testutil.IntervalMedium)

		require.Equal(t, want, got[:len(want)])
	})

	t.Run("ShutdownTimeout", func(t *testing.T) {
		t.Parallel()

		_, client, _, _, closer := setupAgent(t, agentsdk.Manifest{
			ShutdownScript:        "sleep 3",
			ShutdownScriptTimeout: time.Nanosecond,
		}, 0)

		assert.Eventually(t, func() bool {
			return slices.Contains(client.GetLifecycleStates(), codersdk.WorkspaceAgentLifecycleReady)
		}, testutil.WaitShort, testutil.IntervalMedium)

		// Start close asynchronously so that we an inspect the state.
		done := make(chan struct{})
		go func() {
			defer close(done)
			err := closer.Close()
			assert.NoError(t, err)
		}()
		t.Cleanup(func() {
			<-done
		})

		want := []codersdk.WorkspaceAgentLifecycle{
			codersdk.WorkspaceAgentLifecycleStarting,
			codersdk.WorkspaceAgentLifecycleReady,
			codersdk.WorkspaceAgentLifecycleShuttingDown,
			codersdk.WorkspaceAgentLifecycleShutdownTimeout,
		}

		var got []codersdk.WorkspaceAgentLifecycle
		assert.Eventually(t, func() bool {
			got = client.GetLifecycleStates()
			return slices.Contains(got, want[len(want)-1])
		}, testutil.WaitShort, testutil.IntervalMedium)

		require.Equal(t, want, got[:len(want)])
	})

	t.Run("ShutdownError", func(t *testing.T) {
		t.Parallel()

		_, client, _, _, closer := setupAgent(t, agentsdk.Manifest{
			ShutdownScript:        "false",
			ShutdownScriptTimeout: 30 * time.Second,
		}, 0)

		assert.Eventually(t, func() bool {
			return slices.Contains(client.GetLifecycleStates(), codersdk.WorkspaceAgentLifecycleReady)
		}, testutil.WaitShort, testutil.IntervalMedium)

		// Start close asynchronously so that we an inspect the state.
		done := make(chan struct{})
		go func() {
			defer close(done)
			err := closer.Close()
			assert.NoError(t, err)
		}()
		t.Cleanup(func() {
			<-done
		})

		want := []codersdk.WorkspaceAgentLifecycle{
			codersdk.WorkspaceAgentLifecycleStarting,
			codersdk.WorkspaceAgentLifecycleReady,
			codersdk.WorkspaceAgentLifecycleShuttingDown,
			codersdk.WorkspaceAgentLifecycleShutdownError,
		}

		var got []codersdk.WorkspaceAgentLifecycle
		assert.Eventually(t, func() bool {
			got = client.GetLifecycleStates()
			return slices.Contains(got, want[len(want)-1])
		}, testutil.WaitShort, testutil.IntervalMedium)

		require.Equal(t, want, got[:len(want)])
	})

	t.Run("ShutdownScriptOnce", func(t *testing.T) {
		t.Parallel()
		logger := slogtest.Make(t, nil).Leveled(slog.LevelDebug)
		expected := "this-is-shutdown"
		derpMap, _ := tailnettest.RunDERPAndSTUN(t)

		client := agenttest.NewClient(t,
			uuid.New(),
			agentsdk.Manifest{
				DERPMap:        derpMap,
				StartupScript:  "echo 1",
				ShutdownScript: "echo " + expected,
			},
			make(chan *agentsdk.Stats, 50),
			tailnet.NewCoordinator(logger),
		)

		fs := afero.NewMemMapFs()
		agent := agent.New(agent.Options{
			Client:     client,
			Logger:     logger.Named("agent"),
			Filesystem: fs,
		})

		// agent.Close() loads the shutdown script from the agent metadata.
		// The metadata is populated just before execution of the startup script, so it's mandatory to wait
		// until the startup starts.
		require.Eventually(t, func() bool {
			outputPath := filepath.Join(os.TempDir(), "coder-startup-script.log")
			content, err := afero.ReadFile(fs, outputPath)
			if err != nil {
				t.Logf("read file %q: %s", outputPath, err)
				return false
			}
			return len(content) > 0 // something is in the startup log file
		}, testutil.WaitShort, testutil.IntervalMedium)

		err := agent.Close()
		require.NoError(t, err, "agent should be closed successfully")

		outputPath := filepath.Join(os.TempDir(), "coder-shutdown-script.log")
		logFirstRead, err := afero.ReadFile(fs, outputPath)
		require.NoError(t, err, "log file should be present")
		require.Equal(t, expected, string(bytes.TrimSpace(logFirstRead)))

		// Make sure that script can't be executed twice.
		err = agent.Close()
		require.NoError(t, err, "don't need to close the agent twice, no effect")

		logSecondRead, err := afero.ReadFile(fs, outputPath)
		require.NoError(t, err, "log file should be present")
		require.Equal(t, string(bytes.TrimSpace(logFirstRead)), string(bytes.TrimSpace(logSecondRead)))
	})
}

func TestAgent_Startup(t *testing.T) {
	t.Parallel()

	t.Run("EmptyDirectory", func(t *testing.T) {
		t.Parallel()

		_, client, _, _, _ := setupAgent(t, agentsdk.Manifest{
			StartupScript:        "true",
			StartupScriptTimeout: 30 * time.Second,
			Directory:            "",
		}, 0)
		assert.Eventually(t, func() bool {
			return client.GetStartup().Version != ""
		}, testutil.WaitShort, testutil.IntervalFast)
		require.Equal(t, "", client.GetStartup().ExpandedDirectory)
	})

	t.Run("HomeDirectory", func(t *testing.T) {
		t.Parallel()

		_, client, _, _, _ := setupAgent(t, agentsdk.Manifest{
			StartupScript:        "true",
			StartupScriptTimeout: 30 * time.Second,
			Directory:            "~",
		}, 0)
		assert.Eventually(t, func() bool {
			return client.GetStartup().Version != ""
		}, testutil.WaitShort, testutil.IntervalFast)
		homeDir, err := os.UserHomeDir()
		require.NoError(t, err)
		require.Equal(t, homeDir, client.GetStartup().ExpandedDirectory)
	})

	t.Run("NotAbsoluteDirectory", func(t *testing.T) {
		t.Parallel()

		_, client, _, _, _ := setupAgent(t, agentsdk.Manifest{
			StartupScript:        "true",
			StartupScriptTimeout: 30 * time.Second,
			Directory:            "coder/coder",
		}, 0)
		assert.Eventually(t, func() bool {
			return client.GetStartup().Version != ""
		}, testutil.WaitShort, testutil.IntervalFast)
		homeDir, err := os.UserHomeDir()
		require.NoError(t, err)
		require.Equal(t, filepath.Join(homeDir, "coder/coder"), client.GetStartup().ExpandedDirectory)
	})

	t.Run("HomeEnvironmentVariable", func(t *testing.T) {
		t.Parallel()

		_, client, _, _, _ := setupAgent(t, agentsdk.Manifest{
			StartupScript:        "true",
			StartupScriptTimeout: 30 * time.Second,
			Directory:            "$HOME",
		}, 0)
		assert.Eventually(t, func() bool {
			return client.GetStartup().Version != ""
		}, testutil.WaitShort, testutil.IntervalFast)
		homeDir, err := os.UserHomeDir()
		require.NoError(t, err)
		require.Equal(t, homeDir, client.GetStartup().ExpandedDirectory)
	})
}

func TestAgent_ReconnectingPTY(t *testing.T) {
	t.Parallel()
	if runtime.GOOS == "windows" {
		// This might be our implementation, or ConPTY itself.
		// It's difficult to find extensive tests for it, so
		// it seems like it could be either.
		t.Skip("ConPTY appears to be inconsistent on Windows.")
	}

	ctx, cancel := context.WithTimeout(context.Background(), testutil.WaitLong)
	defer cancel()

	//nolint:dogsled
	conn, _, _, _, _ := setupAgent(t, agentsdk.Manifest{}, 0)
	id := uuid.New()
	netConn, err := conn.ReconnectingPTY(ctx, id, 100, 100, "/bin/bash")
	require.NoError(t, err)
	defer netConn.Close()

	bufRead := bufio.NewReader(netConn)

	// Brief pause to reduce the likelihood that we send keystrokes while
	// the shell is simultaneously sending a prompt.
	time.Sleep(100 * time.Millisecond)

	data, err := json.Marshal(codersdk.ReconnectingPTYRequest{
		Data: "echo test\r\n",
	})
	require.NoError(t, err)
	_, err = netConn.Write(data)
	require.NoError(t, err)

	expectLine := func(matcher func(string) bool) {
		for {
			line, err := bufRead.ReadString('\n')
			require.NoError(t, err)
			if matcher(line) {
				break
			}
		}
	}

	matchEchoCommand := func(line string) bool {
		return strings.Contains(line, "echo test")
	}
	matchEchoOutput := func(line string) bool {
		return strings.Contains(line, "test") && !strings.Contains(line, "echo")
	}

	// Once for typing the command...
	expectLine(matchEchoCommand)
	// And another time for the actual output.
	expectLine(matchEchoOutput)

	_ = netConn.Close()
	netConn, err = conn.ReconnectingPTY(ctx, id, 100, 100, "/bin/bash")
	require.NoError(t, err)
	defer netConn.Close()

	bufRead = bufio.NewReader(netConn)

	// Same output again!
	expectLine(matchEchoCommand)
	expectLine(matchEchoOutput)
}

func TestAgent_Dial(t *testing.T) {
	t.Parallel()

	cases := []struct {
		name  string
		setup func(t *testing.T) net.Listener
	}{
		{
			name: "TCP",
			setup: func(t *testing.T) net.Listener {
				l, err := net.Listen("tcp", "127.0.0.1:0")
				require.NoError(t, err, "create TCP listener")
				return l
			},
		},
		{
			name: "UDP",
			setup: func(t *testing.T) net.Listener {
				addr := net.UDPAddr{
					IP:   net.ParseIP("127.0.0.1"),
					Port: 0,
				}
				l, err := udp.Listen("udp", &addr)
				require.NoError(t, err, "create UDP listener")
				return l
			},
		},
	}

	for _, c := range cases {
		c := c
		t.Run(c.name, func(t *testing.T) {
			t.Parallel()

			// Setup listener
			l := c.setup(t)
			defer l.Close()
			go func() {
				for {
					c, err := l.Accept()
					if err != nil {
						return
					}

					go testAccept(t, c)
				}
			}()

			//nolint:dogsled
			conn, _, _, _, _ := setupAgent(t, agentsdk.Manifest{}, 0)
			require.True(t, conn.AwaitReachable(context.Background()))
			conn1, err := conn.DialContext(context.Background(), l.Addr().Network(), l.Addr().String())
			require.NoError(t, err)
			defer conn1.Close()
			conn2, err := conn.DialContext(context.Background(), l.Addr().Network(), l.Addr().String())
			require.NoError(t, err)
			defer conn2.Close()
			testDial(t, conn2)
			testDial(t, conn1)
			time.Sleep(150 * time.Millisecond)
		})
	}
}

// TestAgent_UpdatedDERP checks that agents can handle their DERP map being
// updated, and that clients can also handle it.
func TestAgent_UpdatedDERP(t *testing.T) {
	t.Parallel()

	logger := slogtest.Make(t, nil).Leveled(slog.LevelDebug)

	derpMap := *tailnettest.RunDERPAndSTUN(t)
	metadata := agentsdk.Manifest{
		DERPMap: &derpMap,
	}
	coordinator := tailnet.NewCoordinator(logger)
	defer func() {
		_ = coordinator.Close()
	}()
	agentID := uuid.New()
	statsCh := make(chan *agentsdk.Stats, 50)
	fs := afero.NewMemMapFs()
	c := &client{
		t:           t,
		agentID:     agentID,
		manifest:    metadata,
		statsChan:   statsCh,
		coordinator: coordinator,
	}
	closer := agent.New(agent.Options{
		Client:                 c,
		Filesystem:             fs,
		Logger:                 logger.Named("agent"),
		ReconnectingPTYTimeout: time.Minute,
	})
	defer func() {
		_ = closer.Close()
	}()

	// Setup a client connection.
	newClientConn := func() *codersdk.WorkspaceAgentConn {
		conn, err := tailnet.NewConn(&tailnet.Options{
			Addresses: []netip.Prefix{netip.PrefixFrom(tailnet.IP(), 128)},
			DERPMap:   metadata.DERPMap,
			Logger:    logger.Named("client"),
		})
		require.NoError(t, err)
		clientConn, serverConn := net.Pipe()
		serveClientDone := make(chan struct{})
		t.Cleanup(func() {
			_ = clientConn.Close()
			_ = serverConn.Close()
			_ = conn.Close()
			<-serveClientDone
		})
		go func() {
			defer close(serveClientDone)
			err := coordinator.ServeClient(serverConn, uuid.New(), agentID)
			assert.NoError(t, err)
		}()
		sendNode, _ := tailnet.ServeCoordinator(clientConn, func(nodes []*tailnet.Node) error {
			return conn.UpdateNodes(nodes, false)
		})
		conn.SetNodeCallback(sendNode)

		sdkConn := &codersdk.WorkspaceAgentConn{
			Conn: conn,
		}
		t.Cleanup(func() {
			_ = sdkConn.Close()
		})
		ctx, cancel := context.WithTimeout(context.Background(), testutil.WaitLong)
		defer cancel()
		if !sdkConn.AwaitReachable(ctx) {
			t.Fatal("agent not reachable")
		}

		return sdkConn
	}
	conn1 := newClientConn()

	// Change the DERP map.
	// TODO: fix this test
	derpMap = *tailnettest.RunDERPAndSTUN(t)
	// Change the region ID.
	derpMap.Regions[2] = derpMap.Regions[1]
	delete(derpMap.Regions, 1)
	derpMap.Regions[2].RegionID = 2
	for _, node := range derpMap.Regions[2].Nodes {
		node.RegionID = 2
	}

	// Connect from a second client and make sure it uses the new DERP map.
	conn2 := newClientConn()
	require.Equal(t, []int{2}, conn2.DERPMap().RegionIDs())

	// Make sure the first client is still reachable (it received a a DERP map
	// update when the agent's nodes changed).
	ctx, cancel := context.WithTimeout(context.Background(), testutil.WaitLong)
	defer cancel()
	require.True(t, conn1.AwaitReachable(ctx))
}

func TestAgent_Speedtest(t *testing.T) {
	t.Parallel()
	t.Skip("This test is relatively flakey because of Tailscale's speedtest code...")
	ctx, cancel := context.WithTimeout(context.Background(), testutil.WaitLong)
	defer cancel()
	derpMap, _ := tailnettest.RunDERPAndSTUN(t)
	//nolint:dogsled
	conn, _, _, _, _ := setupAgent(t, agentsdk.Manifest{
		DERPMap: derpMap,
	}, 0)
	defer conn.Close()
	res, err := conn.Speedtest(ctx, speedtest.Upload, 250*time.Millisecond)
	require.NoError(t, err)
	t.Logf("%.2f MBits/s", res[len(res)-1].MBitsPerSecond())
}

func TestAgent_Reconnect(t *testing.T) {
	t.Parallel()
	logger := slogtest.Make(t, nil).Leveled(slog.LevelDebug)
	// After the agent is disconnected from a coordinator, it's supposed
	// to reconnect!
	coordinator := tailnet.NewCoordinator(logger)
	defer coordinator.Close()

	agentID := uuid.New()
	statsCh := make(chan *agentsdk.Stats, 50)
	derpMap, _ := tailnettest.RunDERPAndSTUN(t)
	client := agenttest.NewClient(t,
		agentID,
		agentsdk.Manifest{
			DERPMap: derpMap,
		},
		statsCh,
		coordinator,
	)
	initialized := atomic.Int32{}
	closer := agent.New(agent.Options{
		ExchangeToken: func(ctx context.Context) (string, error) {
			initialized.Add(1)
			return "", nil
		},
		Client: client,
		Logger: logger.Named("agent"),
	})
	defer closer.Close()

	require.Eventually(t, func() bool {
		return coordinator.Node(agentID) != nil
	}, testutil.WaitShort, testutil.IntervalFast)
	client.LastWorkspaceAgent()
	require.Eventually(t, func() bool {
		return initialized.Load() == 2
	}, testutil.WaitShort, testutil.IntervalFast)
}

func TestAgent_WriteVSCodeConfigs(t *testing.T) {
	t.Parallel()
	logger := slogtest.Make(t, nil).Leveled(slog.LevelDebug)
	coordinator := tailnet.NewCoordinator(logger)
	defer coordinator.Close()

	client := agenttest.NewClient(t,
		uuid.New(),
		agentsdk.Manifest{
			GitAuthConfigs: 1,
			DERPMap:        &tailcfg.DERPMap{},
		},
		make(chan *agentsdk.Stats, 50),
		coordinator,
	)
	filesystem := afero.NewMemMapFs()
	closer := agent.New(agent.Options{
		ExchangeToken: func(ctx context.Context) (string, error) {
			return "", nil
		},
		Client:     client,
		Logger:     logger.Named("agent"),
		Filesystem: filesystem,
	})
	defer closer.Close()

	home, err := os.UserHomeDir()
	require.NoError(t, err)
	name := filepath.Join(home, ".vscode-server", "data", "Machine", "settings.json")
	require.Eventually(t, func() bool {
		_, err := filesystem.Stat(name)
		return err == nil
	}, testutil.WaitShort, testutil.IntervalFast)
}

func setupSSHCommand(t *testing.T, beforeArgs []string, afterArgs []string) (*ptytest.PTYCmd, pty.Process) {
	//nolint:dogsled
	agentConn, _, _, _, _ := setupAgent(t, agentsdk.Manifest{}, 0)
	listener, err := net.Listen("tcp", "127.0.0.1:0")
	require.NoError(t, err)
	waitGroup := sync.WaitGroup{}
	go func() {
		defer listener.Close()
		for {
			conn, err := listener.Accept()
			if err != nil {
				return
			}

			ctx, cancel := context.WithTimeout(context.Background(), testutil.WaitLong)
			ssh, err := agentConn.SSH(ctx)
			cancel()
			if err != nil {
				_ = conn.Close()
				return
			}
			waitGroup.Add(1)
			go func() {
				agentssh.Bicopy(context.Background(), conn, ssh)
				waitGroup.Done()
			}()
		}
	}()
	t.Cleanup(func() {
		_ = listener.Close()
		waitGroup.Wait()
	})
	tcpAddr, valid := listener.Addr().(*net.TCPAddr)
	require.True(t, valid)
	args := append(beforeArgs,
		"-o", "HostName "+tcpAddr.IP.String(),
		"-o", "Port "+strconv.Itoa(tcpAddr.Port),
		"-o", "StrictHostKeyChecking=no",
		"-o", "UserKnownHostsFile=/dev/null",
		"host",
	)
	args = append(args, afterArgs...)
	cmd := pty.Command("ssh", args...)
	return ptytest.Start(t, cmd)
}

func setupSSHSession(
	t *testing.T,
	manifest agentsdk.Manifest,
	serviceBanner codersdk.ServiceBannerConfig,
	prepareFS func(fs afero.Fs),
) *ssh.Session {
	ctx, cancel := context.WithTimeout(context.Background(), testutil.WaitLong)
	defer cancel()
	//nolint:dogsled
	conn, _, _, fs, _ := setupAgent(t, manifest, 0, func(c *agenttest.Client, _ *agent.Options) {
		c.SetServiceBannerFunc(func() (codersdk.ServiceBannerConfig, error) {
			return serviceBanner, nil
		})
	})
	if prepareFS != nil {
		prepareFS(fs)
	}
	sshClient, err := conn.SSHClient(ctx)
	require.NoError(t, err)
	t.Cleanup(func() {
		_ = sshClient.Close()
	})
	session, err := sshClient.NewSession()
	require.NoError(t, err)
	t.Cleanup(func() {
		_ = session.Close()
	})
	return session
}

func setupAgent(t *testing.T, metadata agentsdk.Manifest, ptyTimeout time.Duration, opts ...func(*agenttest.Client, *agent.Options)) (
	*codersdk.WorkspaceAgentConn,
	*agenttest.Client,
	<-chan *agentsdk.Stats,
	afero.Fs,
	io.Closer,
) {
	logger := slogtest.Make(t, nil).Leveled(slog.LevelDebug)
	if metadata.DERPMap == nil {
		metadata.DERPMap, _ = tailnettest.RunDERPAndSTUN(t)
	}
	if metadata.AgentID == uuid.Nil {
		metadata.AgentID = uuid.New()
	}
	coordinator := tailnet.NewCoordinator(logger)
	t.Cleanup(func() {
		_ = coordinator.Close()
	})
	statsCh := make(chan *agentsdk.Stats, 50)
	fs := afero.NewMemMapFs()
	c := agenttest.NewClient(t, metadata.AgentID, metadata, statsCh, coordinator)

	options := agent.Options{
		Client:                 c,
		Filesystem:             fs,
		Logger:                 logger.Named("agent"),
		ReconnectingPTYTimeout: ptyTimeout,
	}

	for _, opt := range opts {
		opt(c, &options)
	}

	closer := agent.New(options)
	t.Cleanup(func() {
		_ = closer.Close()
	})
	conn, err := tailnet.NewConn(&tailnet.Options{
		Addresses: []netip.Prefix{netip.PrefixFrom(tailnet.IP(), 128)},
		DERPMap:   metadata.DERPMap,
		Logger:    logger.Named("client"),
	})
	require.NoError(t, err)
	clientConn, serverConn := net.Pipe()
	serveClientDone := make(chan struct{})
	t.Cleanup(func() {
		_ = clientConn.Close()
		_ = serverConn.Close()
		_ = conn.Close()
		<-serveClientDone
	})
	go func() {
		defer close(serveClientDone)
		coordinator.ServeClient(serverConn, uuid.New(), metadata.AgentID)
	}()
	sendNode, _ := tailnet.ServeCoordinator(clientConn, func(nodes []*tailnet.Node) error {
		return conn.UpdateNodes(nodes, false)
	})
	conn.SetNodeCallback(sendNode)
	agentConn := codersdk.NewWorkspaceAgentConn(conn, codersdk.WorkspaceAgentConnOptions{
		AgentID: metadata.AgentID,
	})
	t.Cleanup(func() {
		_ = agentConn.Close()
	})
	// Ideally we wouldn't wait too long here, but sometimes the the
	// networking needs more time to resolve itself.
	ctx, cancel := context.WithTimeout(context.Background(), testutil.WaitLong)
	defer cancel()
	if !agentConn.AwaitReachable(ctx) {
		t.Fatal("agent not reachable")
	}
	return agentConn, c, statsCh, fs, closer
}

var dialTestPayload = []byte("dean-was-here123")

func testDial(t *testing.T, c net.Conn) {
	t.Helper()

	assertWritePayload(t, c, dialTestPayload)
	assertReadPayload(t, c, dialTestPayload)
}

func testAccept(t *testing.T, c net.Conn) {
	t.Helper()
	defer c.Close()

	assertReadPayload(t, c, dialTestPayload)
	assertWritePayload(t, c, dialTestPayload)
}

func assertReadPayload(t *testing.T, r io.Reader, payload []byte) {
	b := make([]byte, len(payload)+16)
	n, err := r.Read(b)
	assert.NoError(t, err, "read payload")
	assert.Equal(t, len(payload), n, "read payload length does not match")
	assert.Equal(t, payload, b[:n])
}

func assertWritePayload(t *testing.T, w io.Writer, payload []byte) {
	n, err := w.Write(payload)
	assert.NoError(t, err, "write payload")
	assert.Equal(t, len(payload), n, "payload length does not match")
}

<<<<<<< HEAD
type client struct {
	t                  *testing.T
	agentID            uuid.UUID
	manifest           agentsdk.Manifest
	metadata           map[string]agentsdk.PostMetadataRequest
	statsChan          chan *agentsdk.Stats
	coordinator        tailnet.Coordinator
	lastWorkspaceAgent func()
	patchWorkspaceLogs func() error

	mu              sync.Mutex // Protects following.
	lifecycleStates []codersdk.WorkspaceAgentLifecycle
	startup         agentsdk.PostStartupRequest
	logs            []agentsdk.StartupLog

	derpMapUpdates chan agentsdk.DERPMapUpdate
}

func (c *client) Manifest(_ context.Context) (agentsdk.Manifest, error) {
	return c.manifest, nil
}

type closer struct {
	closeFunc func() error
}

func (c *closer) Close() error {
	return c.closeFunc()
}

func (c *client) DERPMapUpdates(_ context.Context) (<-chan agentsdk.DERPMapUpdate, io.Closer, error) {
	updates := c.derpMapUpdates
	if updates == nil {
		updates = make(chan agentsdk.DERPMapUpdate)
	}

	closed := make(chan struct{})
	return updates, &closer{
		closeFunc: func() error {
			close(closed)
			return nil
		},
	}, nil
}

func (c *client) Listen(_ context.Context) (net.Conn, error) {
	clientConn, serverConn := net.Pipe()
	closed := make(chan struct{})
	c.lastWorkspaceAgent = func() {
		_ = serverConn.Close()
		_ = clientConn.Close()
		<-closed
	}
	c.t.Cleanup(c.lastWorkspaceAgent)
	go func() {
		_ = c.coordinator.ServeAgent(serverConn, c.agentID, "")
		close(closed)
	}()
	return clientConn, nil
}

func (c *client) ReportStats(ctx context.Context, _ slog.Logger, statsChan <-chan *agentsdk.Stats, setInterval func(time.Duration)) (io.Closer, error) {
	doneCh := make(chan struct{})
	ctx, cancel := context.WithCancel(ctx)

	go func() {
		defer close(doneCh)

		setInterval(500 * time.Millisecond)
		for {
			select {
			case <-ctx.Done():
				return
			case stat := <-statsChan:
				select {
				case c.statsChan <- stat:
				case <-ctx.Done():
					return
				default:
					// We don't want to send old stats.
					continue
				}
			}
		}
	}()
	return closeFunc(func() error {
		cancel()
		<-doneCh
		close(c.statsChan)
		return nil
	}), nil
}

func (c *client) getLifecycleStates() []codersdk.WorkspaceAgentLifecycle {
	c.mu.Lock()
	defer c.mu.Unlock()
	return c.lifecycleStates
}

func (c *client) PostLifecycle(_ context.Context, req agentsdk.PostLifecycleRequest) error {
	c.mu.Lock()
	defer c.mu.Unlock()
	c.lifecycleStates = append(c.lifecycleStates, req.State)
	return nil
}
=======
func testSessionOutput(t *testing.T, session *ssh.Session, expected, unexpected []string, expectedRe *regexp.Regexp) {
	t.Helper()
>>>>>>> 616e1d7e

	err := session.RequestPty("xterm", 128, 128, ssh.TerminalModes{})
	require.NoError(t, err)

	ptty := ptytest.New(t)
	var stdout bytes.Buffer
	session.Stdout = &stdout
	session.Stderr = ptty.Output()
	session.Stdin = ptty.Input()
	err = session.Shell()
	require.NoError(t, err)

	ptty.WriteLine("exit 0")
	err = session.Wait()
	require.NoError(t, err)

	for _, unexpected := range unexpected {
		require.NotContains(t, stdout.String(), unexpected, "should not show output")
	}
	for _, expect := range expected {
		require.Contains(t, stdout.String(), expect, "should show output")
	}
	if expectedRe != nil {
		require.Regexp(t, expectedRe, stdout.String())
	}
}

// tempDirUnixSocket returns a temporary directory that can safely hold unix
// sockets (probably).
//
// During tests on darwin we hit the max path length limit for unix sockets
// pretty easily in the default location, so this function uses /tmp instead to
// get shorter paths.
func tempDirUnixSocket(t *testing.T) string {
	t.Helper()
	if runtime.GOOS == "darwin" {
		testName := strings.ReplaceAll(t.Name(), "/", "_")
		dir, err := os.MkdirTemp("/tmp", fmt.Sprintf("coder-test-%s-", testName))
		require.NoError(t, err, "create temp dir for gpg test")

		t.Cleanup(func() {
			err := os.RemoveAll(dir)
			assert.NoError(t, err, "remove temp dir", dir)
		})
		return dir
	}

	return t.TempDir()
}

func TestAgent_Metrics_SSH(t *testing.T) {
	t.Parallel()
	ctx, cancel := context.WithTimeout(context.Background(), testutil.WaitLong)
	defer cancel()

	registry := prometheus.NewRegistry()

	//nolint:dogsled
	conn, _, _, _, _ := setupAgent(t, agentsdk.Manifest{}, 0, func(_ *agenttest.Client, o *agent.Options) {
		o.PrometheusRegistry = registry
	})

	sshClient, err := conn.SSHClient(ctx)
	require.NoError(t, err)
	defer sshClient.Close()
	session, err := sshClient.NewSession()
	require.NoError(t, err)
	defer session.Close()
	stdin, err := session.StdinPipe()
	require.NoError(t, err)
	err = session.Shell()
	require.NoError(t, err)

	expected := []agentsdk.AgentMetric{
		{
			Name:  "agent_reconnecting_pty_connections_total",
			Type:  agentsdk.AgentMetricTypeCounter,
			Value: 0,
		},
		{
			Name:  "agent_sessions_total",
			Type:  agentsdk.AgentMetricTypeCounter,
			Value: 1,
			Labels: []agentsdk.AgentMetricLabel{
				{
					Name:  "magic_type",
					Value: "ssh",
				},
				{
					Name:  "pty",
					Value: "no",
				},
			},
		},
		{
			Name:  "agent_ssh_server_failed_connections_total",
			Type:  agentsdk.AgentMetricTypeCounter,
			Value: 0,
		},
		{
			Name:  "agent_ssh_server_sftp_connections_total",
			Type:  agentsdk.AgentMetricTypeCounter,
			Value: 0,
		},
		{
			Name:  "agent_ssh_server_sftp_server_errors_total",
			Type:  agentsdk.AgentMetricTypeCounter,
			Value: 0,
		},
	}

	var actual []*promgo.MetricFamily
	assert.Eventually(t, func() bool {
		actual, err = registry.Gather()
		if err != nil {
			return false
		}

		if len(expected) != len(actual) {
			return false
		}

		return verifyCollectedMetrics(t, expected, actual)
	}, testutil.WaitLong, testutil.IntervalFast)

	require.Len(t, actual, len(expected))
	collected := verifyCollectedMetrics(t, expected, actual)
	require.True(t, collected, "expected metrics were not collected")

	_ = stdin.Close()
	err = session.Wait()
	require.NoError(t, err)
}

func verifyCollectedMetrics(t *testing.T, expected []agentsdk.AgentMetric, actual []*promgo.MetricFamily) bool {
	t.Helper()

	for i, e := range expected {
		assert.Equal(t, e.Name, actual[i].GetName())
		assert.Equal(t, string(e.Type), strings.ToLower(actual[i].GetType().String()))

		for _, m := range actual[i].GetMetric() {
			assert.Equal(t, e.Value, m.Counter.GetValue())

			if len(m.GetLabel()) > 0 {
				for j, lbl := range m.GetLabel() {
					assert.Equal(t, e.Labels[j].Name, lbl.GetName())
					assert.Equal(t, e.Labels[j].Value, lbl.GetValue())
				}
			}
			m.GetLabel()
		}
	}
	return true
}<|MERGE_RESOLUTION|>--- conflicted
+++ resolved
@@ -1721,10 +1721,9 @@
 
 	logger := slogtest.Make(t, nil).Leveled(slog.LevelDebug)
 
-	derpMap := *tailnettest.RunDERPAndSTUN(t)
-	metadata := agentsdk.Manifest{
-		DERPMap: &derpMap,
-	}
+	originalDerpMap, _ := tailnettest.RunDERPAndSTUN(t)
+	require.NotNil(t, originalDerpMap)
+
 	coordinator := tailnet.NewCoordinator(logger)
 	defer func() {
 		_ = coordinator.Close()
@@ -1732,15 +1731,18 @@
 	agentID := uuid.New()
 	statsCh := make(chan *agentsdk.Stats, 50)
 	fs := afero.NewMemMapFs()
-	c := &client{
-		t:           t,
-		agentID:     agentID,
-		manifest:    metadata,
-		statsChan:   statsCh,
-		coordinator: coordinator,
-	}
+	client := agenttest.NewClient(t,
+		agentID,
+		agentsdk.Manifest{
+			DERPMap: originalDerpMap,
+			// Force DERP.
+			DisableDirectConnections: true,
+		},
+		statsCh,
+		coordinator,
+	)
 	closer := agent.New(agent.Options{
-		Client:                 c,
+		Client:                 client,
 		Filesystem:             fs,
 		Logger:                 logger.Named("agent"),
 		ReconnectingPTYTimeout: time.Minute,
@@ -1750,10 +1752,10 @@
 	}()
 
 	// Setup a client connection.
-	newClientConn := func() *codersdk.WorkspaceAgentConn {
+	newClientConn := func(derpMap *tailcfg.DERPMap) *codersdk.WorkspaceAgentConn {
 		conn, err := tailnet.NewConn(&tailnet.Options{
 			Addresses: []netip.Prefix{netip.PrefixFrom(tailnet.IP(), 128)},
-			DERPMap:   metadata.DERPMap,
+			DERPMap:   derpMap,
 			Logger:    logger.Named("client"),
 		})
 		require.NoError(t, err)
@@ -1774,10 +1776,13 @@
 			return conn.UpdateNodes(nodes, false)
 		})
 		conn.SetNodeCallback(sendNode)
-
-		sdkConn := &codersdk.WorkspaceAgentConn{
-			Conn: conn,
-		}
+		// Force DERP.
+		conn.SetBlockEndpoints(true)
+
+		sdkConn := codersdk.NewWorkspaceAgentConn(conn, codersdk.WorkspaceAgentConnOptions{
+			AgentID:   agentID,
+			CloseFunc: func() error { return codersdk.ErrSkipClose },
+		})
 		t.Cleanup(func() {
 			_ = sdkConn.Close()
 		})
@@ -1789,25 +1794,34 @@
 
 		return sdkConn
 	}
-	conn1 := newClientConn()
+	conn1 := newClientConn(originalDerpMap)
 
 	// Change the DERP map.
-	// TODO: fix this test
-	derpMap = *tailnettest.RunDERPAndSTUN(t)
+	newDerpMap, _ := tailnettest.RunDERPAndSTUN(t)
+	require.NotNil(t, newDerpMap)
+
 	// Change the region ID.
-	derpMap.Regions[2] = derpMap.Regions[1]
-	delete(derpMap.Regions, 1)
-	derpMap.Regions[2].RegionID = 2
-	for _, node := range derpMap.Regions[2].Nodes {
+	newDerpMap.Regions[2] = newDerpMap.Regions[1]
+	delete(newDerpMap.Regions, 1)
+	newDerpMap.Regions[2].RegionID = 2
+	for _, node := range newDerpMap.Regions[2].Nodes {
 		node.RegionID = 2
 	}
 
+	// Push a new DERP map to the agent.
+	err := client.PushDERPMapUpdate(agentsdk.DERPMapUpdate{
+		DERPMap: newDerpMap,
+	})
+	require.NoError(t, err)
+
 	// Connect from a second client and make sure it uses the new DERP map.
-	conn2 := newClientConn()
+	conn2 := newClientConn(newDerpMap)
 	require.Equal(t, []int{2}, conn2.DERPMap().RegionIDs())
 
-	// Make sure the first client is still reachable (it received a a DERP map
-	// update when the agent's nodes changed).
+	// If the first client gets a DERP map update, it should be able to
+	// reconnect just fine.
+	conn1.SetDERPMap(newDerpMap)
+	require.Equal(t, []int{2}, conn1.DERPMap().RegionIDs())
 	ctx, cancel := context.WithTimeout(context.Background(), testutil.WaitLong)
 	defer cancel()
 	require.True(t, conn1.AwaitReachable(ctx))
@@ -2085,116 +2099,8 @@
 	assert.Equal(t, len(payload), n, "payload length does not match")
 }
 
-<<<<<<< HEAD
-type client struct {
-	t                  *testing.T
-	agentID            uuid.UUID
-	manifest           agentsdk.Manifest
-	metadata           map[string]agentsdk.PostMetadataRequest
-	statsChan          chan *agentsdk.Stats
-	coordinator        tailnet.Coordinator
-	lastWorkspaceAgent func()
-	patchWorkspaceLogs func() error
-
-	mu              sync.Mutex // Protects following.
-	lifecycleStates []codersdk.WorkspaceAgentLifecycle
-	startup         agentsdk.PostStartupRequest
-	logs            []agentsdk.StartupLog
-
-	derpMapUpdates chan agentsdk.DERPMapUpdate
-}
-
-func (c *client) Manifest(_ context.Context) (agentsdk.Manifest, error) {
-	return c.manifest, nil
-}
-
-type closer struct {
-	closeFunc func() error
-}
-
-func (c *closer) Close() error {
-	return c.closeFunc()
-}
-
-func (c *client) DERPMapUpdates(_ context.Context) (<-chan agentsdk.DERPMapUpdate, io.Closer, error) {
-	updates := c.derpMapUpdates
-	if updates == nil {
-		updates = make(chan agentsdk.DERPMapUpdate)
-	}
-
-	closed := make(chan struct{})
-	return updates, &closer{
-		closeFunc: func() error {
-			close(closed)
-			return nil
-		},
-	}, nil
-}
-
-func (c *client) Listen(_ context.Context) (net.Conn, error) {
-	clientConn, serverConn := net.Pipe()
-	closed := make(chan struct{})
-	c.lastWorkspaceAgent = func() {
-		_ = serverConn.Close()
-		_ = clientConn.Close()
-		<-closed
-	}
-	c.t.Cleanup(c.lastWorkspaceAgent)
-	go func() {
-		_ = c.coordinator.ServeAgent(serverConn, c.agentID, "")
-		close(closed)
-	}()
-	return clientConn, nil
-}
-
-func (c *client) ReportStats(ctx context.Context, _ slog.Logger, statsChan <-chan *agentsdk.Stats, setInterval func(time.Duration)) (io.Closer, error) {
-	doneCh := make(chan struct{})
-	ctx, cancel := context.WithCancel(ctx)
-
-	go func() {
-		defer close(doneCh)
-
-		setInterval(500 * time.Millisecond)
-		for {
-			select {
-			case <-ctx.Done():
-				return
-			case stat := <-statsChan:
-				select {
-				case c.statsChan <- stat:
-				case <-ctx.Done():
-					return
-				default:
-					// We don't want to send old stats.
-					continue
-				}
-			}
-		}
-	}()
-	return closeFunc(func() error {
-		cancel()
-		<-doneCh
-		close(c.statsChan)
-		return nil
-	}), nil
-}
-
-func (c *client) getLifecycleStates() []codersdk.WorkspaceAgentLifecycle {
-	c.mu.Lock()
-	defer c.mu.Unlock()
-	return c.lifecycleStates
-}
-
-func (c *client) PostLifecycle(_ context.Context, req agentsdk.PostLifecycleRequest) error {
-	c.mu.Lock()
-	defer c.mu.Unlock()
-	c.lifecycleStates = append(c.lifecycleStates, req.State)
-	return nil
-}
-=======
 func testSessionOutput(t *testing.T, session *ssh.Session, expected, unexpected []string, expectedRe *regexp.Regexp) {
 	t.Helper()
->>>>>>> 616e1d7e
 
 	err := session.RequestPty("xterm", 128, 128, ssh.TerminalModes{})
 	require.NoError(t, err)
