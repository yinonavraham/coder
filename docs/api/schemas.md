# Schemas

## agentsdk.AWSInstanceIdentityToken

```json
{
  "document": "string",
  "signature": "string"
}
```

### Properties

| Name        | Type   | Required | Restrictions | Description |
| ----------- | ------ | -------- | ------------ | ----------- |
| `document`  | string | true     |              |             |
| `signature` | string | true     |              |             |

## agentsdk.AgentMetric

```json
{
  "labels": [
    {
      "name": "string",
      "value": "string"
    }
  ],
  "name": "string",
  "type": "counter",
  "value": 0
}
```

### Properties

| Name     | Type                                                            | Required | Restrictions | Description |
| -------- | --------------------------------------------------------------- | -------- | ------------ | ----------- |
| `labels` | array of [agentsdk.AgentMetricLabel](#agentsdkagentmetriclabel) | false    |              |             |
| `name`   | string                                                          | true     |              |             |
| `type`   | [agentsdk.AgentMetricType](#agentsdkagentmetrictype)            | true     |              |             |
| `value`  | number                                                          | true     |              |             |

#### Enumerated Values

| Property | Value     |
| -------- | --------- |
| `type`   | `counter` |
| `type`   | `gauge`   |

## agentsdk.AgentMetricLabel

```json
{
  "name": "string",
  "value": "string"
}
```

### Properties

| Name    | Type   | Required | Restrictions | Description |
| ------- | ------ | -------- | ------------ | ----------- |
| `name`  | string | true     |              |             |
| `value` | string | true     |              |             |

## agentsdk.AgentMetricType

```json
"counter"
```

### Properties

#### Enumerated Values

| Value     |
| --------- |
| `counter` |
| `gauge`   |

## agentsdk.AuthenticateResponse

```json
{
  "session_token": "string"
}
```

### Properties

| Name            | Type   | Required | Restrictions | Description |
| --------------- | ------ | -------- | ------------ | ----------- |
| `session_token` | string | false    |              |             |

## agentsdk.AzureInstanceIdentityToken

```json
{
  "encoding": "string",
  "signature": "string"
}
```

### Properties

| Name        | Type   | Required | Restrictions | Description |
| ----------- | ------ | -------- | ------------ | ----------- |
| `encoding`  | string | true     |              |             |
| `signature` | string | true     |              |             |

## agentsdk.GitAuthResponse

```json
{
  "password": "string",
  "url": "string",
  "username": "string"
}
```

### Properties

| Name       | Type   | Required | Restrictions | Description |
| ---------- | ------ | -------- | ------------ | ----------- |
| `password` | string | false    |              |             |
| `url`      | string | false    |              |             |
| `username` | string | false    |              |             |

## agentsdk.GitSSHKey

```json
{
  "private_key": "string",
  "public_key": "string"
}
```

### Properties

| Name          | Type   | Required | Restrictions | Description |
| ------------- | ------ | -------- | ------------ | ----------- |
| `private_key` | string | false    |              |             |
| `public_key`  | string | false    |              |             |

## agentsdk.GoogleInstanceIdentityToken

```json
{
  "json_web_token": "string"
}
```

### Properties

| Name             | Type   | Required | Restrictions | Description |
| ---------------- | ------ | -------- | ------------ | ----------- |
| `json_web_token` | string | true     |              |             |

## agentsdk.Manifest

```json
{
  "agent_id": "string",
  "apps": [
    {
      "command": "string",
      "display_name": "string",
      "external": true,
      "health": "disabled",
      "healthcheck": {
        "interval": 0,
        "threshold": 0,
        "url": "string"
      },
      "icon": "string",
      "id": "497f6eca-6276-4993-bfeb-53cbbbba6f08",
      "sharing_level": "owner",
      "slug": "string",
      "subdomain": true,
      "url": "string"
    }
  ],
  "derpmap": {
    "omitDefaultRegions": true,
    "regions": {
      "property1": {
        "avoid": true,
        "embeddedRelay": true,
        "nodes": [
          {
            "certName": "string",
            "derpport": 0,
            "forceHTTP": true,
            "hostName": "string",
            "insecureForTests": true,
            "ipv4": "string",
            "ipv6": "string",
            "name": "string",
            "regionID": 0,
            "stunonly": true,
            "stunport": 0,
            "stuntestIP": "string"
          }
        ],
        "regionCode": "string",
        "regionID": 0,
        "regionName": "string"
      },
      "property2": {
        "avoid": true,
        "embeddedRelay": true,
        "nodes": [
          {
            "certName": "string",
            "derpport": 0,
            "forceHTTP": true,
            "hostName": "string",
            "insecureForTests": true,
            "ipv4": "string",
            "ipv6": "string",
            "name": "string",
            "regionID": 0,
            "stunonly": true,
            "stunport": 0,
            "stuntestIP": "string"
          }
        ],
        "regionCode": "string",
        "regionID": 0,
        "regionName": "string"
      }
    }
  },
  "directory": "string",
  "disable_direct_connections": true,
  "environment_variables": {
    "property1": "string",
    "property2": "string"
  },
  "git_auth_configs": 0,
  "metadata": [
    {
      "display_name": "string",
      "interval": 0,
      "key": "string",
      "script": "string",
      "timeout": 0
    }
  ],
  "motd_file": "string",
  "shutdown_script": "string",
  "shutdown_script_timeout": 0,
  "startup_script": "string",
  "startup_script_timeout": 0,
  "vscode_port_proxy_uri": "string"
}
```

### Properties

| Name                         | Type                                                                                              | Required | Restrictions | Description                                                                                                                                                |
| ---------------------------- | ------------------------------------------------------------------------------------------------- | -------- | ------------ | ---------------------------------------------------------------------------------------------------------------------------------------------------------- |
| `agent_id`                   | string                                                                                            | false    |              |                                                                                                                                                            |
| `apps`                       | array of [codersdk.WorkspaceApp](#codersdkworkspaceapp)                                           | false    |              |                                                                                                                                                            |
| `derpmap`                    | [tailcfg.DERPMap](#tailcfgderpmap)                                                                | false    |              |                                                                                                                                                            |
| `directory`                  | string                                                                                            | false    |              |                                                                                                                                                            |
| `disable_direct_connections` | boolean                                                                                           | false    |              |                                                                                                                                                            |
| `environment_variables`      | object                                                                                            | false    |              |                                                                                                                                                            |
| » `[any property]`           | string                                                                                            | false    |              |                                                                                                                                                            |
| `git_auth_configs`           | integer                                                                                           | false    |              | Git auth configs stores the number of Git configurations the Coder deployment has. If this number is >0, we set up special configuration in the workspace. |
| `metadata`                   | array of [codersdk.WorkspaceAgentMetadataDescription](#codersdkworkspaceagentmetadatadescription) | false    |              |                                                                                                                                                            |
| `motd_file`                  | string                                                                                            | false    |              |                                                                                                                                                            |
| `shutdown_script`            | string                                                                                            | false    |              |                                                                                                                                                            |
| `shutdown_script_timeout`    | integer                                                                                           | false    |              |                                                                                                                                                            |
| `startup_script`             | string                                                                                            | false    |              |                                                                                                                                                            |
| `startup_script_timeout`     | integer                                                                                           | false    |              |                                                                                                                                                            |
| `vscode_port_proxy_uri`      | string                                                                                            | false    |              |                                                                                                                                                            |

## agentsdk.PatchStartupLogs

```json
{
  "logs": [
    {
      "created_at": "string",
      "level": "trace",
      "output": "string"
    }
  ]
}
```

### Properties

| Name   | Type                                                | Required | Restrictions | Description |
| ------ | --------------------------------------------------- | -------- | ------------ | ----------- |
| `logs` | array of [agentsdk.StartupLog](#agentsdkstartuplog) | false    |              |             |

## agentsdk.PostAppHealthsRequest

```json
{
  "healths": {
    "property1": "disabled",
    "property2": "disabled"
  }
}
```

### Properties

| Name               | Type                                                       | Required | Restrictions | Description                                                           |
| ------------------ | ---------------------------------------------------------- | -------- | ------------ | --------------------------------------------------------------------- |
| `healths`          | object                                                     | false    |              | Healths is a map of the workspace app name and the health of the app. |
| » `[any property]` | [codersdk.WorkspaceAppHealth](#codersdkworkspaceapphealth) | false    |              |                                                                       |

## agentsdk.PostLifecycleRequest

```json
{
  "changed_at": "string",
  "state": "created"
}
```

### Properties

| Name         | Type                                                                 | Required | Restrictions | Description |
| ------------ | -------------------------------------------------------------------- | -------- | ------------ | ----------- |
| `changed_at` | string                                                               | false    |              |             |
| `state`      | [codersdk.WorkspaceAgentLifecycle](#codersdkworkspaceagentlifecycle) | false    |              |             |

## agentsdk.PostMetadataRequest

```json
{
  "age": 0,
  "collected_at": "2019-08-24T14:15:22Z",
  "error": "string",
  "value": "string"
}
```

### Properties

| Name           | Type    | Required | Restrictions | Description                                                                                                                             |
| -------------- | ------- | -------- | ------------ | --------------------------------------------------------------------------------------------------------------------------------------- |
| `age`          | integer | false    |              | Age is the number of seconds since the metadata was collected. It is provided in addition to CollectedAt to protect against clock skew. |
| `collected_at` | string  | false    |              |                                                                                                                                         |
| `error`        | string  | false    |              |                                                                                                                                         |
| `value`        | string  | false    |              |                                                                                                                                         |

## agentsdk.PostStartupRequest

```json
{
  "expanded_directory": "string",
  "subsystem": "envbox",
  "version": "string"
}
```

### Properties

| Name                 | Type                                               | Required | Restrictions | Description |
| -------------------- | -------------------------------------------------- | -------- | ------------ | ----------- |
| `expanded_directory` | string                                             | false    |              |             |
| `subsystem`          | [codersdk.AgentSubsystem](#codersdkagentsubsystem) | false    |              |             |
| `version`            | string                                             | false    |              |             |

## agentsdk.StartupLog

```json
{
  "created_at": "string",
  "level": "trace",
  "output": "string"
}
```

### Properties

| Name         | Type                                   | Required | Restrictions | Description |
| ------------ | -------------------------------------- | -------- | ------------ | ----------- |
| `created_at` | string                                 | false    |              |             |
| `level`      | [codersdk.LogLevel](#codersdkloglevel) | false    |              |             |
| `output`     | string                                 | false    |              |             |

## agentsdk.Stats

```json
{
  "connection_count": 0,
  "connection_median_latency_ms": 0,
  "connections_by_proto": {
    "property1": 0,
    "property2": 0
  },
  "metrics": [
    {
      "labels": [
        {
          "name": "string",
          "value": "string"
        }
      ],
      "name": "string",
      "type": "counter",
      "value": 0
    }
  ],
  "rx_bytes": 0,
  "rx_packets": 0,
  "session_count_jetbrains": 0,
  "session_count_reconnecting_pty": 0,
  "session_count_ssh": 0,
  "session_count_vscode": 0,
  "tx_bytes": 0,
  "tx_packets": 0
}
```

### Properties

| Name                             | Type                                                  | Required | Restrictions | Description                                                                                                                   |
| -------------------------------- | ----------------------------------------------------- | -------- | ------------ | ----------------------------------------------------------------------------------------------------------------------------- |
| `connection_count`               | integer                                               | false    |              | Connection count is the number of connections received by an agent.                                                           |
| `connection_median_latency_ms`   | number                                                | false    |              | Connection median latency ms is the median latency of all connections in milliseconds.                                        |
| `connections_by_proto`           | object                                                | false    |              | Connections by proto is a count of connections by protocol.                                                                   |
| » `[any property]`               | integer                                               | false    |              |                                                                                                                               |
| `metrics`                        | array of [agentsdk.AgentMetric](#agentsdkagentmetric) | false    |              | Metrics collected by the agent                                                                                                |
| `rx_bytes`                       | integer                                               | false    |              | Rx bytes is the number of received bytes.                                                                                     |
| `rx_packets`                     | integer                                               | false    |              | Rx packets is the number of received packets.                                                                                 |
| `session_count_jetbrains`        | integer                                               | false    |              | Session count jetbrains is the number of connections received by an agent that are from our JetBrains extension.              |
| `session_count_reconnecting_pty` | integer                                               | false    |              | Session count reconnecting pty is the number of connections received by an agent that are from the reconnecting web terminal. |
| `session_count_ssh`              | integer                                               | false    |              | Session count ssh is the number of connections received by an agent that are normal, non-tagged SSH sessions.                 |
| `session_count_vscode`           | integer                                               | false    |              | Session count vscode is the number of connections received by an agent that are from our VS Code extension.                   |
| `tx_bytes`                       | integer                                               | false    |              | Tx bytes is the number of transmitted bytes.                                                                                  |
| `tx_packets`                     | integer                                               | false    |              | Tx packets is the number of transmitted bytes.                                                                                |

## agentsdk.StatsResponse

```json
{
  "report_interval": 0
}
```

### Properties

| Name              | Type    | Required | Restrictions | Description                                                                    |
| ----------------- | ------- | -------- | ------------ | ------------------------------------------------------------------------------ |
| `report_interval` | integer | false    |              | Report interval is the duration after which the agent should send stats again. |

## clibase.Annotations

```json
{
  "property1": "string",
  "property2": "string"
}
```

### Properties

| Name             | Type   | Required | Restrictions | Description |
| ---------------- | ------ | -------- | ------------ | ----------- |
| `[any property]` | string | false    |              |             |

## clibase.Group

```json
{
  "description": "string",
  "name": "string",
  "parent": {
    "description": "string",
    "name": "string",
    "parent": {},
    "yaml": "string"
  },
  "yaml": "string"
}
```

### Properties

| Name          | Type                           | Required | Restrictions | Description |
| ------------- | ------------------------------ | -------- | ------------ | ----------- |
| `description` | string                         | false    |              |             |
| `name`        | string                         | false    |              |             |
| `parent`      | [clibase.Group](#clibasegroup) | false    |              |             |
| `yaml`        | string                         | false    |              |             |

## clibase.HostPort

```json
{
  "host": "string",
  "port": "string"
}
```

### Properties

| Name   | Type   | Required | Restrictions | Description |
| ------ | ------ | -------- | ------------ | ----------- |
| `host` | string | false    |              |             |
| `port` | string | false    |              |             |

## clibase.Option

```json
{
  "annotations": {
    "property1": "string",
    "property2": "string"
  },
  "default": "string",
  "description": "string",
  "env": "string",
  "flag": "string",
  "flag_shorthand": "string",
  "group": {
    "description": "string",
    "name": "string",
    "parent": {
      "description": "string",
      "name": "string",
      "parent": {},
      "yaml": "string"
    },
    "yaml": "string"
  },
  "hidden": true,
  "name": "string",
  "required": true,
  "use_instead": [
    {
      "annotations": {
        "property1": "string",
        "property2": "string"
      },
      "default": "string",
      "description": "string",
      "env": "string",
      "flag": "string",
      "flag_shorthand": "string",
      "group": {
        "description": "string",
        "name": "string",
        "parent": {
          "description": "string",
          "name": "string",
          "parent": {},
          "yaml": "string"
        },
        "yaml": "string"
      },
      "hidden": true,
      "name": "string",
      "required": true,
      "use_instead": [],
      "value": null,
      "value_source": "",
      "yaml": "string"
    }
  ],
  "value": null,
  "value_source": "",
  "yaml": "string"
}
```

### Properties

| Name             | Type                                       | Required | Restrictions | Description                                                                                                                                        |
| ---------------- | ------------------------------------------ | -------- | ------------ | -------------------------------------------------------------------------------------------------------------------------------------------------- |
| `annotations`    | [clibase.Annotations](#clibaseannotations) | false    |              | Annotations enable extensions to clibase higher up in the stack. It's useful for help formatting and documentation generation.                     |
| `default`        | string                                     | false    |              | Default is parsed into Value if set.                                                                                                               |
| `description`    | string                                     | false    |              |                                                                                                                                                    |
| `env`            | string                                     | false    |              | Env is the environment variable used to configure this option. If unset, environment configuring is disabled.                                      |
| `flag`           | string                                     | false    |              | Flag is the long name of the flag used to configure this option. If unset, flag configuring is disabled.                                           |
| `flag_shorthand` | string                                     | false    |              | Flag shorthand is the one-character shorthand for the flag. If unset, no shorthand is used.                                                        |
| `group`          | [clibase.Group](#clibasegroup)             | false    |              | Group is a group hierarchy that helps organize this option in help, configs and other documentation.                                               |
| `hidden`         | boolean                                    | false    |              |                                                                                                                                                    |
| `name`           | string                                     | false    |              |                                                                                                                                                    |
| `required`       | boolean                                    | false    |              | Required means this value must be set by some means. It requires `ValueSource != ValueSourceNone` If `Default` is set, then `Required` is ignored. |
| `use_instead`    | array of [clibase.Option](#clibaseoption)  | false    |              | Use instead is a list of options that should be used instead of this one. The field is used to generate a deprecation warning.                     |
| `value`          | any                                        | false    |              | Value includes the types listed in values.go.                                                                                                      |
| `value_source`   | [clibase.ValueSource](#clibasevaluesource) | false    |              |                                                                                                                                                    |
| `yaml`           | string                                     | false    |              | Yaml is the YAML key used to configure this option. If unset, YAML configuring is disabled.                                                        |

## clibase.Struct-array_codersdk_GitAuthConfig

```json
{
  "value": [
    {
      "app_install_url": "string",
      "app_installations_url": "string",
      "auth_url": "string",
      "client_id": "string",
      "device_code_url": "string",
      "device_flow": true,
      "id": "string",
      "no_refresh": true,
      "regex": "string",
      "scopes": ["string"],
      "token_url": "string",
      "type": "string",
      "validate_url": "string"
    }
  ]
}
```

### Properties

| Name    | Type                                                      | Required | Restrictions | Description |
| ------- | --------------------------------------------------------- | -------- | ------------ | ----------- |
| `value` | array of [codersdk.GitAuthConfig](#codersdkgitauthconfig) | false    |              |             |

## clibase.Struct-array_codersdk_LinkConfig

```json
{
  "value": [
    {
      "icon": "string",
      "name": "string",
      "target": "string"
    }
  ]
}
```

### Properties

| Name    | Type                                                | Required | Restrictions | Description |
| ------- | --------------------------------------------------- | -------- | ------------ | ----------- |
| `value` | array of [codersdk.LinkConfig](#codersdklinkconfig) | false    |              |             |

## clibase.URL

```json
{
  "forceQuery": true,
  "fragment": "string",
  "host": "string",
  "omitHost": true,
  "opaque": "string",
  "path": "string",
  "rawFragment": "string",
  "rawPath": "string",
  "rawQuery": "string",
  "scheme": "string",
  "user": {}
}
```

### Properties

| Name          | Type                         | Required | Restrictions | Description                                        |
| ------------- | ---------------------------- | -------- | ------------ | -------------------------------------------------- |
| `forceQuery`  | boolean                      | false    |              | append a query ('?') even if RawQuery is empty     |
| `fragment`    | string                       | false    |              | fragment for references, without '#'               |
| `host`        | string                       | false    |              | host or host:port                                  |
| `omitHost`    | boolean                      | false    |              | do not emit empty host (authority)                 |
| `opaque`      | string                       | false    |              | encoded opaque data                                |
| `path`        | string                       | false    |              | path (relative paths may omit leading slash)       |
| `rawFragment` | string                       | false    |              | encoded fragment hint (see EscapedFragment method) |
| `rawPath`     | string                       | false    |              | encoded path hint (see EscapedPath method)         |
| `rawQuery`    | string                       | false    |              | encoded query values, without '?'                  |
| `scheme`      | string                       | false    |              |                                                    |
| `user`        | [url.Userinfo](#urluserinfo) | false    |              | username and password information                  |

## clibase.ValueSource

```json
""
```

### Properties

#### Enumerated Values

| Value     |
| --------- |
| ``        |
| `flag`    |
| `env`     |
| `yaml`    |
| `default` |

## coderd.SCIMUser

```json
{
  "active": true,
  "emails": [
    {
      "display": "string",
      "primary": true,
      "type": "string",
      "value": "user@example.com"
    }
  ],
  "groups": [null],
  "id": "string",
  "meta": {
    "resourceType": "string"
  },
  "name": {
    "familyName": "string",
    "givenName": "string"
  },
  "schemas": ["string"],
  "userName": "string"
}
```

### Properties

| Name             | Type               | Required | Restrictions | Description |
| ---------------- | ------------------ | -------- | ------------ | ----------- |
| `active`         | boolean            | false    |              |             |
| `emails`         | array of object    | false    |              |             |
| `» display`      | string             | false    |              |             |
| `» primary`      | boolean            | false    |              |             |
| `» type`         | string             | false    |              |             |
| `» value`        | string             | false    |              |             |
| `groups`         | array of undefined | false    |              |             |
| `id`             | string             | false    |              |             |
| `meta`           | object             | false    |              |             |
| `» resourceType` | string             | false    |              |             |
| `name`           | object             | false    |              |             |
| `» familyName`   | string             | false    |              |             |
| `» givenName`    | string             | false    |              |             |
| `schemas`        | array of string    | false    |              |             |
| `userName`       | string             | false    |              |             |

## coderd.cspViolation

```json
{
  "csp-report": {}
}
```

### Properties

| Name         | Type   | Required | Restrictions | Description |
| ------------ | ------ | -------- | ------------ | ----------- |
| `csp-report` | object | false    |              |             |

## codersdk.APIKey

```json
{
  "created_at": "2019-08-24T14:15:22Z",
  "expires_at": "2019-08-24T14:15:22Z",
  "id": "string",
  "last_used": "2019-08-24T14:15:22Z",
  "lifetime_seconds": 0,
  "login_type": "password",
  "scope": "all",
  "token_name": "string",
  "updated_at": "2019-08-24T14:15:22Z",
  "user_id": "a169451c-8525-4352-b8ca-070dd449a1a5"
}
```

### Properties

| Name               | Type                                         | Required | Restrictions | Description |
| ------------------ | -------------------------------------------- | -------- | ------------ | ----------- |
| `created_at`       | string                                       | true     |              |             |
| `expires_at`       | string                                       | true     |              |             |
| `id`               | string                                       | true     |              |             |
| `last_used`        | string                                       | true     |              |             |
| `lifetime_seconds` | integer                                      | true     |              |             |
| `login_type`       | [codersdk.LoginType](#codersdklogintype)     | true     |              |             |
| `scope`            | [codersdk.APIKeyScope](#codersdkapikeyscope) | true     |              |             |
| `token_name`       | string                                       | true     |              |             |
| `updated_at`       | string                                       | true     |              |             |
| `user_id`          | string                                       | true     |              |             |

#### Enumerated Values

| Property     | Value                 |
| ------------ | --------------------- |
| `login_type` | `password`            |
| `login_type` | `github`              |
| `login_type` | `oidc`                |
| `login_type` | `token`               |
| `scope`      | `all`                 |
| `scope`      | `application_connect` |

## codersdk.APIKeyScope

```json
"all"
```

### Properties

#### Enumerated Values

| Value                 |
| --------------------- |
| `all`                 |
| `application_connect` |

## codersdk.AddLicenseRequest

```json
{
  "license": "string"
}
```

### Properties

| Name      | Type   | Required | Restrictions | Description |
| --------- | ------ | -------- | ------------ | ----------- |
| `license` | string | true     |              |             |

## codersdk.AgentSubsystem

```json
"envbox"
```

### Properties

#### Enumerated Values

| Value    |
| -------- |
| `envbox` |

## codersdk.AppHostResponse

```json
{
  "host": "string"
}
```

### Properties

| Name   | Type   | Required | Restrictions | Description                                                   |
| ------ | ------ | -------- | ------------ | ------------------------------------------------------------- |
| `host` | string | false    |              | Host is the externally accessible URL for the Coder instance. |

## codersdk.AppearanceConfig

```json
{
  "logo_url": "string",
  "service_banner": {
    "background_color": "string",
    "enabled": true,
    "message": "string"
  },
  "support_links": [
    {
      "icon": "string",
      "name": "string",
      "target": "string"
    }
  ]
}
```

### Properties

| Name             | Type                                                         | Required | Restrictions | Description |
| ---------------- | ------------------------------------------------------------ | -------- | ------------ | ----------- |
| `logo_url`       | string                                                       | false    |              |             |
| `service_banner` | [codersdk.ServiceBannerConfig](#codersdkservicebannerconfig) | false    |              |             |
| `support_links`  | array of [codersdk.LinkConfig](#codersdklinkconfig)          | false    |              |             |

## codersdk.AssignableRoles

```json
{
  "assignable": true,
  "display_name": "string",
  "name": "string"
}
```

### Properties

| Name           | Type    | Required | Restrictions | Description |
| -------------- | ------- | -------- | ------------ | ----------- |
| `assignable`   | boolean | false    |              |             |
| `display_name` | string  | false    |              |             |
| `name`         | string  | false    |              |             |

## codersdk.AuditAction

```json
"create"
```

### Properties

#### Enumerated Values

| Value      |
| ---------- |
| `create`   |
| `write`    |
| `delete`   |
| `start`    |
| `stop`     |
| `login`    |
| `logout`   |
| `register` |

## codersdk.AuditDiff

```json
{
  "property1": {
    "new": null,
    "old": null,
    "secret": true
  },
  "property2": {
    "new": null,
    "old": null,
    "secret": true
  }
}
```

### Properties

| Name             | Type                                               | Required | Restrictions | Description |
| ---------------- | -------------------------------------------------- | -------- | ------------ | ----------- |
| `[any property]` | [codersdk.AuditDiffField](#codersdkauditdifffield) | false    |              |             |

## codersdk.AuditDiffField

```json
{
  "new": null,
  "old": null,
  "secret": true
}
```

### Properties

| Name     | Type    | Required | Restrictions | Description |
| -------- | ------- | -------- | ------------ | ----------- |
| `new`    | any     | false    |              |             |
| `old`    | any     | false    |              |             |
| `secret` | boolean | false    |              |             |

## codersdk.AuditLog

```json
{
  "action": "create",
  "additional_fields": [0],
  "description": "string",
  "diff": {
    "property1": {
      "new": null,
      "old": null,
      "secret": true
    },
    "property2": {
      "new": null,
      "old": null,
      "secret": true
    }
  },
  "id": "497f6eca-6276-4993-bfeb-53cbbbba6f08",
  "ip": "string",
  "is_deleted": true,
  "organization_id": "7c60d51f-b44e-4682-87d6-449835ea4de6",
  "request_id": "266ea41d-adf5-480b-af50-15b940c2b846",
  "resource_icon": "string",
  "resource_id": "4d5215ed-38bb-48ed-879a-fdb9ca58522f",
  "resource_link": "string",
  "resource_target": "string",
  "resource_type": "template",
  "status_code": 0,
  "time": "2019-08-24T14:15:22Z",
  "user": {
    "avatar_url": "http://example.com",
    "created_at": "2019-08-24T14:15:22Z",
    "email": "user@example.com",
    "id": "497f6eca-6276-4993-bfeb-53cbbbba6f08",
    "last_seen_at": "2019-08-24T14:15:22Z",
    "organization_ids": ["497f6eca-6276-4993-bfeb-53cbbbba6f08"],
    "roles": [
      {
        "display_name": "string",
        "name": "string"
      }
    ],
    "status": "active",
    "username": "string"
  },
  "user_agent": "string"
}
```

### Properties

| Name                | Type                                           | Required | Restrictions | Description                                  |
| ------------------- | ---------------------------------------------- | -------- | ------------ | -------------------------------------------- |
| `action`            | [codersdk.AuditAction](#codersdkauditaction)   | false    |              |                                              |
| `additional_fields` | array of integer                               | false    |              |                                              |
| `description`       | string                                         | false    |              |                                              |
| `diff`              | [codersdk.AuditDiff](#codersdkauditdiff)       | false    |              |                                              |
| `id`                | string                                         | false    |              |                                              |
| `ip`                | string                                         | false    |              |                                              |
| `is_deleted`        | boolean                                        | false    |              |                                              |
| `organization_id`   | string                                         | false    |              |                                              |
| `request_id`        | string                                         | false    |              |                                              |
| `resource_icon`     | string                                         | false    |              |                                              |
| `resource_id`       | string                                         | false    |              |                                              |
| `resource_link`     | string                                         | false    |              |                                              |
| `resource_target`   | string                                         | false    |              | Resource target is the name of the resource. |
| `resource_type`     | [codersdk.ResourceType](#codersdkresourcetype) | false    |              |                                              |
| `status_code`       | integer                                        | false    |              |                                              |
| `time`              | string                                         | false    |              |                                              |
| `user`              | [codersdk.User](#codersdkuser)                 | false    |              |                                              |
| `user_agent`        | string                                         | false    |              |                                              |

## codersdk.AuditLogResponse

```json
{
  "audit_logs": [
    {
      "action": "create",
      "additional_fields": [0],
      "description": "string",
      "diff": {
        "property1": {
          "new": null,
          "old": null,
          "secret": true
        },
        "property2": {
          "new": null,
          "old": null,
          "secret": true
        }
      },
      "id": "497f6eca-6276-4993-bfeb-53cbbbba6f08",
      "ip": "string",
      "is_deleted": true,
      "organization_id": "7c60d51f-b44e-4682-87d6-449835ea4de6",
      "request_id": "266ea41d-adf5-480b-af50-15b940c2b846",
      "resource_icon": "string",
      "resource_id": "4d5215ed-38bb-48ed-879a-fdb9ca58522f",
      "resource_link": "string",
      "resource_target": "string",
      "resource_type": "template",
      "status_code": 0,
      "time": "2019-08-24T14:15:22Z",
      "user": {
        "avatar_url": "http://example.com",
        "created_at": "2019-08-24T14:15:22Z",
        "email": "user@example.com",
        "id": "497f6eca-6276-4993-bfeb-53cbbbba6f08",
        "last_seen_at": "2019-08-24T14:15:22Z",
        "organization_ids": ["497f6eca-6276-4993-bfeb-53cbbbba6f08"],
        "roles": [
          {
            "display_name": "string",
            "name": "string"
          }
        ],
        "status": "active",
        "username": "string"
      },
      "user_agent": "string"
    }
  ],
  "count": 0
}
```

### Properties

| Name         | Type                                            | Required | Restrictions | Description |
| ------------ | ----------------------------------------------- | -------- | ------------ | ----------- |
| `audit_logs` | array of [codersdk.AuditLog](#codersdkauditlog) | false    |              |             |
| `count`      | integer                                         | false    |              |             |

## codersdk.AuthMethod

```json
{
  "enabled": true
}
```

### Properties

| Name      | Type    | Required | Restrictions | Description |
| --------- | ------- | -------- | ------------ | ----------- |
| `enabled` | boolean | false    |              |             |

## codersdk.AuthMethods

```json
{
  "convert_to_oidc_enabled": true,
  "github": {
    "enabled": true
  },
  "oidc": {
    "enabled": true,
    "iconUrl": "string",
    "signInText": "string"
  },
  "password": {
    "enabled": true
  }
}
```

### Properties

| Name                      | Type                                               | Required | Restrictions | Description |
| ------------------------- | -------------------------------------------------- | -------- | ------------ | ----------- |
| `convert_to_oidc_enabled` | boolean                                            | false    |              |             |
| `github`                  | [codersdk.AuthMethod](#codersdkauthmethod)         | false    |              |             |
| `oidc`                    | [codersdk.OIDCAuthMethod](#codersdkoidcauthmethod) | false    |              |             |
| `password`                | [codersdk.AuthMethod](#codersdkauthmethod)         | false    |              |             |

## codersdk.AuthorizationCheck

```json
{
  "action": "create",
  "object": {
    "organization_id": "string",
    "owner_id": "string",
    "resource_id": "string",
    "resource_type": "workspace"
  }
}
```

AuthorizationCheck is used to check if the currently authenticated user (or the specified user) can do a given action to a given set of objects.

### Properties

| Name     | Type                                                         | Required | Restrictions | Description                                                                                                                                                                                                                                                                                                                                                                                                                                                                                                                                                                           |
| -------- | ------------------------------------------------------------ | -------- | ------------ | ------------------------------------------------------------------------------------------------------------------------------------------------------------------------------------------------------------------------------------------------------------------------------------------------------------------------------------------------------------------------------------------------------------------------------------------------------------------------------------------------------------------------------------------------------------------------------------- |
| `action` | string                                                       | false    |              |                                                                                                                                                                                                                                                                                                                                                                                                                                                                                                                                                                                       |
| `object` | [codersdk.AuthorizationObject](#codersdkauthorizationobject) | false    |              | Object can represent a "set" of objects, such as: all workspaces in an organization, all workspaces owned by me, and all workspaces across the entire product. When defining an object, use the most specific language when possible to produce the smallest set. Meaning to set as many fields on 'Object' as you can. Example, if you want to check if you can update all workspaces owned by 'me', try to also add an 'OrganizationID' to the settings. Omitting the 'OrganizationID' could produce the incorrect value, as workspaces have both `user` and `organization` owners. |

#### Enumerated Values

| Property | Value    |
| -------- | -------- |
| `action` | `create` |
| `action` | `read`   |
| `action` | `update` |
| `action` | `delete` |

## codersdk.AuthorizationObject

```json
{
  "organization_id": "string",
  "owner_id": "string",
  "resource_id": "string",
  "resource_type": "workspace"
}
```

AuthorizationObject can represent a "set" of objects, such as: all workspaces in an organization, all workspaces owned by me, all workspaces across the entire product.

### Properties

| Name              | Type                                           | Required | Restrictions | Description                                                                                                                                                                                                                                                                                                                                                          |
| ----------------- | ---------------------------------------------- | -------- | ------------ | -------------------------------------------------------------------------------------------------------------------------------------------------------------------------------------------------------------------------------------------------------------------------------------------------------------------------------------------------------------------- |
| `organization_id` | string                                         | false    |              | Organization ID (optional) adds the set constraint to all resources owned by a given organization.                                                                                                                                                                                                                                                                   |
| `owner_id`        | string                                         | false    |              | Owner ID (optional) adds the set constraint to all resources owned by a given user.                                                                                                                                                                                                                                                                                  |
| `resource_id`     | string                                         | false    |              | Resource ID (optional) reduces the set to a singular resource. This assigns a resource ID to the resource type, eg: a single workspace. The rbac library will not fetch the resource from the database, so if you are using this option, you should also set the owner ID and organization ID if possible. Be as specific as possible using all the fields relevant. |
| `resource_type`   | [codersdk.RBACResource](#codersdkrbacresource) | false    |              | Resource type is the name of the resource. `./coderd/rbac/object.go` has the list of valid resource types.                                                                                                                                                                                                                                                           |

## codersdk.AuthorizationRequest

```json
{
  "checks": {
    "property1": {
      "action": "create",
      "object": {
        "organization_id": "string",
        "owner_id": "string",
        "resource_id": "string",
        "resource_type": "workspace"
      }
    },
    "property2": {
      "action": "create",
      "object": {
        "organization_id": "string",
        "owner_id": "string",
        "resource_id": "string",
        "resource_type": "workspace"
      }
    }
  }
}
```

### Properties

| Name               | Type                                                       | Required | Restrictions | Description                                                                                                                                                                                                                                                                      |
| ------------------ | ---------------------------------------------------------- | -------- | ------------ | -------------------------------------------------------------------------------------------------------------------------------------------------------------------------------------------------------------------------------------------------------------------------------- |
| `checks`           | object                                                     | false    |              | Checks is a map keyed with an arbitrary string to a permission check. The key can be any string that is helpful to the caller, and allows multiple permission checks to be run in a single request. The key ensures that each permission check has the same key in the response. |
| » `[any property]` | [codersdk.AuthorizationCheck](#codersdkauthorizationcheck) | false    |              | It is used to check if the currently authenticated user (or the specified user) can do a given action to a given set of objects.                                                                                                                                                 |

## codersdk.AuthorizationResponse

```json
{
  "property1": true,
  "property2": true
}
```

### Properties

| Name             | Type    | Required | Restrictions | Description |
| ---------------- | ------- | -------- | ------------ | ----------- |
| `[any property]` | boolean | false    |              |             |

## codersdk.BuildInfoResponse

```json
{
  "dashboard_url": "string",
  "external_url": "string",
  "version": "string",
  "workspace_proxy": true
}
```

### Properties

| Name              | Type    | Required | Restrictions | Description                                                                                                                                                         |
| ----------------- | ------- | -------- | ------------ | ------------------------------------------------------------------------------------------------------------------------------------------------------------------- |
| `dashboard_url`   | string  | false    |              | Dashboard URL is the URL to hit the deployment's dashboard. For external workspace proxies, this is the coderd they are connected to.                               |
| `external_url`    | string  | false    |              | External URL references the current Coder version. For production builds, this will link directly to a release. For development builds, this will link to a commit. |
| `version`         | string  | false    |              | Version returns the semantic version of the build.                                                                                                                  |
| `workspace_proxy` | boolean | false    |              |                                                                                                                                                                     |

## codersdk.BuildReason

```json
"initiator"
```

### Properties

#### Enumerated Values

| Value       |
| ----------- |
| `initiator` |
| `autostart` |
| `autostop`  |

## codersdk.ConvertLoginRequest

```json
{
  "password": "string",
  "to_type": "password"
}
```

### Properties

| Name       | Type                                     | Required | Restrictions | Description                              |
| ---------- | ---------------------------------------- | -------- | ------------ | ---------------------------------------- |
| `password` | string                                   | true     |              |                                          |
| `to_type`  | [codersdk.LoginType](#codersdklogintype) | true     |              | To type is the login type to convert to. |

## codersdk.CreateFirstUserRequest

```json
{
  "email": "string",
  "password": "string",
  "trial": true,
  "username": "string"
}
```

### Properties

| Name       | Type    | Required | Restrictions | Description |
| ---------- | ------- | -------- | ------------ | ----------- |
| `email`    | string  | true     |              |             |
| `password` | string  | true     |              |             |
| `trial`    | boolean | false    |              |             |
| `username` | string  | true     |              |             |

## codersdk.CreateFirstUserResponse

```json
{
  "organization_id": "7c60d51f-b44e-4682-87d6-449835ea4de6",
  "user_id": "a169451c-8525-4352-b8ca-070dd449a1a5"
}
```

### Properties

| Name              | Type   | Required | Restrictions | Description |
| ----------------- | ------ | -------- | ------------ | ----------- |
| `organization_id` | string | false    |              |             |
| `user_id`         | string | false    |              |             |

## codersdk.CreateGroupRequest

```json
{
  "avatar_url": "string",
  "name": "string",
  "quota_allowance": 0
}
```

### Properties

| Name              | Type    | Required | Restrictions | Description |
| ----------------- | ------- | -------- | ------------ | ----------- |
| `avatar_url`      | string  | false    |              |             |
| `name`            | string  | false    |              |             |
| `quota_allowance` | integer | false    |              |             |

## codersdk.CreateOrganizationRequest

```json
{
  "name": "string"
}
```

### Properties

| Name   | Type   | Required | Restrictions | Description |
| ------ | ------ | -------- | ------------ | ----------- |
| `name` | string | true     |              |             |

## codersdk.CreateTemplateRequest

```json
{
  "allow_user_autostart": true,
  "allow_user_autostop": true,
  "allow_user_cancel_workspace_jobs": true,
  "default_ttl_ms": 0,
  "description": "string",
  "disable_everyone_group_access": true,
  "display_name": "string",
  "failure_ttl_ms": 0,
  "icon": "string",
  "inactivity_ttl_ms": 0,
  "locked_ttl_ms": 0,
  "max_ttl_ms": 0,
  "name": "string",
  "template_version_id": "0ba39c92-1f1b-4c32-aa3e-9925d7713eb1"
}
```

### Properties

| Name                                                                                                                                                                                      | Type    | Required | Restrictions | Description                                                                                                                                                                                                                                                                                                         |
| ----------------------------------------------------------------------------------------------------------------------------------------------------------------------------------------- | ------- | -------- | ------------ | ------------------------------------------------------------------------------------------------------------------------------------------------------------------------------------------------------------------------------------------------------------------------------------------------------------------- |
| `allow_user_autostart`                                                                                                                                                                    | boolean | false    |              | Allow user autostart allows users to set a schedule for autostarting their workspace. By default this is true. This can only be disabled when using an enterprise license.                                                                                                                                          |
| `allow_user_autostop`                                                                                                                                                                     | boolean | false    |              | Allow user autostop allows users to set a custom workspace TTL to use in place of the template's DefaultTTL field. By default this is true. If false, the DefaultTTL will always be used. This can only be disabled when using an enterprise license.                                                               |
| `allow_user_cancel_workspace_jobs`                                                                                                                                                        | boolean | false    |              | Allow users to cancel in-progress workspace jobs. \*bool as the default value is "true".                                                                                                                                                                                                                            |
| `default_ttl_ms`                                                                                                                                                                          | integer | false    |              | Default ttl ms allows optionally specifying the default TTL for all workspaces created from this template.                                                                                                                                                                                                          |
| `description`                                                                                                                                                                             | string  | false    |              | Description is a description of what the template contains. It must be less than 128 bytes.                                                                                                                                                                                                                         |
| `disable_everyone_group_access`                                                                                                                                                           | boolean | false    |              | Disable everyone group access allows optionally disabling the default behavior of granting the 'everyone' group access to use the template. If this is set to true, the template will not be available to all users, and must be explicitly granted to users or groups in the permissions settings of the template. |
| `display_name`                                                                                                                                                                            | string  | false    |              | Display name is the displayed name of the template.                                                                                                                                                                                                                                                                 |
| `failure_ttl_ms`                                                                                                                                                                          | integer | false    |              | Failure ttl ms allows optionally specifying the max lifetime before Coder stops all resources for failed workspaces created from this template.                                                                                                                                                                     |
| `icon`                                                                                                                                                                                    | string  | false    |              | Icon is a relative path or external URL that specifies an icon to be displayed in the dashboard.                                                                                                                                                                                                                    |
| `inactivity_ttl_ms`                                                                                                                                                                       | integer | false    |              | Inactivity ttl ms allows optionally specifying the max lifetime before Coder locks inactive workspaces created from this template.                                                                                                                                                                                  |
| `locked_ttl_ms`                                                                                                                                                                           | integer | false    |              | Locked ttl ms allows optionally specifying the max lifetime before Coder permanently deletes locked workspaces created from this template.                                                                                                                                                                          |
| `max_ttl_ms`                                                                                                                                                                              | integer | false    |              | Max ttl ms allows optionally specifying the max lifetime for workspaces created from this template.                                                                                                                                                                                                                 |
| `name`                                                                                                                                                                                    | string  | true     |              | Name is the name of the template.                                                                                                                                                                                                                                                                                   |
| `template_version_id`                                                                                                                                                                     | string  | true     |              | Template version ID is an in-progress or completed job to use as an initial version of the template.                                                                                                                                                                                                                |
| This is required on creation to enable a user-flow of validating a template works. There is no reason the data-model cannot support empty templates, but it doesn't make sense for users. |

## codersdk.CreateTemplateVersionDryRunRequest

```json
{
  "rich_parameter_values": [
    {
      "name": "string",
      "value": "string"
    }
  ],
  "user_variable_values": [
    {
      "name": "string",
      "value": "string"
    }
  ],
  "workspace_name": "string"
}
```

### Properties

| Name                    | Type                                                                          | Required | Restrictions | Description |
| ----------------------- | ----------------------------------------------------------------------------- | -------- | ------------ | ----------- |
| `rich_parameter_values` | array of [codersdk.WorkspaceBuildParameter](#codersdkworkspacebuildparameter) | false    |              |             |
| `user_variable_values`  | array of [codersdk.VariableValue](#codersdkvariablevalue)                     | false    |              |             |
| `workspace_name`        | string                                                                        | false    |              |             |

## codersdk.CreateTemplateVersionRequest

```json
{
  "example_id": "string",
  "file_id": "8a0cfb4f-ddc9-436d-91bb-75133c583767",
  "message": "string",
  "name": "string",
  "provisioner": "terraform",
  "storage_method": "file",
  "tags": {
    "property1": "string",
    "property2": "string"
  },
  "template_id": "c6d67e98-83ea-49f0-8812-e4abae2b68bc",
  "user_variable_values": [
    {
      "name": "string",
      "value": "string"
    }
  ]
}
```

### Properties

| Name                   | Type                                                                   | Required | Restrictions | Description                                                  |
| ---------------------- | ---------------------------------------------------------------------- | -------- | ------------ | ------------------------------------------------------------ |
| `example_id`           | string                                                                 | false    |              |                                                              |
| `file_id`              | string                                                                 | false    |              |                                                              |
| `message`              | string                                                                 | false    |              |                                                              |
| `name`                 | string                                                                 | false    |              |                                                              |
| `provisioner`          | string                                                                 | true     |              |                                                              |
| `storage_method`       | [codersdk.ProvisionerStorageMethod](#codersdkprovisionerstoragemethod) | true     |              |                                                              |
| `tags`                 | object                                                                 | false    |              |                                                              |
| » `[any property]`     | string                                                                 | false    |              |                                                              |
| `template_id`          | string                                                                 | false    |              | Template ID optionally associates a version with a template. |
| `user_variable_values` | array of [codersdk.VariableValue](#codersdkvariablevalue)              | false    |              |                                                              |

#### Enumerated Values

| Property         | Value       |
| ---------------- | ----------- |
| `provisioner`    | `terraform` |
| `provisioner`    | `echo`      |
| `storage_method` | `file`      |

## codersdk.CreateTestAuditLogRequest

```json
{
  "action": "create",
  "additional_fields": [0],
  "build_reason": "autostart",
  "resource_id": "4d5215ed-38bb-48ed-879a-fdb9ca58522f",
  "resource_type": "template",
  "time": "2019-08-24T14:15:22Z"
}
```

### Properties

| Name                | Type                                           | Required | Restrictions | Description |
| ------------------- | ---------------------------------------------- | -------- | ------------ | ----------- |
| `action`            | [codersdk.AuditAction](#codersdkauditaction)   | false    |              |             |
| `additional_fields` | array of integer                               | false    |              |             |
| `build_reason`      | [codersdk.BuildReason](#codersdkbuildreason)   | false    |              |             |
| `resource_id`       | string                                         | false    |              |             |
| `resource_type`     | [codersdk.ResourceType](#codersdkresourcetype) | false    |              |             |
| `time`              | string                                         | false    |              |             |

#### Enumerated Values

| Property        | Value              |
| --------------- | ------------------ |
| `action`        | `create`           |
| `action`        | `write`            |
| `action`        | `delete`           |
| `action`        | `start`            |
| `action`        | `stop`             |
| `build_reason`  | `autostart`        |
| `build_reason`  | `autostop`         |
| `build_reason`  | `initiator`        |
| `resource_type` | `template`         |
| `resource_type` | `template_version` |
| `resource_type` | `user`             |
| `resource_type` | `workspace`        |
| `resource_type` | `workspace_build`  |
| `resource_type` | `git_ssh_key`      |
| `resource_type` | `auditable_group`  |

## codersdk.CreateTokenRequest

```json
{
  "lifetime": 0,
  "scope": "all",
  "token_name": "string"
}
```

### Properties

| Name         | Type                                         | Required | Restrictions | Description |
| ------------ | -------------------------------------------- | -------- | ------------ | ----------- |
| `lifetime`   | integer                                      | false    |              |             |
| `scope`      | [codersdk.APIKeyScope](#codersdkapikeyscope) | false    |              |             |
| `token_name` | string                                       | false    |              |             |

#### Enumerated Values

| Property | Value                 |
| -------- | --------------------- |
| `scope`  | `all`                 |
| `scope`  | `application_connect` |

## codersdk.CreateUserRequest

```json
{
  "disable_login": true,
  "email": "user@example.com",
  "organization_id": "7c60d51f-b44e-4682-87d6-449835ea4de6",
  "password": "string",
  "username": "string"
}
```

### Properties

| Name              | Type    | Required | Restrictions | Description                                                                                                                                               |
| ----------------- | ------- | -------- | ------------ | --------------------------------------------------------------------------------------------------------------------------------------------------------- |
| `disable_login`   | boolean | false    |              | Disable login sets the user's login type to 'none'. This prevents the user from being able to use a password or any other authentication method to login. |
| `email`           | string  | true     |              |                                                                                                                                                           |
| `organization_id` | string  | false    |              |                                                                                                                                                           |
| `password`        | string  | false    |              |                                                                                                                                                           |
| `username`        | string  | true     |              |                                                                                                                                                           |

## codersdk.CreateWorkspaceBuildRequest

```json
{
  "dry_run": true,
  "log_level": "debug",
  "orphan": true,
  "rich_parameter_values": [
    {
      "name": "string",
      "value": "string"
    }
  ],
  "state": [0],
  "template_version_id": "0ba39c92-1f1b-4c32-aa3e-9925d7713eb1",
  "transition": "create"
}
```

### Properties

| Name                    | Type                                                                          | Required | Restrictions | Description                                                                                                                                                                                                   |
| ----------------------- | ----------------------------------------------------------------------------- | -------- | ------------ | ------------------------------------------------------------------------------------------------------------------------------------------------------------------------------------------------------------- |
| `dry_run`               | boolean                                                                       | false    |              |                                                                                                                                                                                                               |
| `log_level`             | [codersdk.ProvisionerLogLevel](#codersdkprovisionerloglevel)                  | false    |              | Log level changes the default logging verbosity of a provider ("info" if empty).                                                                                                                              |
| `orphan`                | boolean                                                                       | false    |              | Orphan may be set for the Destroy transition.                                                                                                                                                                 |
| `rich_parameter_values` | array of [codersdk.WorkspaceBuildParameter](#codersdkworkspacebuildparameter) | false    |              | Rich parameter values are optional. It will write params to the 'workspace' scope. This will overwrite any existing parameters with the same name. This will not delete old params not included in this list. |
| `state`                 | array of integer                                                              | false    |              |                                                                                                                                                                                                               |
| `template_version_id`   | string                                                                        | false    |              |                                                                                                                                                                                                               |
| `transition`            | [codersdk.WorkspaceTransition](#codersdkworkspacetransition)                  | true     |              |                                                                                                                                                                                                               |

#### Enumerated Values

| Property     | Value    |
| ------------ | -------- |
| `log_level`  | `debug`  |
| `transition` | `create` |
| `transition` | `start`  |
| `transition` | `stop`   |
| `transition` | `delete` |

## codersdk.CreateWorkspaceProxyRequest

```json
{
  "display_name": "string",
  "icon": "string",
  "name": "string"
}
```

### Properties

| Name           | Type   | Required | Restrictions | Description |
| -------------- | ------ | -------- | ------------ | ----------- |
| `display_name` | string | false    |              |             |
| `icon`         | string | false    |              |             |
| `name`         | string | true     |              |             |

## codersdk.CreateWorkspaceRequest

```json
{
  "autostart_schedule": "string",
  "name": "string",
  "rich_parameter_values": [
    {
      "name": "string",
      "value": "string"
    }
  ],
  "template_id": "c6d67e98-83ea-49f0-8812-e4abae2b68bc",
  "ttl_ms": 0
}
```

### Properties

| Name                    | Type                                                                          | Required | Restrictions | Description                                                                                         |
| ----------------------- | ----------------------------------------------------------------------------- | -------- | ------------ | --------------------------------------------------------------------------------------------------- |
| `autostart_schedule`    | string                                                                        | false    |              |                                                                                                     |
| `name`                  | string                                                                        | true     |              |                                                                                                     |
| `rich_parameter_values` | array of [codersdk.WorkspaceBuildParameter](#codersdkworkspacebuildparameter) | false    |              | Rich parameter values allows for additional parameters to be provided during the initial provision. |
| `template_id`           | string                                                                        | true     |              |                                                                                                     |
| `ttl_ms`                | integer                                                                       | false    |              |                                                                                                     |

## codersdk.DAUEntry

```json
{
  "amount": 0,
  "date": "2019-08-24T14:15:22Z"
}
```

### Properties

| Name     | Type    | Required | Restrictions | Description |
| -------- | ------- | -------- | ------------ | ----------- |
| `amount` | integer | false    |              |             |
| `date`   | string  | false    |              |             |

## codersdk.DAUsResponse

```json
{
  "entries": [
    {
      "amount": 0,
      "date": "2019-08-24T14:15:22Z"
    }
  ],
  "tz_hour_offset": 0
}
```

### Properties

| Name             | Type                                            | Required | Restrictions | Description |
| ---------------- | ----------------------------------------------- | -------- | ------------ | ----------- |
| `entries`        | array of [codersdk.DAUEntry](#codersdkdauentry) | false    |              |             |
| `tz_hour_offset` | integer                                         | false    |              |             |

## codersdk.DERP

```json
{
  "config": {
    "block_direct": true,
    "path": "string",
    "url": "string"
  },
  "server": {
    "enable": true,
    "region_code": "string",
    "region_id": 0,
    "region_name": "string",
    "relay_url": {
      "forceQuery": true,
      "fragment": "string",
      "host": "string",
      "omitHost": true,
      "opaque": "string",
      "path": "string",
      "rawFragment": "string",
      "rawPath": "string",
      "rawQuery": "string",
      "scheme": "string",
      "user": {}
    },
    "stun_addresses": ["string"]
  }
}
```

### Properties

| Name     | Type                                                   | Required | Restrictions | Description |
| -------- | ------------------------------------------------------ | -------- | ------------ | ----------- |
| `config` | [codersdk.DERPConfig](#codersdkderpconfig)             | false    |              |             |
| `server` | [codersdk.DERPServerConfig](#codersdkderpserverconfig) | false    |              |             |

## codersdk.DERPConfig

```json
{
  "block_direct": true,
  "path": "string",
  "url": "string"
}
```

### Properties

| Name           | Type    | Required | Restrictions | Description |
| -------------- | ------- | -------- | ------------ | ----------- |
| `block_direct` | boolean | false    |              |             |
| `path`         | string  | false    |              |             |
| `url`          | string  | false    |              |             |

## codersdk.DERPRegion

```json
{
  "latency_ms": 0,
  "preferred": true
}
```

### Properties

| Name         | Type    | Required | Restrictions | Description |
| ------------ | ------- | -------- | ------------ | ----------- |
| `latency_ms` | number  | false    |              |             |
| `preferred`  | boolean | false    |              |             |

## codersdk.DERPServerConfig

```json
{
  "enable": true,
  "region_code": "string",
  "region_id": 0,
  "region_name": "string",
  "relay_url": {
    "forceQuery": true,
    "fragment": "string",
    "host": "string",
    "omitHost": true,
    "opaque": "string",
    "path": "string",
    "rawFragment": "string",
    "rawPath": "string",
    "rawQuery": "string",
    "scheme": "string",
    "user": {}
  },
  "stun_addresses": ["string"]
}
```

### Properties

| Name             | Type                       | Required | Restrictions | Description |
| ---------------- | -------------------------- | -------- | ------------ | ----------- |
| `enable`         | boolean                    | false    |              |             |
| `region_code`    | string                     | false    |              |             |
| `region_id`      | integer                    | false    |              |             |
| `region_name`    | string                     | false    |              |             |
| `relay_url`      | [clibase.URL](#clibaseurl) | false    |              |             |
| `stun_addresses` | array of string            | false    |              |             |

## codersdk.DangerousConfig

```json
{
  "allow_all_cors": true,
  "allow_path_app_sharing": true,
  "allow_path_app_site_owner_access": true
}
```

### Properties

| Name                               | Type    | Required | Restrictions | Description |
| ---------------------------------- | ------- | -------- | ------------ | ----------- |
| `allow_all_cors`                   | boolean | false    |              |             |
| `allow_path_app_sharing`           | boolean | false    |              |             |
| `allow_path_app_site_owner_access` | boolean | false    |              |             |

## codersdk.DeploymentConfig

```json
{
  "config": {
    "access_url": {
      "forceQuery": true,
      "fragment": "string",
      "host": "string",
      "omitHost": true,
      "opaque": "string",
      "path": "string",
      "rawFragment": "string",
      "rawPath": "string",
      "rawQuery": "string",
      "scheme": "string",
      "user": {}
    },
    "address": {
      "host": "string",
      "port": "string"
    },
    "agent_fallback_troubleshooting_url": {
      "forceQuery": true,
      "fragment": "string",
      "host": "string",
      "omitHost": true,
      "opaque": "string",
      "path": "string",
      "rawFragment": "string",
      "rawPath": "string",
      "rawQuery": "string",
      "scheme": "string",
      "user": {}
    },
    "agent_stat_refresh_interval": 0,
    "autobuild_poll_interval": 0,
    "browser_only": true,
    "cache_directory": "string",
    "config": "string",
    "config_ssh": {
      "deploymentName": "string",
      "sshconfigOptions": ["string"]
    },
    "dangerous": {
      "allow_all_cors": true,
      "allow_path_app_sharing": true,
      "allow_path_app_site_owner_access": true
    },
    "derp": {
      "config": {
        "block_direct": true,
        "path": "string",
        "url": "string"
      },
      "server": {
        "enable": true,
        "region_code": "string",
        "region_id": 0,
        "region_name": "string",
        "relay_url": {
          "forceQuery": true,
          "fragment": "string",
          "host": "string",
          "omitHost": true,
          "opaque": "string",
          "path": "string",
          "rawFragment": "string",
          "rawPath": "string",
          "rawQuery": "string",
          "scheme": "string",
          "user": {}
        },
        "stun_addresses": ["string"]
      }
    },
    "disable_owner_workspace_exec": true,
    "disable_password_auth": true,
    "disable_path_apps": true,
    "disable_session_expiry_refresh": true,
    "enable_terraform_debug_mode": true,
    "experiments": ["string"],
    "git_auth": {
      "value": [
        {
          "app_install_url": "string",
          "app_installations_url": "string",
          "auth_url": "string",
          "client_id": "string",
          "device_code_url": "string",
          "device_flow": true,
          "id": "string",
          "no_refresh": true,
          "regex": "string",
          "scopes": ["string"],
          "token_url": "string",
          "type": "string",
          "validate_url": "string"
        }
      ]
    },
    "http_address": "string",
    "in_memory_database": true,
    "job_hang_detector_interval": 0,
    "logging": {
      "human": "string",
      "json": "string",
      "stackdriver": "string"
    },
    "max_session_expiry": 0,
    "max_token_lifetime": 0,
    "metrics_cache_refresh_interval": 0,
    "oauth2": {
      "github": {
        "allow_everyone": true,
        "allow_signups": true,
        "allowed_orgs": ["string"],
        "allowed_teams": ["string"],
        "client_id": "string",
        "client_secret": "string",
        "enterprise_base_url": "string"
      }
    },
    "oidc": {
      "allow_signups": true,
      "auth_url_params": {},
      "client_id": "string",
      "client_secret": "string",
      "email_domain": ["string"],
      "email_field": "string",
      "group_mapping": {},
      "groups_field": "string",
      "icon_url": {
        "forceQuery": true,
        "fragment": "string",
        "host": "string",
        "omitHost": true,
        "opaque": "string",
        "path": "string",
        "rawFragment": "string",
        "rawPath": "string",
        "rawQuery": "string",
        "scheme": "string",
        "user": {}
      },
      "ignore_email_verified": true,
      "ignore_user_info": true,
      "issuer_url": "string",
      "scopes": ["string"],
      "sign_in_text": "string",
      "username_field": "string"
    },
    "pg_connection_url": "string",
    "pprof": {
      "address": {
        "host": "string",
        "port": "string"
      },
      "enable": true
    },
    "prometheus": {
      "address": {
        "host": "string",
        "port": "string"
      },
      "collect_agent_stats": true,
      "collect_db_metrics": true,
      "enable": true
    },
    "provisioner": {
      "daemon_poll_interval": 0,
      "daemon_poll_jitter": 0,
      "daemons": 0,
      "daemons_echo": true,
      "force_cancel_interval": 0
    },
    "proxy_health_status_interval": 0,
    "proxy_trusted_headers": ["string"],
    "proxy_trusted_origins": ["string"],
    "rate_limit": {
      "api": 0,
      "disable_all": true
    },
    "redirect_to_access_url": true,
    "scim_api_key": "string",
    "secure_auth_cookie": true,
    "ssh_keygen_algorithm": "string",
    "strict_transport_security": 0,
    "strict_transport_security_options": ["string"],
    "support": {
      "links": {
        "value": [
          {
            "icon": "string",
            "name": "string",
            "target": "string"
          }
        ]
      }
    },
    "swagger": {
      "enable": true
    },
    "telemetry": {
      "enable": true,
      "trace": true,
      "url": {
        "forceQuery": true,
        "fragment": "string",
        "host": "string",
        "omitHost": true,
        "opaque": "string",
        "path": "string",
        "rawFragment": "string",
        "rawPath": "string",
        "rawQuery": "string",
        "scheme": "string",
        "user": {}
      }
    },
    "tls": {
      "address": {
        "host": "string",
        "port": "string"
      },
      "cert_file": ["string"],
      "client_auth": "string",
      "client_ca_file": "string",
      "client_cert_file": "string",
      "client_key_file": "string",
      "enable": true,
      "key_file": ["string"],
      "min_version": "string",
      "redirect_http": true
    },
    "trace": {
      "capture_logs": true,
      "enable": true,
      "honeycomb_api_key": "string"
    },
    "update_check": true,
    "verbose": true,
    "wgtunnel_host": "string",
    "wildcard_access_url": {
      "forceQuery": true,
      "fragment": "string",
      "host": "string",
      "omitHost": true,
      "opaque": "string",
      "path": "string",
      "rawFragment": "string",
      "rawPath": "string",
      "rawQuery": "string",
      "scheme": "string",
      "user": {}
    },
    "write_config": true
  },
  "options": [
    {
      "annotations": {
        "property1": "string",
        "property2": "string"
      },
      "default": "string",
      "description": "string",
      "env": "string",
      "flag": "string",
      "flag_shorthand": "string",
      "group": {
        "description": "string",
        "name": "string",
        "parent": {
          "description": "string",
          "name": "string",
          "parent": {},
          "yaml": "string"
        },
        "yaml": "string"
      },
      "hidden": true,
      "name": "string",
      "required": true,
      "use_instead": [{}],
      "value": null,
      "value_source": "",
      "yaml": "string"
    }
  ]
}
```

### Properties

| Name      | Type                                                   | Required | Restrictions | Description |
| --------- | ------------------------------------------------------ | -------- | ------------ | ----------- |
| `config`  | [codersdk.DeploymentValues](#codersdkdeploymentvalues) | false    |              |             |
| `options` | array of [clibase.Option](#clibaseoption)              | false    |              |             |

## codersdk.DeploymentStats

```json
{
  "aggregated_from": "2019-08-24T14:15:22Z",
  "collected_at": "2019-08-24T14:15:22Z",
  "next_update_at": "2019-08-24T14:15:22Z",
  "session_count": {
    "jetbrains": 0,
    "reconnecting_pty": 0,
    "ssh": 0,
    "vscode": 0
  },
  "workspaces": {
    "building": 0,
    "connection_latency_ms": {
      "p50": 0,
      "p95": 0
    },
    "failed": 0,
    "pending": 0,
    "running": 0,
    "rx_bytes": 0,
    "stopped": 0,
    "tx_bytes": 0
  }
}
```

### Properties

| Name              | Type                                                                         | Required | Restrictions | Description                                                                                                                 |
| ----------------- | ---------------------------------------------------------------------------- | -------- | ------------ | --------------------------------------------------------------------------------------------------------------------------- |
| `aggregated_from` | string                                                                       | false    |              | Aggregated from is the time in which stats are aggregated from. This might be back in time a specific duration or interval. |
| `collected_at`    | string                                                                       | false    |              | Collected at is the time in which stats are collected at.                                                                   |
| `next_update_at`  | string                                                                       | false    |              | Next update at is the time when the next batch of stats will be updated.                                                    |
| `session_count`   | [codersdk.SessionCountDeploymentStats](#codersdksessioncountdeploymentstats) | false    |              |                                                                                                                             |
| `workspaces`      | [codersdk.WorkspaceDeploymentStats](#codersdkworkspacedeploymentstats)       | false    |              |                                                                                                                             |

## codersdk.DeploymentValues

```json
{
  "access_url": {
    "forceQuery": true,
    "fragment": "string",
    "host": "string",
    "omitHost": true,
    "opaque": "string",
    "path": "string",
    "rawFragment": "string",
    "rawPath": "string",
    "rawQuery": "string",
    "scheme": "string",
    "user": {}
  },
  "address": {
    "host": "string",
    "port": "string"
  },
  "agent_fallback_troubleshooting_url": {
    "forceQuery": true,
    "fragment": "string",
    "host": "string",
    "omitHost": true,
    "opaque": "string",
    "path": "string",
    "rawFragment": "string",
    "rawPath": "string",
    "rawQuery": "string",
    "scheme": "string",
    "user": {}
  },
  "agent_stat_refresh_interval": 0,
  "autobuild_poll_interval": 0,
  "browser_only": true,
  "cache_directory": "string",
  "config": "string",
  "config_ssh": {
    "deploymentName": "string",
    "sshconfigOptions": ["string"]
  },
  "dangerous": {
    "allow_all_cors": true,
    "allow_path_app_sharing": true,
    "allow_path_app_site_owner_access": true
  },
  "derp": {
    "config": {
      "block_direct": true,
      "path": "string",
      "url": "string"
    },
    "server": {
      "enable": true,
      "region_code": "string",
      "region_id": 0,
      "region_name": "string",
      "relay_url": {
        "forceQuery": true,
        "fragment": "string",
        "host": "string",
        "omitHost": true,
        "opaque": "string",
        "path": "string",
        "rawFragment": "string",
        "rawPath": "string",
        "rawQuery": "string",
        "scheme": "string",
        "user": {}
      },
      "stun_addresses": ["string"]
    }
  },
  "disable_owner_workspace_exec": true,
  "disable_password_auth": true,
  "disable_path_apps": true,
  "disable_session_expiry_refresh": true,
  "enable_terraform_debug_mode": true,
  "experiments": ["string"],
  "git_auth": {
    "value": [
      {
        "app_install_url": "string",
        "app_installations_url": "string",
        "auth_url": "string",
        "client_id": "string",
        "device_code_url": "string",
        "device_flow": true,
        "id": "string",
        "no_refresh": true,
        "regex": "string",
        "scopes": ["string"],
        "token_url": "string",
        "type": "string",
        "validate_url": "string"
      }
    ]
  },
  "http_address": "string",
  "in_memory_database": true,
  "job_hang_detector_interval": 0,
  "logging": {
    "human": "string",
    "json": "string",
    "stackdriver": "string"
  },
  "max_session_expiry": 0,
  "max_token_lifetime": 0,
  "metrics_cache_refresh_interval": 0,
  "oauth2": {
    "github": {
      "allow_everyone": true,
      "allow_signups": true,
      "allowed_orgs": ["string"],
      "allowed_teams": ["string"],
      "client_id": "string",
      "client_secret": "string",
      "enterprise_base_url": "string"
    }
  },
  "oidc": {
    "allow_signups": true,
    "auth_url_params": {},
    "client_id": "string",
    "client_secret": "string",
    "email_domain": ["string"],
    "email_field": "string",
    "group_mapping": {},
    "groups_field": "string",
    "icon_url": {
      "forceQuery": true,
      "fragment": "string",
      "host": "string",
      "omitHost": true,
      "opaque": "string",
      "path": "string",
      "rawFragment": "string",
      "rawPath": "string",
      "rawQuery": "string",
      "scheme": "string",
      "user": {}
    },
    "ignore_email_verified": true,
    "ignore_user_info": true,
    "issuer_url": "string",
    "scopes": ["string"],
    "sign_in_text": "string",
    "username_field": "string"
  },
  "pg_connection_url": "string",
  "pprof": {
    "address": {
      "host": "string",
      "port": "string"
    },
    "enable": true
  },
  "prometheus": {
    "address": {
      "host": "string",
      "port": "string"
    },
    "collect_agent_stats": true,
    "collect_db_metrics": true,
    "enable": true
  },
  "provisioner": {
    "daemon_poll_interval": 0,
    "daemon_poll_jitter": 0,
    "daemons": 0,
    "daemons_echo": true,
    "force_cancel_interval": 0
  },
  "proxy_health_status_interval": 0,
  "proxy_trusted_headers": ["string"],
  "proxy_trusted_origins": ["string"],
  "rate_limit": {
    "api": 0,
    "disable_all": true
  },
  "redirect_to_access_url": true,
  "scim_api_key": "string",
  "secure_auth_cookie": true,
  "ssh_keygen_algorithm": "string",
  "strict_transport_security": 0,
  "strict_transport_security_options": ["string"],
  "support": {
    "links": {
      "value": [
        {
          "icon": "string",
          "name": "string",
          "target": "string"
        }
      ]
    }
  },
  "swagger": {
    "enable": true
  },
  "telemetry": {
    "enable": true,
    "trace": true,
    "url": {
      "forceQuery": true,
      "fragment": "string",
      "host": "string",
      "omitHost": true,
      "opaque": "string",
      "path": "string",
      "rawFragment": "string",
      "rawPath": "string",
      "rawQuery": "string",
      "scheme": "string",
      "user": {}
    }
  },
  "tls": {
    "address": {
      "host": "string",
      "port": "string"
    },
    "cert_file": ["string"],
    "client_auth": "string",
    "client_ca_file": "string",
    "client_cert_file": "string",
    "client_key_file": "string",
    "enable": true,
    "key_file": ["string"],
    "min_version": "string",
    "redirect_http": true
  },
  "trace": {
    "capture_logs": true,
    "enable": true,
    "honeycomb_api_key": "string"
  },
  "update_check": true,
  "verbose": true,
  "wgtunnel_host": "string",
  "wildcard_access_url": {
    "forceQuery": true,
    "fragment": "string",
    "host": "string",
    "omitHost": true,
    "opaque": "string",
    "path": "string",
    "rawFragment": "string",
    "rawPath": "string",
    "rawQuery": "string",
    "scheme": "string",
    "user": {}
  },
  "write_config": true
}
```

### Properties

| Name                                 | Type                                                                                       | Required | Restrictions | Description                                                        |
| ------------------------------------ | ------------------------------------------------------------------------------------------ | -------- | ------------ | ------------------------------------------------------------------ |
| `access_url`                         | [clibase.URL](#clibaseurl)                                                                 | false    |              |                                                                    |
| `address`                            | [clibase.HostPort](#clibasehostport)                                                       | false    |              | Address Use HTTPAddress or TLS.Address instead.                    |
| `agent_fallback_troubleshooting_url` | [clibase.URL](#clibaseurl)                                                                 | false    |              |                                                                    |
| `agent_stat_refresh_interval`        | integer                                                                                    | false    |              |                                                                    |
| `autobuild_poll_interval`            | integer                                                                                    | false    |              |                                                                    |
| `browser_only`                       | boolean                                                                                    | false    |              |                                                                    |
| `cache_directory`                    | string                                                                                     | false    |              |                                                                    |
| `config`                             | string                                                                                     | false    |              |                                                                    |
| `config_ssh`                         | [codersdk.SSHConfig](#codersdksshconfig)                                                   | false    |              |                                                                    |
| `dangerous`                          | [codersdk.DangerousConfig](#codersdkdangerousconfig)                                       | false    |              |                                                                    |
| `derp`                               | [codersdk.DERP](#codersdkderp)                                                             | false    |              |                                                                    |
| `disable_owner_workspace_exec`       | boolean                                                                                    | false    |              |                                                                    |
| `disable_password_auth`              | boolean                                                                                    | false    |              |                                                                    |
| `disable_path_apps`                  | boolean                                                                                    | false    |              |                                                                    |
| `disable_session_expiry_refresh`     | boolean                                                                                    | false    |              |                                                                    |
| `enable_terraform_debug_mode`        | boolean                                                                                    | false    |              |                                                                    |
| `experiments`                        | array of string                                                                            | false    |              |                                                                    |
| `git_auth`                           | [clibase.Struct-array_codersdk_GitAuthConfig](#clibasestruct-array_codersdk_gitauthconfig) | false    |              |                                                                    |
| `http_address`                       | string                                                                                     | false    |              | Http address is a string because it may be set to zero to disable. |
| `in_memory_database`                 | boolean                                                                                    | false    |              |                                                                    |
| `job_hang_detector_interval`         | integer                                                                                    | false    |              |                                                                    |
| `logging`                            | [codersdk.LoggingConfig](#codersdkloggingconfig)                                           | false    |              |                                                                    |
| `max_session_expiry`                 | integer                                                                                    | false    |              |                                                                    |
| `max_token_lifetime`                 | integer                                                                                    | false    |              |                                                                    |
| `metrics_cache_refresh_interval`     | integer                                                                                    | false    |              |                                                                    |
| `oauth2`                             | [codersdk.OAuth2Config](#codersdkoauth2config)                                             | false    |              |                                                                    |
| `oidc`                               | [codersdk.OIDCConfig](#codersdkoidcconfig)                                                 | false    |              |                                                                    |
| `pg_connection_url`                  | string                                                                                     | false    |              |                                                                    |
| `pprof`                              | [codersdk.PprofConfig](#codersdkpprofconfig)                                               | false    |              |                                                                    |
| `prometheus`                         | [codersdk.PrometheusConfig](#codersdkprometheusconfig)                                     | false    |              |                                                                    |
| `provisioner`                        | [codersdk.ProvisionerConfig](#codersdkprovisionerconfig)                                   | false    |              |                                                                    |
| `proxy_health_status_interval`       | integer                                                                                    | false    |              |                                                                    |
| `proxy_trusted_headers`              | array of string                                                                            | false    |              |                                                                    |
| `proxy_trusted_origins`              | array of string                                                                            | false    |              |                                                                    |
| `rate_limit`                         | [codersdk.RateLimitConfig](#codersdkratelimitconfig)                                       | false    |              |                                                                    |
| `redirect_to_access_url`             | boolean                                                                                    | false    |              |                                                                    |
| `scim_api_key`                       | string                                                                                     | false    |              |                                                                    |
| `secure_auth_cookie`                 | boolean                                                                                    | false    |              |                                                                    |
| `ssh_keygen_algorithm`               | string                                                                                     | false    |              |                                                                    |
| `strict_transport_security`          | integer                                                                                    | false    |              |                                                                    |
| `strict_transport_security_options`  | array of string                                                                            | false    |              |                                                                    |
| `support`                            | [codersdk.SupportConfig](#codersdksupportconfig)                                           | false    |              |                                                                    |
| `swagger`                            | [codersdk.SwaggerConfig](#codersdkswaggerconfig)                                           | false    |              |                                                                    |
| `telemetry`                          | [codersdk.TelemetryConfig](#codersdktelemetryconfig)                                       | false    |              |                                                                    |
| `tls`                                | [codersdk.TLSConfig](#codersdktlsconfig)                                                   | false    |              |                                                                    |
| `trace`                              | [codersdk.TraceConfig](#codersdktraceconfig)                                               | false    |              |                                                                    |
| `update_check`                       | boolean                                                                                    | false    |              |                                                                    |
| `verbose`                            | boolean                                                                                    | false    |              |                                                                    |
| `wgtunnel_host`                      | string                                                                                     | false    |              |                                                                    |
| `wildcard_access_url`                | [clibase.URL](#clibaseurl)                                                                 | false    |              |                                                                    |
| `write_config`                       | boolean                                                                                    | false    |              |                                                                    |

## codersdk.Entitlement

```json
"entitled"
```

### Properties

#### Enumerated Values

| Value          |
| -------------- |
| `entitled`     |
| `grace_period` |
| `not_entitled` |

## codersdk.Entitlements

```json
{
  "errors": ["string"],
  "features": {
    "property1": {
      "actual": 0,
      "enabled": true,
      "entitlement": "entitled",
      "limit": 0
    },
    "property2": {
      "actual": 0,
      "enabled": true,
      "entitlement": "entitled",
      "limit": 0
    }
  },
  "has_license": true,
  "require_telemetry": true,
  "trial": true,
  "warnings": ["string"]
}
```

### Properties

| Name                | Type                                 | Required | Restrictions | Description |
| ------------------- | ------------------------------------ | -------- | ------------ | ----------- |
| `errors`            | array of string                      | false    |              |             |
| `features`          | object                               | false    |              |             |
| » `[any property]`  | [codersdk.Feature](#codersdkfeature) | false    |              |             |
| `has_license`       | boolean                              | false    |              |             |
| `require_telemetry` | boolean                              | false    |              |             |
| `trial`             | boolean                              | false    |              |             |
| `warnings`          | array of string                      | false    |              |             |

## codersdk.Experiment

```json
"moons"
```

### Properties

#### Enumerated Values

| Value                     |
| ------------------------- |
| `moons`                   |
| `workspace_actions`       |
| `tailnet_ha_coordinator`  |
| `convert-to-oidc`         |
| `single_tailnet`          |
| `workspace_build_logs_ui` |

## codersdk.Feature

```json
{
  "actual": 0,
  "enabled": true,
  "entitlement": "entitled",
  "limit": 0
}
```

### Properties

| Name          | Type                                         | Required | Restrictions | Description |
| ------------- | -------------------------------------------- | -------- | ------------ | ----------- |
| `actual`      | integer                                      | false    |              |             |
| `enabled`     | boolean                                      | false    |              |             |
| `entitlement` | [codersdk.Entitlement](#codersdkentitlement) | false    |              |             |
| `limit`       | integer                                      | false    |              |             |

## codersdk.GenerateAPIKeyResponse

```json
{
  "key": "string"
}
```

### Properties

| Name  | Type   | Required | Restrictions | Description |
| ----- | ------ | -------- | ------------ | ----------- |
| `key` | string | false    |              |             |

## codersdk.GetUsersResponse

```json
{
  "count": 0,
  "users": [
    {
      "avatar_url": "http://example.com",
      "created_at": "2019-08-24T14:15:22Z",
      "email": "user@example.com",
      "id": "497f6eca-6276-4993-bfeb-53cbbbba6f08",
      "last_seen_at": "2019-08-24T14:15:22Z",
      "organization_ids": ["497f6eca-6276-4993-bfeb-53cbbbba6f08"],
      "roles": [
        {
          "display_name": "string",
          "name": "string"
        }
      ],
      "status": "active",
      "username": "string"
    }
  ]
}
```

### Properties

| Name    | Type                                    | Required | Restrictions | Description |
| ------- | --------------------------------------- | -------- | ------------ | ----------- |
| `count` | integer                                 | false    |              |             |
| `users` | array of [codersdk.User](#codersdkuser) | false    |              |             |

## codersdk.GitAuth

```json
{
  "app_install_url": "string",
  "app_installable": true,
  "authenticated": true,
  "device": true,
  "installations": [
    {
      "account": {
        "avatar_url": "string",
        "login": "string",
        "name": "string",
        "profile_url": "string"
      },
      "configure_url": "string",
      "id": 0
    }
  ],
  "type": "string",
  "user": {
    "avatar_url": "string",
    "login": "string",
    "name": "string",
    "profile_url": "string"
  }
}
```

### Properties

| Name              | Type                                                                        | Required | Restrictions | Description                                                             |
| ----------------- | --------------------------------------------------------------------------- | -------- | ------------ | ----------------------------------------------------------------------- |
| `app_install_url` | string                                                                      | false    |              | App install URL is the URL to install the app.                          |
| `app_installable` | boolean                                                                     | false    |              | App installable is true if the request for app installs was successful. |
| `authenticated`   | boolean                                                                     | false    |              |                                                                         |
| `device`          | boolean                                                                     | false    |              |                                                                         |
| `installations`   | array of [codersdk.GitAuthAppInstallation](#codersdkgitauthappinstallation) | false    |              | Installations are the installations that the user has access to.        |
| `type`            | string                                                                      | false    |              |                                                                         |
| `user`            | [codersdk.GitAuthUser](#codersdkgitauthuser)                                | false    |              | User is the user that authenticated with the provider.                  |

## codersdk.GitAuthAppInstallation

```json
{
  "account": {
    "avatar_url": "string",
    "login": "string",
    "name": "string",
    "profile_url": "string"
  },
  "configure_url": "string",
  "id": 0
}
```

### Properties

| Name            | Type                                         | Required | Restrictions | Description |
| --------------- | -------------------------------------------- | -------- | ------------ | ----------- |
| `account`       | [codersdk.GitAuthUser](#codersdkgitauthuser) | false    |              |             |
| `configure_url` | string                                       | false    |              |             |
| `id`            | integer                                      | false    |              |             |

## codersdk.GitAuthConfig

```json
{
  "app_install_url": "string",
  "app_installations_url": "string",
  "auth_url": "string",
  "client_id": "string",
  "device_code_url": "string",
  "device_flow": true,
  "id": "string",
  "no_refresh": true,
  "regex": "string",
  "scopes": ["string"],
  "token_url": "string",
  "type": "string",
  "validate_url": "string"
}
```

### Properties

| Name                    | Type            | Required | Restrictions | Description |
| ----------------------- | --------------- | -------- | ------------ | ----------- |
| `app_install_url`       | string          | false    |              |             |
| `app_installations_url` | string          | false    |              |             |
| `auth_url`              | string          | false    |              |             |
| `client_id`             | string          | false    |              |             |
| `device_code_url`       | string          | false    |              |             |
| `device_flow`           | boolean         | false    |              |             |
| `id`                    | string          | false    |              |             |
| `no_refresh`            | boolean         | false    |              |             |
| `regex`                 | string          | false    |              |             |
| `scopes`                | array of string | false    |              |             |
| `token_url`             | string          | false    |              |             |
| `type`                  | string          | false    |              |             |
| `validate_url`          | string          | false    |              |             |

## codersdk.GitAuthDevice

```json
{
  "device_code": "string",
  "expires_in": 0,
  "interval": 0,
  "user_code": "string",
  "verification_uri": "string"
}
```

### Properties

| Name               | Type    | Required | Restrictions | Description |
| ------------------ | ------- | -------- | ------------ | ----------- |
| `device_code`      | string  | false    |              |             |
| `expires_in`       | integer | false    |              |             |
| `interval`         | integer | false    |              |             |
| `user_code`        | string  | false    |              |             |
| `verification_uri` | string  | false    |              |             |

## codersdk.GitAuthUser

```json
{
  "avatar_url": "string",
  "login": "string",
  "name": "string",
  "profile_url": "string"
}
```

### Properties

| Name          | Type   | Required | Restrictions | Description |
| ------------- | ------ | -------- | ------------ | ----------- |
| `avatar_url`  | string | false    |              |             |
| `login`       | string | false    |              |             |
| `name`        | string | false    |              |             |
| `profile_url` | string | false    |              |             |

## codersdk.GitProvider

```json
"azure-devops"
```

### Properties

#### Enumerated Values

| Value          |
| -------------- |
| `azure-devops` |
| `github`       |
| `gitlab`       |
| `bitbucket`    |

## codersdk.GitSSHKey

```json
{
  "created_at": "2019-08-24T14:15:22Z",
  "public_key": "string",
  "updated_at": "2019-08-24T14:15:22Z",
  "user_id": "a169451c-8525-4352-b8ca-070dd449a1a5"
}
```

### Properties

| Name         | Type   | Required | Restrictions | Description |
| ------------ | ------ | -------- | ------------ | ----------- |
| `created_at` | string | false    |              |             |
| `public_key` | string | false    |              |             |
| `updated_at` | string | false    |              |             |
| `user_id`    | string | false    |              |             |

## codersdk.Group

```json
{
  "avatar_url": "string",
  "id": "497f6eca-6276-4993-bfeb-53cbbbba6f08",
  "members": [
    {
      "avatar_url": "http://example.com",
      "created_at": "2019-08-24T14:15:22Z",
      "email": "user@example.com",
      "id": "497f6eca-6276-4993-bfeb-53cbbbba6f08",
      "last_seen_at": "2019-08-24T14:15:22Z",
      "organization_ids": ["497f6eca-6276-4993-bfeb-53cbbbba6f08"],
      "roles": [
        {
          "display_name": "string",
          "name": "string"
        }
      ],
      "status": "active",
      "username": "string"
    }
  ],
  "name": "string",
  "organization_id": "7c60d51f-b44e-4682-87d6-449835ea4de6",
  "quota_allowance": 0
}
```

### Properties

| Name              | Type                                    | Required | Restrictions | Description |
| ----------------- | --------------------------------------- | -------- | ------------ | ----------- |
| `avatar_url`      | string                                  | false    |              |             |
| `id`              | string                                  | false    |              |             |
| `members`         | array of [codersdk.User](#codersdkuser) | false    |              |             |
| `name`            | string                                  | false    |              |             |
| `organization_id` | string                                  | false    |              |             |
| `quota_allowance` | integer                                 | false    |              |             |

## codersdk.Healthcheck

```json
{
  "interval": 0,
  "threshold": 0,
  "url": "string"
}
```

### Properties

| Name        | Type    | Required | Restrictions | Description                                                                                      |
| ----------- | ------- | -------- | ------------ | ------------------------------------------------------------------------------------------------ |
| `interval`  | integer | false    |              | Interval specifies the seconds between each health check.                                        |
| `threshold` | integer | false    |              | Threshold specifies the number of consecutive failed health checks before returning "unhealthy". |
| `url`       | string  | false    |              | URL specifies the endpoint to check for the app health.                                          |

## codersdk.IssueReconnectingPTYSignedTokenRequest

```json
{
  "agentID": "bc282582-04f9-45ce-b904-3e3bfab66958",
  "url": "string"
}
```

### Properties

| Name      | Type   | Required | Restrictions | Description                                                            |
| --------- | ------ | -------- | ------------ | ---------------------------------------------------------------------- |
| `agentID` | string | true     |              |                                                                        |
| `url`     | string | true     |              | URL is the URL of the reconnecting-pty endpoint you are connecting to. |

## codersdk.IssueReconnectingPTYSignedTokenResponse

```json
{
  "signed_token": "string"
}
```

### Properties

| Name           | Type   | Required | Restrictions | Description |
| -------------- | ------ | -------- | ------------ | ----------- |
| `signed_token` | string | false    |              |             |

## codersdk.JobErrorCode

```json
"MISSING_TEMPLATE_PARAMETER"
```

### Properties

#### Enumerated Values

| Value                         |
| ----------------------------- |
| `MISSING_TEMPLATE_PARAMETER`  |
| `REQUIRED_TEMPLATE_VARIABLES` |

## codersdk.License

```json
{
  "claims": {},
  "id": 0,
  "uploaded_at": "2019-08-24T14:15:22Z",
  "uuid": "095be615-a8ad-4c33-8e9c-c7612fbf6c9f"
}
```

### Properties

| Name          | Type    | Required | Restrictions | Description                                                                                                                                                                                            |
| ------------- | ------- | -------- | ------------ | ------------------------------------------------------------------------------------------------------------------------------------------------------------------------------------------------------ |
| `claims`      | object  | false    |              | Claims are the JWT claims asserted by the license. Here we use a generic string map to ensure that all data from the server is parsed verbatim, not just the fields this version of Coder understands. |
| `id`          | integer | false    |              |                                                                                                                                                                                                        |
| `uploaded_at` | string  | false    |              |                                                                                                                                                                                                        |
| `uuid`        | string  | false    |              |                                                                                                                                                                                                        |

## codersdk.LinkConfig

```json
{
  "icon": "string",
  "name": "string",
  "target": "string"
}
```

### Properties

| Name     | Type   | Required | Restrictions | Description |
| -------- | ------ | -------- | ------------ | ----------- |
| `icon`   | string | false    |              |             |
| `name`   | string | false    |              |             |
| `target` | string | false    |              |             |

## codersdk.LogLevel

```json
"trace"
```

### Properties

#### Enumerated Values

| Value   |
| ------- |
| `trace` |
| `debug` |
| `info`  |
| `warn`  |
| `error` |

## codersdk.LogSource

```json
"provisioner_daemon"
```

### Properties

#### Enumerated Values

| Value                |
| -------------------- |
| `provisioner_daemon` |
| `provisioner`        |

## codersdk.LoggingConfig

```json
{
  "human": "string",
  "json": "string",
  "stackdriver": "string"
}
```

### Properties

| Name          | Type   | Required | Restrictions | Description |
| ------------- | ------ | -------- | ------------ | ----------- |
| `human`       | string | false    |              |             |
| `json`        | string | false    |              |             |
| `stackdriver` | string | false    |              |             |

## codersdk.LoginType

```json
"password"
```

### Properties

#### Enumerated Values

| Value      |
| ---------- |
| `password` |
| `github`   |
| `oidc`     |
| `token`    |
| `none`     |

## codersdk.LoginWithPasswordRequest

```json
{
  "email": "user@example.com",
  "password": "string"
}
```

### Properties

| Name       | Type   | Required | Restrictions | Description |
| ---------- | ------ | -------- | ------------ | ----------- |
| `email`    | string | true     |              |             |
| `password` | string | true     |              |             |

## codersdk.LoginWithPasswordResponse

```json
{
  "session_token": "string"
}
```

### Properties

| Name            | Type   | Required | Restrictions | Description |
| --------------- | ------ | -------- | ------------ | ----------- |
| `session_token` | string | true     |              |             |

## codersdk.OAuth2Config

```json
{
  "github": {
    "allow_everyone": true,
    "allow_signups": true,
    "allowed_orgs": ["string"],
    "allowed_teams": ["string"],
    "client_id": "string",
    "client_secret": "string",
    "enterprise_base_url": "string"
  }
}
```

### Properties

| Name     | Type                                                       | Required | Restrictions | Description |
| -------- | ---------------------------------------------------------- | -------- | ------------ | ----------- |
| `github` | [codersdk.OAuth2GithubConfig](#codersdkoauth2githubconfig) | false    |              |             |

## codersdk.OAuth2GithubConfig

```json
{
  "allow_everyone": true,
  "allow_signups": true,
  "allowed_orgs": ["string"],
  "allowed_teams": ["string"],
  "client_id": "string",
  "client_secret": "string",
  "enterprise_base_url": "string"
}
```

### Properties

| Name                  | Type            | Required | Restrictions | Description |
| --------------------- | --------------- | -------- | ------------ | ----------- |
| `allow_everyone`      | boolean         | false    |              |             |
| `allow_signups`       | boolean         | false    |              |             |
| `allowed_orgs`        | array of string | false    |              |             |
| `allowed_teams`       | array of string | false    |              |             |
| `client_id`           | string          | false    |              |             |
| `client_secret`       | string          | false    |              |             |
| `enterprise_base_url` | string          | false    |              |             |

## codersdk.OAuthConversionResponse

```json
{
  "expires_at": "2019-08-24T14:15:22Z",
  "state_string": "string",
  "to_type": "password",
  "user_id": "a169451c-8525-4352-b8ca-070dd449a1a5"
}
```

### Properties

| Name           | Type                                     | Required | Restrictions | Description |
| -------------- | ---------------------------------------- | -------- | ------------ | ----------- |
| `expires_at`   | string                                   | false    |              |             |
| `state_string` | string                                   | false    |              |             |
| `to_type`      | [codersdk.LoginType](#codersdklogintype) | false    |              |             |
| `user_id`      | string                                   | false    |              |             |

## codersdk.OIDCAuthMethod

```json
{
  "enabled": true,
  "iconUrl": "string",
  "signInText": "string"
}
```

### Properties

| Name         | Type    | Required | Restrictions | Description |
| ------------ | ------- | -------- | ------------ | ----------- |
| `enabled`    | boolean | false    |              |             |
| `iconUrl`    | string  | false    |              |             |
| `signInText` | string  | false    |              |             |

## codersdk.OIDCConfig

```json
{
  "allow_signups": true,
  "auth_url_params": {},
  "client_id": "string",
  "client_secret": "string",
  "email_domain": ["string"],
  "email_field": "string",
  "group_mapping": {},
  "groups_field": "string",
  "icon_url": {
    "forceQuery": true,
    "fragment": "string",
    "host": "string",
    "omitHost": true,
    "opaque": "string",
    "path": "string",
    "rawFragment": "string",
    "rawPath": "string",
    "rawQuery": "string",
    "scheme": "string",
    "user": {}
  },
  "ignore_email_verified": true,
  "ignore_user_info": true,
  "issuer_url": "string",
  "scopes": ["string"],
  "sign_in_text": "string",
  "username_field": "string"
}
```

### Properties

| Name                    | Type                       | Required | Restrictions | Description |
| ----------------------- | -------------------------- | -------- | ------------ | ----------- |
| `allow_signups`         | boolean                    | false    |              |             |
| `auth_url_params`       | object                     | false    |              |             |
| `client_id`             | string                     | false    |              |             |
| `client_secret`         | string                     | false    |              |             |
| `email_domain`          | array of string            | false    |              |             |
| `email_field`           | string                     | false    |              |             |
| `group_mapping`         | object                     | false    |              |             |
| `groups_field`          | string                     | false    |              |             |
| `icon_url`              | [clibase.URL](#clibaseurl) | false    |              |             |
| `ignore_email_verified` | boolean                    | false    |              |             |
| `ignore_user_info`      | boolean                    | false    |              |             |
| `issuer_url`            | string                     | false    |              |             |
| `scopes`                | array of string            | false    |              |             |
| `sign_in_text`          | string                     | false    |              |             |
| `username_field`        | string                     | false    |              |             |

## codersdk.Organization

```json
{
  "created_at": "2019-08-24T14:15:22Z",
  "id": "497f6eca-6276-4993-bfeb-53cbbbba6f08",
  "name": "string",
  "updated_at": "2019-08-24T14:15:22Z"
}
```

### Properties

| Name         | Type   | Required | Restrictions | Description |
| ------------ | ------ | -------- | ------------ | ----------- |
| `created_at` | string | true     |              |             |
| `id`         | string | true     |              |             |
| `name`       | string | true     |              |             |
| `updated_at` | string | true     |              |             |

## codersdk.OrganizationMember

```json
{
  "created_at": "2019-08-24T14:15:22Z",
  "organization_id": "7c60d51f-b44e-4682-87d6-449835ea4de6",
  "roles": [
    {
      "display_name": "string",
      "name": "string"
    }
  ],
  "updated_at": "2019-08-24T14:15:22Z",
  "user_id": "a169451c-8525-4352-b8ca-070dd449a1a5"
}
```

### Properties

| Name              | Type                                    | Required | Restrictions | Description |
| ----------------- | --------------------------------------- | -------- | ------------ | ----------- |
| `created_at`      | string                                  | false    |              |             |
| `organization_id` | string                                  | false    |              |             |
| `roles`           | array of [codersdk.Role](#codersdkrole) | false    |              |             |
| `updated_at`      | string                                  | false    |              |             |
| `user_id`         | string                                  | false    |              |             |

## codersdk.PatchTemplateVersionRequest

```json
{
  "message": "string",
  "name": "string"
}
```

### Properties

| Name      | Type   | Required | Restrictions | Description |
| --------- | ------ | -------- | ------------ | ----------- |
| `message` | string | false    |              |             |
| `name`    | string | false    |              |             |

## codersdk.PatchWorkspaceProxy

```json
{
  "display_name": "string",
  "icon": "string",
  "id": "497f6eca-6276-4993-bfeb-53cbbbba6f08",
  "name": "string",
  "regenerate_token": true
}
```

### Properties

| Name               | Type    | Required | Restrictions | Description |
| ------------------ | ------- | -------- | ------------ | ----------- |
| `display_name`     | string  | true     |              |             |
| `icon`             | string  | true     |              |             |
| `id`               | string  | true     |              |             |
| `name`             | string  | true     |              |             |
| `regenerate_token` | boolean | false    |              |             |

## codersdk.PprofConfig

```json
{
  "address": {
    "host": "string",
    "port": "string"
  },
  "enable": true
}
```

### Properties

| Name      | Type                                 | Required | Restrictions | Description |
| --------- | ------------------------------------ | -------- | ------------ | ----------- |
| `address` | [clibase.HostPort](#clibasehostport) | false    |              |             |
| `enable`  | boolean                              | false    |              |             |

## codersdk.PrometheusConfig

```json
{
  "address": {
    "host": "string",
    "port": "string"
  },
  "collect_agent_stats": true,
  "collect_db_metrics": true,
  "enable": true
}
```

### Properties

| Name                  | Type                                 | Required | Restrictions | Description |
| --------------------- | ------------------------------------ | -------- | ------------ | ----------- |
| `address`             | [clibase.HostPort](#clibasehostport) | false    |              |             |
| `collect_agent_stats` | boolean                              | false    |              |             |
| `collect_db_metrics`  | boolean                              | false    |              |             |
| `enable`              | boolean                              | false    |              |             |

## codersdk.ProvisionerConfig

```json
{
  "daemon_poll_interval": 0,
  "daemon_poll_jitter": 0,
  "daemons": 0,
  "daemons_echo": true,
  "force_cancel_interval": 0
}
```

### Properties

| Name                    | Type    | Required | Restrictions | Description |
| ----------------------- | ------- | -------- | ------------ | ----------- |
| `daemon_poll_interval`  | integer | false    |              |             |
| `daemon_poll_jitter`    | integer | false    |              |             |
| `daemons`               | integer | false    |              |             |
| `daemons_echo`          | boolean | false    |              |             |
| `force_cancel_interval` | integer | false    |              |             |

## codersdk.ProvisionerDaemon

```json
{
  "created_at": "2019-08-24T14:15:22Z",
  "id": "497f6eca-6276-4993-bfeb-53cbbbba6f08",
  "name": "string",
  "provisioners": ["string"],
  "tags": {
    "property1": "string",
    "property2": "string"
  },
  "updated_at": {
    "time": "string",
    "valid": true
  }
}
```

### Properties

| Name               | Type                         | Required | Restrictions | Description |
| ------------------ | ---------------------------- | -------- | ------------ | ----------- |
| `created_at`       | string                       | false    |              |             |
| `id`               | string                       | false    |              |             |
| `name`             | string                       | false    |              |             |
| `provisioners`     | array of string              | false    |              |             |
| `tags`             | object                       | false    |              |             |
| » `[any property]` | string                       | false    |              |             |
| `updated_at`       | [sql.NullTime](#sqlnulltime) | false    |              |             |

## codersdk.ProvisionerJob

```json
{
  "canceled_at": "2019-08-24T14:15:22Z",
  "completed_at": "2019-08-24T14:15:22Z",
  "created_at": "2019-08-24T14:15:22Z",
  "error": "string",
  "error_code": "MISSING_TEMPLATE_PARAMETER",
  "file_id": "8a0cfb4f-ddc9-436d-91bb-75133c583767",
  "id": "497f6eca-6276-4993-bfeb-53cbbbba6f08",
  "queue_position": 0,
  "queue_size": 0,
  "started_at": "2019-08-24T14:15:22Z",
  "status": "pending",
  "tags": {
    "property1": "string",
    "property2": "string"
  },
  "worker_id": "ae5fa6f7-c55b-40c1-b40a-b36ac467652b"
}
```

### Properties

| Name               | Type                                                           | Required | Restrictions | Description |
| ------------------ | -------------------------------------------------------------- | -------- | ------------ | ----------- |
| `canceled_at`      | string                                                         | false    |              |             |
| `completed_at`     | string                                                         | false    |              |             |
| `created_at`       | string                                                         | false    |              |             |
| `error`            | string                                                         | false    |              |             |
| `error_code`       | [codersdk.JobErrorCode](#codersdkjoberrorcode)                 | false    |              |             |
| `file_id`          | string                                                         | false    |              |             |
| `id`               | string                                                         | false    |              |             |
| `queue_position`   | integer                                                        | false    |              |             |
| `queue_size`       | integer                                                        | false    |              |             |
| `started_at`       | string                                                         | false    |              |             |
| `status`           | [codersdk.ProvisionerJobStatus](#codersdkprovisionerjobstatus) | false    |              |             |
| `tags`             | object                                                         | false    |              |             |
| » `[any property]` | string                                                         | false    |              |             |
| `worker_id`        | string                                                         | false    |              |             |

#### Enumerated Values

| Property     | Value                         |
| ------------ | ----------------------------- |
| `error_code` | `MISSING_TEMPLATE_PARAMETER`  |
| `error_code` | `REQUIRED_TEMPLATE_VARIABLES` |
| `status`     | `pending`                     |
| `status`     | `running`                     |
| `status`     | `succeeded`                   |
| `status`     | `canceling`                   |
| `status`     | `canceled`                    |
| `status`     | `failed`                      |

## codersdk.ProvisionerJobLog

```json
{
  "created_at": "2019-08-24T14:15:22Z",
  "id": 0,
  "log_level": "trace",
  "log_source": "provisioner_daemon",
  "output": "string",
  "stage": "string"
}
```

### Properties

| Name         | Type                                     | Required | Restrictions | Description |
| ------------ | ---------------------------------------- | -------- | ------------ | ----------- |
| `created_at` | string                                   | false    |              |             |
| `id`         | integer                                  | false    |              |             |
| `log_level`  | [codersdk.LogLevel](#codersdkloglevel)   | false    |              |             |
| `log_source` | [codersdk.LogSource](#codersdklogsource) | false    |              |             |
| `output`     | string                                   | false    |              |             |
| `stage`      | string                                   | false    |              |             |

#### Enumerated Values

| Property    | Value   |
| ----------- | ------- |
| `log_level` | `trace` |
| `log_level` | `debug` |
| `log_level` | `info`  |
| `log_level` | `warn`  |
| `log_level` | `error` |

## codersdk.ProvisionerJobStatus

```json
"pending"
```

### Properties

#### Enumerated Values

| Value       |
| ----------- |
| `pending`   |
| `running`   |
| `succeeded` |
| `canceling` |
| `canceled`  |
| `failed`    |

## codersdk.ProvisionerLogLevel

```json
"debug"
```

### Properties

#### Enumerated Values

| Value   |
| ------- |
| `debug` |

## codersdk.ProvisionerStorageMethod

```json
"file"
```

### Properties

#### Enumerated Values

| Value  |
| ------ |
| `file` |

## codersdk.ProxyHealthReport

```json
{
  "errors": ["string"],
  "warnings": ["string"]
}
```

### Properties

| Name       | Type            | Required | Restrictions | Description                                                                              |
| ---------- | --------------- | -------- | ------------ | ---------------------------------------------------------------------------------------- |
| `errors`   | array of string | false    |              | Errors are problems that prevent the workspace proxy from being healthy                  |
| `warnings` | array of string | false    |              | Warnings do not prevent the workspace proxy from being healthy, but should be addressed. |

## codersdk.ProxyHealthStatus

```json
"ok"
```

### Properties

#### Enumerated Values

| Value          |
| -------------- |
| `ok`           |
| `unreachable`  |
| `unhealthy`    |
| `unregistered` |

## codersdk.PutExtendWorkspaceRequest

```json
{
  "deadline": "2019-08-24T14:15:22Z"
}
```

### Properties

| Name       | Type   | Required | Restrictions | Description |
| ---------- | ------ | -------- | ------------ | ----------- |
| `deadline` | string | true     |              |             |

## codersdk.RBACResource

```json
"workspace"
```

### Properties

#### Enumerated Values

| Value                 |
| --------------------- |
| `workspace`           |
| `workspace_proxy`     |
| `workspace_execution` |
| `application_connect` |
| `audit_log`           |
| `template`            |
| `group`               |
| `file`                |
| `provisioner_daemon`  |
| `organization`        |
| `assign_role`         |
| `assign_org_role`     |
| `api_key`             |
| `user`                |
| `user_data`           |
| `organization_member` |
| `license`             |
| `deployment_config`   |
| `deployment_stats`    |
| `replicas`            |
| `debug_info`          |
| `system`              |

## codersdk.RateLimitConfig

```json
{
  "api": 0,
  "disable_all": true
}
```

### Properties

| Name          | Type    | Required | Restrictions | Description |
| ------------- | ------- | -------- | ------------ | ----------- |
| `api`         | integer | false    |              |             |
| `disable_all` | boolean | false    |              |             |

## codersdk.Region

```json
{
  "display_name": "string",
  "healthy": true,
  "icon_url": "string",
  "id": "497f6eca-6276-4993-bfeb-53cbbbba6f08",
  "name": "string",
  "path_app_url": "string",
  "wildcard_hostname": "string"
}
```

### Properties

| Name                | Type    | Required | Restrictions | Description                                                                                                                                                                        |
| ------------------- | ------- | -------- | ------------ | ---------------------------------------------------------------------------------------------------------------------------------------------------------------------------------- |
| `display_name`      | string  | false    |              |                                                                                                                                                                                    |
| `healthy`           | boolean | false    |              |                                                                                                                                                                                    |
| `icon_url`          | string  | false    |              |                                                                                                                                                                                    |
| `id`                | string  | false    |              |                                                                                                                                                                                    |
| `name`              | string  | false    |              |                                                                                                                                                                                    |
| `path_app_url`      | string  | false    |              | Path app URL is the URL to the base path for path apps. Optional unless wildcard_hostname is set. E.g. https://us.example.com                                                      |
| `wildcard_hostname` | string  | false    |              | Wildcard hostname is the wildcard hostname for subdomain apps. E.g. _.us.example.com E.g. _--suffix.au.example.com Optional. Does not need to be on the same domain as PathAppURL. |

## codersdk.RegionsResponse-codersdk_Region

```json
{
  "regions": [
    {
      "display_name": "string",
      "healthy": true,
      "icon_url": "string",
      "id": "497f6eca-6276-4993-bfeb-53cbbbba6f08",
      "name": "string",
      "path_app_url": "string",
      "wildcard_hostname": "string"
    }
  ]
}
```

### Properties

| Name      | Type                                        | Required | Restrictions | Description |
| --------- | ------------------------------------------- | -------- | ------------ | ----------- |
| `regions` | array of [codersdk.Region](#codersdkregion) | false    |              |             |

## codersdk.RegionsResponse-codersdk_WorkspaceProxy

```json
{
  "regions": [
    {
      "created_at": "2019-08-24T14:15:22Z",
      "deleted": true,
      "display_name": "string",
      "healthy": true,
      "icon_url": "string",
      "id": "497f6eca-6276-4993-bfeb-53cbbbba6f08",
      "name": "string",
      "path_app_url": "string",
      "status": {
        "checked_at": "2019-08-24T14:15:22Z",
        "report": {
          "errors": ["string"],
          "warnings": ["string"]
        },
        "status": "ok"
      },
      "updated_at": "2019-08-24T14:15:22Z",
      "wildcard_hostname": "string"
    }
  ]
}
```

### Properties

| Name      | Type                                                        | Required | Restrictions | Description |
| --------- | ----------------------------------------------------------- | -------- | ------------ | ----------- |
| `regions` | array of [codersdk.WorkspaceProxy](#codersdkworkspaceproxy) | false    |              |             |

## codersdk.Replica

```json
{
  "created_at": "2019-08-24T14:15:22Z",
  "database_latency": 0,
  "error": "string",
  "hostname": "string",
  "id": "497f6eca-6276-4993-bfeb-53cbbbba6f08",
  "region_id": 0,
  "relay_address": "string"
}
```

### Properties

| Name               | Type    | Required | Restrictions | Description                                                        |
| ------------------ | ------- | -------- | ------------ | ------------------------------------------------------------------ |
| `created_at`       | string  | false    |              | Created at is the timestamp when the replica was first seen.       |
| `database_latency` | integer | false    |              | Database latency is the latency in microseconds to the database.   |
| `error`            | string  | false    |              | Error is the replica error.                                        |
| `hostname`         | string  | false    |              | Hostname is the hostname of the replica.                           |
| `id`               | string  | false    |              | ID is the unique identifier for the replica.                       |
| `region_id`        | integer | false    |              | Region ID is the region of the replica.                            |
| `relay_address`    | string  | false    |              | Relay address is the accessible address to relay DERP connections. |

## codersdk.ResourceType

```json
"template"
```

### Properties

#### Enumerated Values

| Value              |
| ------------------ |
| `template`         |
| `template_version` |
| `user`             |
| `workspace`        |
| `workspace_build`  |
| `git_ssh_key`      |
| `api_key`          |
| `group`            |
| `license`          |
| `convert_login`    |

## codersdk.Response

```json
{
  "detail": "string",
  "message": "string",
  "validations": [
    {
      "detail": "string",
      "field": "string"
    }
  ]
}
```

### Properties

| Name          | Type                                                          | Required | Restrictions | Description                                                                                                                                                                                                                        |
| ------------- | ------------------------------------------------------------- | -------- | ------------ | ---------------------------------------------------------------------------------------------------------------------------------------------------------------------------------------------------------------------------------- |
| `detail`      | string                                                        | false    |              | Detail is a debug message that provides further insight into why the action failed. This information can be technical and a regular golang err.Error() text. - "database: too many open connections" - "stat: too many open files" |
| `message`     | string                                                        | false    |              | Message is an actionable message that depicts actions the request took. These messages should be fully formed sentences with proper punctuation. Examples: - "A user has been created." - "Failed to create a user."               |
| `validations` | array of [codersdk.ValidationError](#codersdkvalidationerror) | false    |              | Validations are form field-specific friendly error messages. They will be shown on a form field in the UI. These can also be used to add additional context if there is a set of errors in the primary 'Message'.                  |

## codersdk.Role

```json
{
  "display_name": "string",
  "name": "string"
}
```

### Properties

| Name           | Type   | Required | Restrictions | Description |
| -------------- | ------ | -------- | ------------ | ----------- |
| `display_name` | string | false    |              |             |
| `name`         | string | false    |              |             |

## codersdk.SSHConfig

```json
{
  "deploymentName": "string",
  "sshconfigOptions": ["string"]
}
```

### Properties

| Name               | Type            | Required | Restrictions | Description                                                                                         |
| ------------------ | --------------- | -------- | ------------ | --------------------------------------------------------------------------------------------------- |
| `deploymentName`   | string          | false    |              | Deploymentname is the config-ssh Hostname prefix                                                    |
| `sshconfigOptions` | array of string | false    |              | Sshconfigoptions are additional options to add to the ssh config file. This will override defaults. |

## codersdk.SSHConfigResponse

```json
{
  "hostname_prefix": "string",
  "ssh_config_options": {
    "property1": "string",
    "property2": "string"
  }
}
```

### Properties

| Name                 | Type   | Required | Restrictions | Description |
| -------------------- | ------ | -------- | ------------ | ----------- |
| `hostname_prefix`    | string | false    |              |             |
| `ssh_config_options` | object | false    |              |             |
| » `[any property]`   | string | false    |              |             |

## codersdk.ServiceBannerConfig

```json
{
  "background_color": "string",
  "enabled": true,
  "message": "string"
}
```

### Properties

| Name               | Type    | Required | Restrictions | Description |
| ------------------ | ------- | -------- | ------------ | ----------- |
| `background_color` | string  | false    |              |             |
| `enabled`          | boolean | false    |              |             |
| `message`          | string  | false    |              |             |

## codersdk.SessionCountDeploymentStats

```json
{
  "jetbrains": 0,
  "reconnecting_pty": 0,
  "ssh": 0,
  "vscode": 0
}
```

### Properties

| Name               | Type    | Required | Restrictions | Description |
| ------------------ | ------- | -------- | ------------ | ----------- |
| `jetbrains`        | integer | false    |              |             |
| `reconnecting_pty` | integer | false    |              |             |
| `ssh`              | integer | false    |              |             |
| `vscode`           | integer | false    |              |             |

## codersdk.SupportConfig

```json
{
  "links": {
    "value": [
      {
        "icon": "string",
        "name": "string",
        "target": "string"
      }
    ]
  }
}
```

### Properties

| Name    | Type                                                                                 | Required | Restrictions | Description |
| ------- | ------------------------------------------------------------------------------------ | -------- | ------------ | ----------- |
| `links` | [clibase.Struct-array_codersdk_LinkConfig](#clibasestruct-array_codersdk_linkconfig) | false    |              |             |

## codersdk.SwaggerConfig

```json
{
  "enable": true
}
```

### Properties

| Name     | Type    | Required | Restrictions | Description |
| -------- | ------- | -------- | ------------ | ----------- |
| `enable` | boolean | false    |              |             |

## codersdk.TLSConfig

```json
{
  "address": {
    "host": "string",
    "port": "string"
  },
  "cert_file": ["string"],
  "client_auth": "string",
  "client_ca_file": "string",
  "client_cert_file": "string",
  "client_key_file": "string",
  "enable": true,
  "key_file": ["string"],
  "min_version": "string",
  "redirect_http": true
}
```

### Properties

| Name               | Type                                 | Required | Restrictions | Description |
| ------------------ | ------------------------------------ | -------- | ------------ | ----------- |
| `address`          | [clibase.HostPort](#clibasehostport) | false    |              |             |
| `cert_file`        | array of string                      | false    |              |             |
| `client_auth`      | string                               | false    |              |             |
| `client_ca_file`   | string                               | false    |              |             |
| `client_cert_file` | string                               | false    |              |             |
| `client_key_file`  | string                               | false    |              |             |
| `enable`           | boolean                              | false    |              |             |
| `key_file`         | array of string                      | false    |              |             |
| `min_version`      | string                               | false    |              |             |
| `redirect_http`    | boolean                              | false    |              |             |

## codersdk.TelemetryConfig

```json
{
  "enable": true,
  "trace": true,
  "url": {
    "forceQuery": true,
    "fragment": "string",
    "host": "string",
    "omitHost": true,
    "opaque": "string",
    "path": "string",
    "rawFragment": "string",
    "rawPath": "string",
    "rawQuery": "string",
    "scheme": "string",
    "user": {}
  }
}
```

### Properties

| Name     | Type                       | Required | Restrictions | Description |
| -------- | -------------------------- | -------- | ------------ | ----------- |
| `enable` | boolean                    | false    |              |             |
| `trace`  | boolean                    | false    |              |             |
| `url`    | [clibase.URL](#clibaseurl) | false    |              |             |

## codersdk.Template

```json
{
  "active_user_count": 0,
  "active_version_id": "eae64611-bd53-4a80-bb77-df1e432c0fbc",
  "allow_user_autostart": true,
  "allow_user_autostop": true,
  "allow_user_cancel_workspace_jobs": true,
  "build_time_stats": {
    "property1": {
      "p50": 123,
      "p95": 146
    },
    "property2": {
      "p50": 123,
      "p95": 146
    }
  },
  "created_at": "2019-08-24T14:15:22Z",
  "created_by_id": "9377d689-01fb-4abf-8450-3368d2c1924f",
  "created_by_name": "string",
  "default_ttl_ms": 0,
  "description": "string",
  "display_name": "string",
  "failure_ttl_ms": 0,
  "icon": "string",
  "id": "497f6eca-6276-4993-bfeb-53cbbbba6f08",
  "inactivity_ttl_ms": 0,
  "locked_ttl_ms": 0,
  "max_ttl_ms": 0,
  "name": "string",
  "organization_id": "7c60d51f-b44e-4682-87d6-449835ea4de6",
  "provisioner": "terraform",
  "updated_at": "2019-08-24T14:15:22Z"
}
```

### Properties

| Name                               | Type                                                               | Required | Restrictions | Description                                                                                                                                                                     |
| ---------------------------------- | ------------------------------------------------------------------ | -------- | ------------ | ------------------------------------------------------------------------------------------------------------------------------------------------------------------------------- |
| `active_user_count`                | integer                                                            | false    |              | Active user count is set to -1 when loading.                                                                                                                                    |
| `active_version_id`                | string                                                             | false    |              |                                                                                                                                                                                 |
| `allow_user_autostart`             | boolean                                                            | false    |              | Allow user autostart and AllowUserAutostop are enterprise-only. Their values are only used if your license is entitled to use the advanced template scheduling feature.         |
| `allow_user_autostop`              | boolean                                                            | false    |              |                                                                                                                                                                                 |
| `allow_user_cancel_workspace_jobs` | boolean                                                            | false    |              |                                                                                                                                                                                 |
| `build_time_stats`                 | [codersdk.TemplateBuildTimeStats](#codersdktemplatebuildtimestats) | false    |              |                                                                                                                                                                                 |
| `created_at`                       | string                                                             | false    |              |                                                                                                                                                                                 |
| `created_by_id`                    | string                                                             | false    |              |                                                                                                                                                                                 |
| `created_by_name`                  | string                                                             | false    |              |                                                                                                                                                                                 |
| `default_ttl_ms`                   | integer                                                            | false    |              |                                                                                                                                                                                 |
| `description`                      | string                                                             | false    |              |                                                                                                                                                                                 |
| `display_name`                     | string                                                             | false    |              |                                                                                                                                                                                 |
| `failure_ttl_ms`                   | integer                                                            | false    |              | Failure ttl ms InactivityTTLMillis, and LockedTTLMillis are enterprise-only. Their values are used if your license is entitled to use the advanced template scheduling feature. |
| `icon`                             | string                                                             | false    |              |                                                                                                                                                                                 |
| `id`                               | string                                                             | false    |              |                                                                                                                                                                                 |
| `inactivity_ttl_ms`                | integer                                                            | false    |              |                                                                                                                                                                                 |
| `locked_ttl_ms`                    | integer                                                            | false    |              |                                                                                                                                                                                 |
| `max_ttl_ms`                       | integer                                                            | false    |              | Max ttl ms is an enterprise feature. It's value is only used if your license is entitled to use the advanced template scheduling feature.                                       |
| `name`                             | string                                                             | false    |              |                                                                                                                                                                                 |
| `organization_id`                  | string                                                             | false    |              |                                                                                                                                                                                 |
| `provisioner`                      | string                                                             | false    |              |                                                                                                                                                                                 |
| `updated_at`                       | string                                                             | false    |              |                                                                                                                                                                                 |

#### Enumerated Values

| Property      | Value       |
| ------------- | ----------- |
| `provisioner` | `terraform` |

## codersdk.TemplateBuildTimeStats

```json
{
  "property1": {
    "p50": 123,
    "p95": 146
  },
  "property2": {
    "p50": 123,
    "p95": 146
  }
}
```

### Properties

| Name             | Type                                                 | Required | Restrictions | Description |
| ---------------- | ---------------------------------------------------- | -------- | ------------ | ----------- |
| `[any property]` | [codersdk.TransitionStats](#codersdktransitionstats) | false    |              |             |

## codersdk.TemplateExample

```json
{
  "description": "string",
  "icon": "string",
  "id": "497f6eca-6276-4993-bfeb-53cbbbba6f08",
  "markdown": "string",
  "name": "string",
  "tags": ["string"],
  "url": "string"
}
```

### Properties

| Name          | Type            | Required | Restrictions | Description |
| ------------- | --------------- | -------- | ------------ | ----------- |
| `description` | string          | false    |              |             |
| `icon`        | string          | false    |              |             |
| `id`          | string          | false    |              |             |
| `markdown`    | string          | false    |              |             |
| `name`        | string          | false    |              |             |
| `tags`        | array of string | false    |              |             |
| `url`         | string          | false    |              |             |

## codersdk.TemplateRole

```json
"admin"
```

### Properties

#### Enumerated Values

| Value   |
| ------- |
| `admin` |
| `use`   |
| ``      |

## codersdk.TemplateUser

```json
{
  "avatar_url": "http://example.com",
  "created_at": "2019-08-24T14:15:22Z",
  "email": "user@example.com",
  "id": "497f6eca-6276-4993-bfeb-53cbbbba6f08",
  "last_seen_at": "2019-08-24T14:15:22Z",
  "organization_ids": ["497f6eca-6276-4993-bfeb-53cbbbba6f08"],
  "role": "admin",
  "roles": [
    {
      "display_name": "string",
      "name": "string"
    }
  ],
  "status": "active",
  "username": "string"
}
```

### Properties

| Name               | Type                                           | Required | Restrictions | Description |
| ------------------ | ---------------------------------------------- | -------- | ------------ | ----------- |
| `avatar_url`       | string                                         | false    |              |             |
| `created_at`       | string                                         | true     |              |             |
| `email`            | string                                         | true     |              |             |
| `id`               | string                                         | true     |              |             |
| `last_seen_at`     | string                                         | false    |              |             |
| `organization_ids` | array of string                                | false    |              |             |
| `role`             | [codersdk.TemplateRole](#codersdktemplaterole) | false    |              |             |
| `roles`            | array of [codersdk.Role](#codersdkrole)        | false    |              |             |
| `status`           | [codersdk.UserStatus](#codersdkuserstatus)     | false    |              |             |
| `username`         | string                                         | true     |              |             |

#### Enumerated Values

| Property | Value       |
| -------- | ----------- |
| `role`   | `admin`     |
| `role`   | `use`       |
| `status` | `active`    |
| `status` | `suspended` |

## codersdk.TemplateVersion

```json
{
  "created_at": "2019-08-24T14:15:22Z",
  "created_by": {
    "avatar_url": "http://example.com",
    "created_at": "2019-08-24T14:15:22Z",
    "email": "user@example.com",
    "id": "497f6eca-6276-4993-bfeb-53cbbbba6f08",
    "last_seen_at": "2019-08-24T14:15:22Z",
    "organization_ids": ["497f6eca-6276-4993-bfeb-53cbbbba6f08"],
    "roles": [
      {
        "display_name": "string",
        "name": "string"
      }
    ],
    "status": "active",
    "username": "string"
  },
  "id": "497f6eca-6276-4993-bfeb-53cbbbba6f08",
  "job": {
    "canceled_at": "2019-08-24T14:15:22Z",
    "completed_at": "2019-08-24T14:15:22Z",
    "created_at": "2019-08-24T14:15:22Z",
    "error": "string",
    "error_code": "MISSING_TEMPLATE_PARAMETER",
    "file_id": "8a0cfb4f-ddc9-436d-91bb-75133c583767",
    "id": "497f6eca-6276-4993-bfeb-53cbbbba6f08",
    "queue_position": 0,
    "queue_size": 0,
    "started_at": "2019-08-24T14:15:22Z",
    "status": "pending",
    "tags": {
      "property1": "string",
      "property2": "string"
    },
    "worker_id": "ae5fa6f7-c55b-40c1-b40a-b36ac467652b"
  },
  "message": "string",
  "name": "string",
  "organization_id": "7c60d51f-b44e-4682-87d6-449835ea4de6",
  "readme": "string",
  "template_id": "c6d67e98-83ea-49f0-8812-e4abae2b68bc",
  "updated_at": "2019-08-24T14:15:22Z",
  "warnings": ["UNSUPPORTED_WORKSPACES"]
}
```

### Properties

| Name              | Type                                                                        | Required | Restrictions | Description |
| ----------------- | --------------------------------------------------------------------------- | -------- | ------------ | ----------- |
| `created_at`      | string                                                                      | false    |              |             |
| `created_by`      | [codersdk.User](#codersdkuser)                                              | false    |              |             |
| `id`              | string                                                                      | false    |              |             |
| `job`             | [codersdk.ProvisionerJob](#codersdkprovisionerjob)                          | false    |              |             |
| `message`         | string                                                                      | false    |              |             |
| `name`            | string                                                                      | false    |              |             |
| `organization_id` | string                                                                      | false    |              |             |
| `readme`          | string                                                                      | false    |              |             |
| `template_id`     | string                                                                      | false    |              |             |
| `updated_at`      | string                                                                      | false    |              |             |
| `warnings`        | array of [codersdk.TemplateVersionWarning](#codersdktemplateversionwarning) | false    |              |             |

## codersdk.TemplateVersionGitAuth

```json
{
  "authenticate_url": "string",
  "authenticated": true,
  "id": "string",
  "type": "azure-devops"
}
```

### Properties

| Name               | Type                                         | Required | Restrictions | Description |
| ------------------ | -------------------------------------------- | -------- | ------------ | ----------- |
| `authenticate_url` | string                                       | false    |              |             |
| `authenticated`    | boolean                                      | false    |              |             |
| `id`               | string                                       | false    |              |             |
| `type`             | [codersdk.GitProvider](#codersdkgitprovider) | false    |              |             |

## codersdk.TemplateVersionParameter

```json
{
  "default_value": "string",
  "description": "string",
  "description_plaintext": "string",
  "display_name": "string",
  "ephemeral": true,
  "icon": "string",
  "mutable": true,
  "name": "string",
  "options": [
    {
      "description": "string",
      "icon": "string",
      "name": "string",
      "value": "string"
    }
  ],
  "required": true,
  "type": "string",
  "validation_error": "string",
  "validation_max": 0,
  "validation_min": 0,
  "validation_monotonic": "increasing",
  "validation_regex": "string"
}
```

### Properties

| Name                    | Type                                                                                        | Required | Restrictions | Description |
| ----------------------- | ------------------------------------------------------------------------------------------- | -------- | ------------ | ----------- |
| `default_value`         | string                                                                                      | false    |              |             |
| `description`           | string                                                                                      | false    |              |             |
| `description_plaintext` | string                                                                                      | false    |              |             |
| `display_name`          | string                                                                                      | false    |              |             |
| `ephemeral`             | boolean                                                                                     | false    |              |             |
| `icon`                  | string                                                                                      | false    |              |             |
| `mutable`               | boolean                                                                                     | false    |              |             |
| `name`                  | string                                                                                      | false    |              |             |
| `options`               | array of [codersdk.TemplateVersionParameterOption](#codersdktemplateversionparameteroption) | false    |              |             |
| `required`              | boolean                                                                                     | false    |              |             |
| `type`                  | string                                                                                      | false    |              |             |
| `validation_error`      | string                                                                                      | false    |              |             |
| `validation_max`        | integer                                                                                     | false    |              |             |
| `validation_min`        | integer                                                                                     | false    |              |             |
| `validation_monotonic`  | [codersdk.ValidationMonotonicOrder](#codersdkvalidationmonotonicorder)                      | false    |              |             |
| `validation_regex`      | string                                                                                      | false    |              |             |

#### Enumerated Values

| Property               | Value          |
| ---------------------- | -------------- |
| `type`                 | `string`       |
| `type`                 | `number`       |
| `type`                 | `bool`         |
| `type`                 | `list(string)` |
| `validation_monotonic` | `increasing`   |
| `validation_monotonic` | `decreasing`   |

## codersdk.TemplateVersionParameterOption

```json
{
  "description": "string",
  "icon": "string",
  "name": "string",
  "value": "string"
}
```

### Properties

| Name          | Type   | Required | Restrictions | Description |
| ------------- | ------ | -------- | ------------ | ----------- |
| `description` | string | false    |              |             |
| `icon`        | string | false    |              |             |
| `name`        | string | false    |              |             |
| `value`       | string | false    |              |             |

## codersdk.TemplateVersionVariable

```json
{
  "default_value": "string",
  "description": "string",
  "name": "string",
  "required": true,
  "sensitive": true,
  "type": "string",
  "value": "string"
}
```

### Properties

| Name            | Type    | Required | Restrictions | Description |
| --------------- | ------- | -------- | ------------ | ----------- |
| `default_value` | string  | false    |              |             |
| `description`   | string  | false    |              |             |
| `name`          | string  | false    |              |             |
| `required`      | boolean | false    |              |             |
| `sensitive`     | boolean | false    |              |             |
| `type`          | string  | false    |              |             |
| `value`         | string  | false    |              |             |

#### Enumerated Values

| Property | Value    |
| -------- | -------- |
| `type`   | `string` |
| `type`   | `number` |
| `type`   | `bool`   |

## codersdk.TemplateVersionWarning

```json
"UNSUPPORTED_WORKSPACES"
```

### Properties

#### Enumerated Values

| Value                    |
| ------------------------ |
| `UNSUPPORTED_WORKSPACES` |

## codersdk.TokenConfig

```json
{
  "max_token_lifetime": 0
}
```

### Properties

| Name                 | Type    | Required | Restrictions | Description |
| -------------------- | ------- | -------- | ------------ | ----------- |
| `max_token_lifetime` | integer | false    |              |             |

## codersdk.TraceConfig

```json
{
  "capture_logs": true,
  "enable": true,
  "honeycomb_api_key": "string"
}
```

### Properties

| Name                | Type    | Required | Restrictions | Description |
| ------------------- | ------- | -------- | ------------ | ----------- |
| `capture_logs`      | boolean | false    |              |             |
| `enable`            | boolean | false    |              |             |
| `honeycomb_api_key` | string  | false    |              |             |

## codersdk.TransitionStats

```json
{
  "p50": 123,
  "p95": 146
}
```

### Properties

| Name  | Type    | Required | Restrictions | Description |
| ----- | ------- | -------- | ------------ | ----------- |
| `p50` | integer | false    |              |             |
| `p95` | integer | false    |              |             |

## codersdk.UpdateActiveTemplateVersion

```json
{
  "id": "497f6eca-6276-4993-bfeb-53cbbbba6f08"
}
```

### Properties

| Name | Type   | Required | Restrictions | Description |
| ---- | ------ | -------- | ------------ | ----------- |
| `id` | string | true     |              |             |

## codersdk.UpdateAppearanceConfig

```json
{
  "logo_url": "string",
  "service_banner": {
    "background_color": "string",
    "enabled": true,
    "message": "string"
  }
}
```

### Properties

| Name             | Type                                                         | Required | Restrictions | Description |
| ---------------- | ------------------------------------------------------------ | -------- | ------------ | ----------- |
| `logo_url`       | string                                                       | false    |              |             |
| `service_banner` | [codersdk.ServiceBannerConfig](#codersdkservicebannerconfig) | false    |              |             |

## codersdk.UpdateCheckResponse

```json
{
  "current": true,
  "url": "string",
  "version": "string"
}
```

### Properties

| Name      | Type    | Required | Restrictions | Description                                                             |
| --------- | ------- | -------- | ------------ | ----------------------------------------------------------------------- |
| `current` | boolean | false    |              | Current indicates whether the server version is the same as the latest. |
| `url`     | string  | false    |              | URL to download the latest release of Coder.                            |
| `version` | string  | false    |              | Version is the semantic version for the latest release of Coder.        |

## codersdk.UpdateRoles

```json
{
  "roles": ["string"]
}
```

### Properties

| Name    | Type            | Required | Restrictions | Description |
| ------- | --------------- | -------- | ------------ | ----------- |
| `roles` | array of string | false    |              |             |

## codersdk.UpdateTemplateACL

```json
{
  "group_perms": {
    "8bd26b20-f3e8-48be-a903-46bb920cf671": "use",
    "<user_id>>": "admin"
  },
  "user_perms": {
    "4df59e74-c027-470b-ab4d-cbba8963a5e9": "use",
    "<group_id>": "admin"
  }
}
```

### Properties

| Name               | Type                                           | Required | Restrictions | Description                                                                                                                   |
| ------------------ | ---------------------------------------------- | -------- | ------------ | ----------------------------------------------------------------------------------------------------------------------------- |
| `group_perms`      | object                                         | false    |              | Group perms should be a mapping of group ID to role.                                                                          |
| » `[any property]` | [codersdk.TemplateRole](#codersdktemplaterole) | false    |              |                                                                                                                               |
| `user_perms`       | object                                         | false    |              | User perms should be a mapping of user ID to role. The user ID must be the uuid of the user, not a username or email address. |
| » `[any property]` | [codersdk.TemplateRole](#codersdktemplaterole) | false    |              |                                                                                                                               |

## codersdk.UpdateUserPasswordRequest

```json
{
  "old_password": "string",
  "password": "string"
}
```

### Properties

| Name           | Type   | Required | Restrictions | Description |
| -------------- | ------ | -------- | ------------ | ----------- |
| `old_password` | string | false    |              |             |
| `password`     | string | true     |              |             |

## codersdk.UpdateUserProfileRequest

```json
{
  "username": "string"
}
```

### Properties

| Name       | Type   | Required | Restrictions | Description |
| ---------- | ------ | -------- | ------------ | ----------- |
| `username` | string | true     |              |             |

## codersdk.UpdateWorkspaceAutostartRequest

```json
{
  "schedule": "string"
}
```

### Properties

| Name       | Type   | Required | Restrictions | Description |
| ---------- | ------ | -------- | ------------ | ----------- |
| `schedule` | string | false    |              |             |

## codersdk.UpdateWorkspaceLock

```json
{
  "lock": true
}
```

### Properties

| Name   | Type    | Required | Restrictions | Description |
| ------ | ------- | -------- | ------------ | ----------- |
| `lock` | boolean | false    |              |             |

## codersdk.UpdateWorkspaceRequest

```json
{
  "name": "string"
}
```

### Properties

| Name   | Type   | Required | Restrictions | Description |
| ------ | ------ | -------- | ------------ | ----------- |
| `name` | string | false    |              |             |

## codersdk.UpdateWorkspaceTTLRequest

```json
{
  "ttl_ms": 0
}
```

### Properties

| Name     | Type    | Required | Restrictions | Description |
| -------- | ------- | -------- | ------------ | ----------- |
| `ttl_ms` | integer | false    |              |             |

## codersdk.UploadResponse

```json
{
  "hash": "19686d84-b10d-4f90-b18e-84fd3fa038fd"
}
```

### Properties

| Name   | Type   | Required | Restrictions | Description |
| ------ | ------ | -------- | ------------ | ----------- |
| `hash` | string | false    |              |             |

## codersdk.User

```json
{
  "avatar_url": "http://example.com",
  "created_at": "2019-08-24T14:15:22Z",
  "email": "user@example.com",
  "id": "497f6eca-6276-4993-bfeb-53cbbbba6f08",
  "last_seen_at": "2019-08-24T14:15:22Z",
  "organization_ids": ["497f6eca-6276-4993-bfeb-53cbbbba6f08"],
  "roles": [
    {
      "display_name": "string",
      "name": "string"
    }
  ],
  "status": "active",
  "username": "string"
}
```

### Properties

| Name               | Type                                       | Required | Restrictions | Description |
| ------------------ | ------------------------------------------ | -------- | ------------ | ----------- |
| `avatar_url`       | string                                     | false    |              |             |
| `created_at`       | string                                     | true     |              |             |
| `email`            | string                                     | true     |              |             |
| `id`               | string                                     | true     |              |             |
| `last_seen_at`     | string                                     | false    |              |             |
| `organization_ids` | array of string                            | false    |              |             |
| `roles`            | array of [codersdk.Role](#codersdkrole)    | false    |              |             |
| `status`           | [codersdk.UserStatus](#codersdkuserstatus) | false    |              |             |
| `username`         | string                                     | true     |              |             |

#### Enumerated Values

| Property | Value       |
| -------- | ----------- |
| `status` | `active`    |
| `status` | `suspended` |

## codersdk.UserLoginType

```json
{
  "login_type": "password"
}
```

### Properties

| Name         | Type                                     | Required | Restrictions | Description |
| ------------ | ---------------------------------------- | -------- | ------------ | ----------- |
| `login_type` | [codersdk.LoginType](#codersdklogintype) | false    |              |             |

## codersdk.UserStatus

```json
"active"
```

### Properties

#### Enumerated Values

| Value       |
| ----------- |
| `active`    |
| `suspended` |

## codersdk.ValidationError

```json
{
  "detail": "string",
  "field": "string"
}
```

### Properties

| Name     | Type   | Required | Restrictions | Description |
| -------- | ------ | -------- | ------------ | ----------- |
| `detail` | string | true     |              |             |
| `field`  | string | true     |              |             |

## codersdk.ValidationMonotonicOrder

```json
"increasing"
```

### Properties

#### Enumerated Values

| Value        |
| ------------ |
| `increasing` |
| `decreasing` |

## codersdk.VariableValue

```json
{
  "name": "string",
  "value": "string"
}
```

### Properties

| Name    | Type   | Required | Restrictions | Description |
| ------- | ------ | -------- | ------------ | ----------- |
| `name`  | string | false    |              |             |
| `value` | string | false    |              |             |

## codersdk.Workspace

```json
{
  "autostart_schedule": "string",
  "created_at": "2019-08-24T14:15:22Z",
  "deleting_at": "2019-08-24T14:15:22Z",
  "health": {
    "failing_agents": ["497f6eca-6276-4993-bfeb-53cbbbba6f08"],
    "healthy": false
  },
  "id": "497f6eca-6276-4993-bfeb-53cbbbba6f08",
  "last_used_at": "2019-08-24T14:15:22Z",
  "latest_build": {
    "build_number": 0,
    "created_at": "2019-08-24T14:15:22Z",
    "daily_cost": 0,
    "deadline": "2019-08-24T14:15:22Z",
    "id": "497f6eca-6276-4993-bfeb-53cbbbba6f08",
    "initiator_id": "06588898-9a84-4b35-ba8f-f9cbd64946f3",
    "initiator_name": "string",
    "job": {
      "canceled_at": "2019-08-24T14:15:22Z",
      "completed_at": "2019-08-24T14:15:22Z",
      "created_at": "2019-08-24T14:15:22Z",
      "error": "string",
      "error_code": "MISSING_TEMPLATE_PARAMETER",
      "file_id": "8a0cfb4f-ddc9-436d-91bb-75133c583767",
      "id": "497f6eca-6276-4993-bfeb-53cbbbba6f08",
      "queue_position": 0,
      "queue_size": 0,
      "started_at": "2019-08-24T14:15:22Z",
      "status": "pending",
      "tags": {
        "property1": "string",
        "property2": "string"
      },
      "worker_id": "ae5fa6f7-c55b-40c1-b40a-b36ac467652b"
    },
    "max_deadline": "2019-08-24T14:15:22Z",
    "reason": "initiator",
    "resources": [
      {
        "agents": [
          {
            "apps": [
              {
                "command": "string",
                "display_name": "string",
                "external": true,
                "health": "disabled",
                "healthcheck": {
                  "interval": 0,
                  "threshold": 0,
                  "url": "string"
                },
                "icon": "string",
                "id": "497f6eca-6276-4993-bfeb-53cbbbba6f08",
                "sharing_level": "owner",
                "slug": "string",
                "subdomain": true,
                "url": "string"
              }
            ],
            "architecture": "string",
            "connection_timeout_seconds": 0,
            "created_at": "2019-08-24T14:15:22Z",
            "directory": "string",
            "disconnected_at": "2019-08-24T14:15:22Z",
            "environment_variables": {
              "property1": "string",
              "property2": "string"
            },
            "expanded_directory": "string",
            "first_connected_at": "2019-08-24T14:15:22Z",
            "health": {
              "healthy": false,
              "reason": "agent has lost connection"
            },
            "id": "497f6eca-6276-4993-bfeb-53cbbbba6f08",
            "instance_id": "string",
            "last_connected_at": "2019-08-24T14:15:22Z",
            "latency": {
              "property1": {
                "latency_ms": 0,
                "preferred": true
              },
              "property2": {
                "latency_ms": 0,
                "preferred": true
              }
            },
            "lifecycle_state": "created",
            "login_before_ready": true,
            "name": "string",
            "operating_system": "string",
            "ready_at": "2019-08-24T14:15:22Z",
            "resource_id": "4d5215ed-38bb-48ed-879a-fdb9ca58522f",
            "shutdown_script": "string",
            "shutdown_script_timeout_seconds": 0,
            "started_at": "2019-08-24T14:15:22Z",
            "startup_logs_length": 0,
            "startup_logs_overflowed": true,
            "startup_script": "string",
            "startup_script_behavior": "blocking",
            "startup_script_timeout_seconds": 0,
            "status": "connecting",
            "subsystem": "envbox",
            "troubleshooting_url": "string",
            "updated_at": "2019-08-24T14:15:22Z",
            "version": "string"
          }
        ],
        "created_at": "2019-08-24T14:15:22Z",
        "daily_cost": 0,
        "hide": true,
        "icon": "string",
        "id": "497f6eca-6276-4993-bfeb-53cbbbba6f08",
        "job_id": "453bd7d7-5355-4d6d-a38e-d9e7eb218c3f",
        "metadata": [
          {
            "key": "string",
            "sensitive": true,
            "value": "string"
          }
        ],
        "name": "string",
        "type": "string",
        "workspace_transition": "start"
      }
    ],
    "status": "pending",
    "template_version_id": "0ba39c92-1f1b-4c32-aa3e-9925d7713eb1",
    "template_version_name": "string",
    "transition": "start",
    "updated_at": "2019-08-24T14:15:22Z",
    "workspace_id": "0967198e-ec7b-4c6b-b4d3-f71244cadbe9",
    "workspace_name": "string",
    "workspace_owner_id": "e7078695-5279-4c86-8774-3ac2367a2fc7",
    "workspace_owner_name": "string"
  },
  "locked_at": "2019-08-24T14:15:22Z",
  "name": "string",
  "organization_id": "7c60d51f-b44e-4682-87d6-449835ea4de6",
  "outdated": true,
  "owner_id": "8826ee2e-7933-4665-aef2-2393f84a0d05",
  "owner_name": "string",
  "template_allow_user_cancel_workspace_jobs": true,
  "template_display_name": "string",
  "template_icon": "string",
  "template_id": "c6d67e98-83ea-49f0-8812-e4abae2b68bc",
  "template_name": "string",
  "ttl_ms": 0,
  "updated_at": "2019-08-24T14:15:22Z"
}
```

### Properties

| Name                                        | Type                                                 | Required | Restrictions | Description                                                                                                                                                                                                                                               |
| ------------------------------------------- | ---------------------------------------------------- | -------- | ------------ | --------------------------------------------------------------------------------------------------------------------------------------------------------------------------------------------------------------------------------------------------------- |
| `autostart_schedule`                        | string                                               | false    |              |                                                                                                                                                                                                                                                           |
| `created_at`                                | string                                               | false    |              |                                                                                                                                                                                                                                                           |
| `deleting_at`                               | string                                               | false    |              | Deleting at indicates the time of the upcoming workspace deletion, if applicable; otherwise it is nil. Workspaces may have impending deletions if Template.InactivityTTL feature is turned on and the workspace is inactive.                              |
| `health`                                    | [codersdk.WorkspaceHealth](#codersdkworkspacehealth) | false    |              | Health shows the health of the workspace and information about what is causing an unhealthy status.                                                                                                                                                       |
| `id`                                        | string                                               | false    |              |                                                                                                                                                                                                                                                           |
| `last_used_at`                              | string                                               | false    |              |                                                                                                                                                                                                                                                           |
| `latest_build`                              | [codersdk.WorkspaceBuild](#codersdkworkspacebuild)   | false    |              |                                                                                                                                                                                                                                                           |
| `locked_at`                                 | string                                               | false    |              | Locked at being non-nil indicates a workspace that has been locked. A locked workspace is no longer accessible by a user and must be unlocked by an admin. It is subject to deletion if it breaches the duration of the locked_ttl field on its template. |
| `name`                                      | string                                               | false    |              |                                                                                                                                                                                                                                                           |
| `organization_id`                           | string                                               | false    |              |                                                                                                                                                                                                                                                           |
| `outdated`                                  | boolean                                              | false    |              |                                                                                                                                                                                                                                                           |
| `owner_id`                                  | string                                               | false    |              |                                                                                                                                                                                                                                                           |
| `owner_name`                                | string                                               | false    |              |                                                                                                                                                                                                                                                           |
| `template_allow_user_cancel_workspace_jobs` | boolean                                              | false    |              |                                                                                                                                                                                                                                                           |
| `template_display_name`                     | string                                               | false    |              |                                                                                                                                                                                                                                                           |
| `template_icon`                             | string                                               | false    |              |                                                                                                                                                                                                                                                           |
| `template_id`                               | string                                               | false    |              |                                                                                                                                                                                                                                                           |
| `template_name`                             | string                                               | false    |              |                                                                                                                                                                                                                                                           |
| `ttl_ms`                                    | integer                                              | false    |              |                                                                                                                                                                                                                                                           |
| `updated_at`                                | string                                               | false    |              |                                                                                                                                                                                                                                                           |

## codersdk.WorkspaceAgent

```json
{
  "apps": [
    {
      "command": "string",
      "display_name": "string",
      "external": true,
      "health": "disabled",
      "healthcheck": {
        "interval": 0,
        "threshold": 0,
        "url": "string"
      },
      "icon": "string",
      "id": "497f6eca-6276-4993-bfeb-53cbbbba6f08",
      "sharing_level": "owner",
      "slug": "string",
      "subdomain": true,
      "url": "string"
    }
  ],
  "architecture": "string",
  "connection_timeout_seconds": 0,
  "created_at": "2019-08-24T14:15:22Z",
  "directory": "string",
  "disconnected_at": "2019-08-24T14:15:22Z",
  "environment_variables": {
    "property1": "string",
    "property2": "string"
  },
  "expanded_directory": "string",
  "first_connected_at": "2019-08-24T14:15:22Z",
  "health": {
    "healthy": false,
    "reason": "agent has lost connection"
  },
  "id": "497f6eca-6276-4993-bfeb-53cbbbba6f08",
  "instance_id": "string",
  "last_connected_at": "2019-08-24T14:15:22Z",
  "latency": {
    "property1": {
      "latency_ms": 0,
      "preferred": true
    },
    "property2": {
      "latency_ms": 0,
      "preferred": true
    }
  },
  "lifecycle_state": "created",
  "login_before_ready": true,
  "name": "string",
  "operating_system": "string",
  "ready_at": "2019-08-24T14:15:22Z",
  "resource_id": "4d5215ed-38bb-48ed-879a-fdb9ca58522f",
  "shutdown_script": "string",
  "shutdown_script_timeout_seconds": 0,
  "started_at": "2019-08-24T14:15:22Z",
  "startup_logs_length": 0,
  "startup_logs_overflowed": true,
  "startup_script": "string",
  "startup_script_behavior": "blocking",
  "startup_script_timeout_seconds": 0,
  "status": "connecting",
  "subsystem": "envbox",
  "troubleshooting_url": "string",
  "updated_at": "2019-08-24T14:15:22Z",
  "version": "string"
}
```

### Properties

| Name                              | Type                                                                                         | Required | Restrictions | Description                                                                                                                                                                                                |
| --------------------------------- | -------------------------------------------------------------------------------------------- | -------- | ------------ | ---------------------------------------------------------------------------------------------------------------------------------------------------------------------------------------------------------- |
| `apps`                            | array of [codersdk.WorkspaceApp](#codersdkworkspaceapp)                                      | false    |              |                                                                                                                                                                                                            |
| `architecture`                    | string                                                                                       | false    |              |                                                                                                                                                                                                            |
| `connection_timeout_seconds`      | integer                                                                                      | false    |              |                                                                                                                                                                                                            |
| `created_at`                      | string                                                                                       | false    |              |                                                                                                                                                                                                            |
| `directory`                       | string                                                                                       | false    |              |                                                                                                                                                                                                            |
| `disconnected_at`                 | string                                                                                       | false    |              |                                                                                                                                                                                                            |
| `environment_variables`           | object                                                                                       | false    |              |                                                                                                                                                                                                            |
| » `[any property]`                | string                                                                                       | false    |              |                                                                                                                                                                                                            |
| `expanded_directory`              | string                                                                                       | false    |              |                                                                                                                                                                                                            |
| `first_connected_at`              | string                                                                                       | false    |              |                                                                                                                                                                                                            |
| `health`                          | [codersdk.WorkspaceAgentHealth](#codersdkworkspaceagenthealth)                               | false    |              | Health reports the health of the agent.                                                                                                                                                                    |
| `id`                              | string                                                                                       | false    |              |                                                                                                                                                                                                            |
| `instance_id`                     | string                                                                                       | false    |              |                                                                                                                                                                                                            |
| `last_connected_at`               | string                                                                                       | false    |              |                                                                                                                                                                                                            |
| `latency`                         | object                                                                                       | false    |              | Latency is mapped by region name (e.g. "New York City", "Seattle").                                                                                                                                        |
| » `[any property]`                | [codersdk.DERPRegion](#codersdkderpregion)                                                   | false    |              |                                                                                                                                                                                                            |
| `lifecycle_state`                 | [codersdk.WorkspaceAgentLifecycle](#codersdkworkspaceagentlifecycle)                         | false    |              |                                                                                                                                                                                                            |
| `login_before_ready`              | boolean                                                                                      | false    |              | Deprecated: Use StartupScriptBehavior instead.                                                                                                                                                             |
| `name`                            | string                                                                                       | false    |              |                                                                                                                                                                                                            |
| `operating_system`                | string                                                                                       | false    |              |                                                                                                                                                                                                            |
| `ready_at`                        | string                                                                                       | false    |              |                                                                                                                                                                                                            |
| `resource_id`                     | string                                                                                       | false    |              |                                                                                                                                                                                                            |
| `shutdown_script`                 | string                                                                                       | false    |              |                                                                                                                                                                                                            |
| `shutdown_script_timeout_seconds` | integer                                                                                      | false    |              |                                                                                                                                                                                                            |
| `started_at`                      | string                                                                                       | false    |              |                                                                                                                                                                                                            |
| `startup_logs_length`             | integer                                                                                      | false    |              |                                                                                                                                                                                                            |
| `startup_logs_overflowed`         | boolean                                                                                      | false    |              |                                                                                                                                                                                                            |
| `startup_script`                  | string                                                                                       | false    |              |                                                                                                                                                                                                            |
| `startup_script_behavior`         | [codersdk.WorkspaceAgentStartupScriptBehavior](#codersdkworkspaceagentstartupscriptbehavior) | false    |              |                                                                                                                                                                                                            |
| `startup_script_timeout_seconds`  | integer                                                                                      | false    |              | Startup script timeout seconds is the number of seconds to wait for the startup script to complete. If the script does not complete within this time, the agent lifecycle will be marked as start_timeout. |
| `status`                          | [codersdk.WorkspaceAgentStatus](#codersdkworkspaceagentstatus)                               | false    |              |                                                                                                                                                                                                            |
| `subsystem`                       | [codersdk.AgentSubsystem](#codersdkagentsubsystem)                                           | false    |              |                                                                                                                                                                                                            |
| `troubleshooting_url`             | string                                                                                       | false    |              |                                                                                                                                                                                                            |
| `updated_at`                      | string                                                                                       | false    |              |                                                                                                                                                                                                            |
| `version`                         | string                                                                                       | false    |              |                                                                                                                                                                                                            |

## codersdk.WorkspaceAgentConnectionInfo

```json
{
  "derp_map": {
    "omitDefaultRegions": true,
    "regions": {
      "property1": {
        "avoid": true,
        "embeddedRelay": true,
        "nodes": [
          {
            "certName": "string",
            "derpport": 0,
            "forceHTTP": true,
            "hostName": "string",
            "insecureForTests": true,
            "ipv4": "string",
            "ipv6": "string",
            "name": "string",
            "regionID": 0,
            "stunonly": true,
            "stunport": 0,
            "stuntestIP": "string"
          }
        ],
        "regionCode": "string",
        "regionID": 0,
        "regionName": "string"
      },
      "property2": {
        "avoid": true,
        "embeddedRelay": true,
        "nodes": [
          {
            "certName": "string",
            "derpport": 0,
            "forceHTTP": true,
            "hostName": "string",
            "insecureForTests": true,
            "ipv4": "string",
            "ipv6": "string",
            "name": "string",
            "regionID": 0,
            "stunonly": true,
            "stunport": 0,
            "stuntestIP": "string"
          }
        ],
        "regionCode": "string",
        "regionID": 0,
        "regionName": "string"
      }
    }
  },
  "disable_direct_connections": true
}
```

### Properties

| Name                         | Type                               | Required | Restrictions | Description |
| ---------------------------- | ---------------------------------- | -------- | ------------ | ----------- |
| `derp_map`                   | [tailcfg.DERPMap](#tailcfgderpmap) | false    |              |             |
| `disable_direct_connections` | boolean                            | false    |              |             |

## codersdk.WorkspaceAgentHealth

```json
{
  "healthy": false,
  "reason": "agent has lost connection"
}
```

### Properties

| Name      | Type    | Required | Restrictions | Description                                                                                   |
| --------- | ------- | -------- | ------------ | --------------------------------------------------------------------------------------------- |
| `healthy` | boolean | false    |              | Healthy is true if the agent is healthy.                                                      |
| `reason`  | string  | false    |              | Reason is a human-readable explanation of the agent's health. It is empty if Healthy is true. |

## codersdk.WorkspaceAgentLifecycle

```json
"created"
```

### Properties

#### Enumerated Values

| Value              |
| ------------------ |
| `created`          |
| `starting`         |
| `start_timeout`    |
| `start_error`      |
| `ready`            |
| `shutting_down`    |
| `shutdown_timeout` |
| `shutdown_error`   |
| `off`              |

## codersdk.WorkspaceAgentListeningPort

```json
{
  "network": "string",
  "port": 0,
  "process_name": "string"
}
```

### Properties

| Name           | Type    | Required | Restrictions | Description              |
| -------------- | ------- | -------- | ------------ | ------------------------ |
| `network`      | string  | false    |              | only "tcp" at the moment |
| `port`         | integer | false    |              |                          |
| `process_name` | string  | false    |              | may be empty             |

## codersdk.WorkspaceAgentListeningPortsResponse

```json
{
  "ports": [
    {
      "network": "string",
      "port": 0,
      "process_name": "string"
    }
  ]
}
```

### Properties

| Name    | Type                                                                                  | Required | Restrictions | Description                                                                                                                                                                                                                                            |
| ------- | ------------------------------------------------------------------------------------- | -------- | ------------ | ------------------------------------------------------------------------------------------------------------------------------------------------------------------------------------------------------------------------------------------------------ |
| `ports` | array of [codersdk.WorkspaceAgentListeningPort](#codersdkworkspaceagentlisteningport) | false    |              | If there are no ports in the list, nothing should be displayed in the UI. There must not be a "no ports available" message or anything similar, as there will always be no ports displayed on platforms where our port detection logic is unsupported. |

## codersdk.WorkspaceAgentMetadataDescription

```json
{
  "display_name": "string",
  "interval": 0,
  "key": "string",
  "script": "string",
  "timeout": 0
}
```

### Properties

| Name           | Type    | Required | Restrictions | Description |
| -------------- | ------- | -------- | ------------ | ----------- |
| `display_name` | string  | false    |              |             |
| `interval`     | integer | false    |              |             |
| `key`          | string  | false    |              |             |
| `script`       | string  | false    |              |             |
| `timeout`      | integer | false    |              |             |

## codersdk.WorkspaceAgentStartupLog

```json
{
  "created_at": "2019-08-24T14:15:22Z",
  "id": 0,
  "level": "trace",
  "output": "string"
}
```

### Properties

| Name         | Type                                   | Required | Restrictions | Description |
| ------------ | -------------------------------------- | -------- | ------------ | ----------- |
| `created_at` | string                                 | false    |              |             |
| `id`         | integer                                | false    |              |             |
| `level`      | [codersdk.LogLevel](#codersdkloglevel) | false    |              |             |
| `output`     | string                                 | false    |              |             |

## codersdk.WorkspaceAgentStartupScriptBehavior

```json
"blocking"
```

### Properties

#### Enumerated Values

| Value          |
| -------------- |
| `blocking`     |
| `non-blocking` |

## codersdk.WorkspaceAgentStatus

```json
"connecting"
```

### Properties

#### Enumerated Values

| Value          |
| -------------- |
| `connecting`   |
| `connected`    |
| `disconnected` |
| `timeout`      |

## codersdk.WorkspaceApp

```json
{
  "command": "string",
  "display_name": "string",
  "external": true,
  "health": "disabled",
  "healthcheck": {
    "interval": 0,
    "threshold": 0,
    "url": "string"
  },
  "icon": "string",
  "id": "497f6eca-6276-4993-bfeb-53cbbbba6f08",
  "sharing_level": "owner",
  "slug": "string",
  "subdomain": true,
  "url": "string"
}
```

### Properties

| Name            | Type                                                                   | Required | Restrictions | Description                                                                                                                                                                                                                                    |
| --------------- | ---------------------------------------------------------------------- | -------- | ------------ | ---------------------------------------------------------------------------------------------------------------------------------------------------------------------------------------------------------------------------------------------- |
| `command`       | string                                                                 | false    |              |                                                                                                                                                                                                                                                |
| `display_name`  | string                                                                 | false    |              | Display name is a friendly name for the app.                                                                                                                                                                                                   |
| `external`      | boolean                                                                | false    |              | External specifies whether the URL should be opened externally on the client or not.                                                                                                                                                           |
| `health`        | [codersdk.WorkspaceAppHealth](#codersdkworkspaceapphealth)             | false    |              |                                                                                                                                                                                                                                                |
| `healthcheck`   | [codersdk.Healthcheck](#codersdkhealthcheck)                           | false    |              | Healthcheck specifies the configuration for checking app health.                                                                                                                                                                               |
| `icon`          | string                                                                 | false    |              | Icon is a relative path or external URL that specifies an icon to be displayed in the dashboard.                                                                                                                                               |
| `id`            | string                                                                 | false    |              |                                                                                                                                                                                                                                                |
| `sharing_level` | [codersdk.WorkspaceAppSharingLevel](#codersdkworkspaceappsharinglevel) | false    |              |                                                                                                                                                                                                                                                |
| `slug`          | string                                                                 | false    |              | Slug is a unique identifier within the agent.                                                                                                                                                                                                  |
| `subdomain`     | boolean                                                                | false    |              | Subdomain denotes whether the app should be accessed via a path on the `coder server` or via a hostname-based dev URL. If this is set to true and there is no app wildcard configured on the server, the app will not be accessible in the UI. |
| `url`           | string                                                                 | false    |              | URL is the address being proxied to inside the workspace. If external is specified, this will be opened on the client.                                                                                                                         |

#### Enumerated Values

| Property        | Value           |
| --------------- | --------------- |
| `sharing_level` | `owner`         |
| `sharing_level` | `authenticated` |
| `sharing_level` | `public`        |

## codersdk.WorkspaceAppHealth

```json
"disabled"
```

### Properties

#### Enumerated Values

| Value          |
| -------------- |
| `disabled`     |
| `initializing` |
| `healthy`      |
| `unhealthy`    |

## codersdk.WorkspaceAppSharingLevel

```json
"owner"
```

### Properties

#### Enumerated Values

| Value           |
| --------------- |
| `owner`         |
| `authenticated` |
| `public`        |

## codersdk.WorkspaceBuild

```json
{
  "build_number": 0,
  "created_at": "2019-08-24T14:15:22Z",
  "daily_cost": 0,
  "deadline": "2019-08-24T14:15:22Z",
  "id": "497f6eca-6276-4993-bfeb-53cbbbba6f08",
  "initiator_id": "06588898-9a84-4b35-ba8f-f9cbd64946f3",
  "initiator_name": "string",
  "job": {
    "canceled_at": "2019-08-24T14:15:22Z",
    "completed_at": "2019-08-24T14:15:22Z",
    "created_at": "2019-08-24T14:15:22Z",
    "error": "string",
    "error_code": "MISSING_TEMPLATE_PARAMETER",
    "file_id": "8a0cfb4f-ddc9-436d-91bb-75133c583767",
    "id": "497f6eca-6276-4993-bfeb-53cbbbba6f08",
    "queue_position": 0,
    "queue_size": 0,
    "started_at": "2019-08-24T14:15:22Z",
    "status": "pending",
    "tags": {
      "property1": "string",
      "property2": "string"
    },
    "worker_id": "ae5fa6f7-c55b-40c1-b40a-b36ac467652b"
  },
  "max_deadline": "2019-08-24T14:15:22Z",
  "reason": "initiator",
  "resources": [
    {
      "agents": [
        {
          "apps": [
            {
              "command": "string",
              "display_name": "string",
              "external": true,
              "health": "disabled",
              "healthcheck": {
                "interval": 0,
                "threshold": 0,
                "url": "string"
              },
              "icon": "string",
              "id": "497f6eca-6276-4993-bfeb-53cbbbba6f08",
              "sharing_level": "owner",
              "slug": "string",
              "subdomain": true,
              "url": "string"
            }
          ],
          "architecture": "string",
          "connection_timeout_seconds": 0,
          "created_at": "2019-08-24T14:15:22Z",
          "directory": "string",
          "disconnected_at": "2019-08-24T14:15:22Z",
          "environment_variables": {
            "property1": "string",
            "property2": "string"
          },
          "expanded_directory": "string",
          "first_connected_at": "2019-08-24T14:15:22Z",
          "health": {
            "healthy": false,
            "reason": "agent has lost connection"
          },
          "id": "497f6eca-6276-4993-bfeb-53cbbbba6f08",
          "instance_id": "string",
          "last_connected_at": "2019-08-24T14:15:22Z",
          "latency": {
            "property1": {
              "latency_ms": 0,
              "preferred": true
            },
            "property2": {
              "latency_ms": 0,
              "preferred": true
            }
          },
          "lifecycle_state": "created",
          "login_before_ready": true,
          "name": "string",
          "operating_system": "string",
          "ready_at": "2019-08-24T14:15:22Z",
          "resource_id": "4d5215ed-38bb-48ed-879a-fdb9ca58522f",
          "shutdown_script": "string",
          "shutdown_script_timeout_seconds": 0,
          "started_at": "2019-08-24T14:15:22Z",
          "startup_logs_length": 0,
          "startup_logs_overflowed": true,
          "startup_script": "string",
          "startup_script_behavior": "blocking",
          "startup_script_timeout_seconds": 0,
          "status": "connecting",
          "subsystem": "envbox",
          "troubleshooting_url": "string",
          "updated_at": "2019-08-24T14:15:22Z",
          "version": "string"
        }
      ],
      "created_at": "2019-08-24T14:15:22Z",
      "daily_cost": 0,
      "hide": true,
      "icon": "string",
      "id": "497f6eca-6276-4993-bfeb-53cbbbba6f08",
      "job_id": "453bd7d7-5355-4d6d-a38e-d9e7eb218c3f",
      "metadata": [
        {
          "key": "string",
          "sensitive": true,
          "value": "string"
        }
      ],
      "name": "string",
      "type": "string",
      "workspace_transition": "start"
    }
  ],
  "status": "pending",
  "template_version_id": "0ba39c92-1f1b-4c32-aa3e-9925d7713eb1",
  "template_version_name": "string",
  "transition": "start",
  "updated_at": "2019-08-24T14:15:22Z",
  "workspace_id": "0967198e-ec7b-4c6b-b4d3-f71244cadbe9",
  "workspace_name": "string",
  "workspace_owner_id": "e7078695-5279-4c86-8774-3ac2367a2fc7",
  "workspace_owner_name": "string"
}
```

### Properties

| Name                    | Type                                                              | Required | Restrictions | Description |
| ----------------------- | ----------------------------------------------------------------- | -------- | ------------ | ----------- |
| `build_number`          | integer                                                           | false    |              |             |
| `created_at`            | string                                                            | false    |              |             |
| `daily_cost`            | integer                                                           | false    |              |             |
| `deadline`              | string                                                            | false    |              |             |
| `id`                    | string                                                            | false    |              |             |
| `initiator_id`          | string                                                            | false    |              |             |
| `initiator_name`        | string                                                            | false    |              |             |
| `job`                   | [codersdk.ProvisionerJob](#codersdkprovisionerjob)                | false    |              |             |
| `max_deadline`          | string                                                            | false    |              |             |
| `reason`                | [codersdk.BuildReason](#codersdkbuildreason)                      | false    |              |             |
| `resources`             | array of [codersdk.WorkspaceResource](#codersdkworkspaceresource) | false    |              |             |
| `status`                | [codersdk.WorkspaceStatus](#codersdkworkspacestatus)              | false    |              |             |
| `template_version_id`   | string                                                            | false    |              |             |
| `template_version_name` | string                                                            | false    |              |             |
| `transition`            | [codersdk.WorkspaceTransition](#codersdkworkspacetransition)      | false    |              |             |
| `updated_at`            | string                                                            | false    |              |             |
| `workspace_id`          | string                                                            | false    |              |             |
| `workspace_name`        | string                                                            | false    |              |             |
| `workspace_owner_id`    | string                                                            | false    |              |             |
| `workspace_owner_name`  | string                                                            | false    |              |             |

#### Enumerated Values

| Property     | Value       |
| ------------ | ----------- |
| `reason`     | `initiator` |
| `reason`     | `autostart` |
| `reason`     | `autostop`  |
| `status`     | `pending`   |
| `status`     | `starting`  |
| `status`     | `running`   |
| `status`     | `stopping`  |
| `status`     | `stopped`   |
| `status`     | `failed`    |
| `status`     | `canceling` |
| `status`     | `canceled`  |
| `status`     | `deleting`  |
| `status`     | `deleted`   |
| `transition` | `start`     |
| `transition` | `stop`      |
| `transition` | `delete`    |

## codersdk.WorkspaceBuildParameter

```json
{
  "name": "string",
  "value": "string"
}
```

### Properties

| Name    | Type   | Required | Restrictions | Description |
| ------- | ------ | -------- | ------------ | ----------- |
| `name`  | string | false    |              |             |
| `value` | string | false    |              |             |

## codersdk.WorkspaceConnectionLatencyMS

```json
{
  "p50": 0,
  "p95": 0
}
```

### Properties

| Name  | Type   | Required | Restrictions | Description |
| ----- | ------ | -------- | ------------ | ----------- |
| `p50` | number | false    |              |             |
| `p95` | number | false    |              |             |

## codersdk.WorkspaceDeploymentStats

```json
{
  "building": 0,
  "connection_latency_ms": {
    "p50": 0,
    "p95": 0
  },
  "failed": 0,
  "pending": 0,
  "running": 0,
  "rx_bytes": 0,
  "stopped": 0,
  "tx_bytes": 0
}
```

### Properties

| Name                    | Type                                                                           | Required | Restrictions | Description |
| ----------------------- | ------------------------------------------------------------------------------ | -------- | ------------ | ----------- |
| `building`              | integer                                                                        | false    |              |             |
| `connection_latency_ms` | [codersdk.WorkspaceConnectionLatencyMS](#codersdkworkspaceconnectionlatencyms) | false    |              |             |
| `failed`                | integer                                                                        | false    |              |             |
| `pending`               | integer                                                                        | false    |              |             |
| `running`               | integer                                                                        | false    |              |             |
| `rx_bytes`              | integer                                                                        | false    |              |             |
| `stopped`               | integer                                                                        | false    |              |             |
| `tx_bytes`              | integer                                                                        | false    |              |             |

## codersdk.WorkspaceHealth

```json
{
  "failing_agents": ["497f6eca-6276-4993-bfeb-53cbbbba6f08"],
  "healthy": false
}
```

### Properties

| Name             | Type            | Required | Restrictions | Description                                                          |
| ---------------- | --------------- | -------- | ------------ | -------------------------------------------------------------------- |
| `failing_agents` | array of string | false    |              | Failing agents lists the IDs of the agents that are failing, if any. |
| `healthy`        | boolean         | false    |              | Healthy is true if the workspace is healthy.                         |

## codersdk.WorkspaceProxy

```json
{
  "created_at": "2019-08-24T14:15:22Z",
  "deleted": true,
  "derp_enabled": true,
  "display_name": "string",
  "healthy": true,
  "icon_url": "string",
  "id": "497f6eca-6276-4993-bfeb-53cbbbba6f08",
  "name": "string",
  "path_app_url": "string",
  "status": {
    "checked_at": "2019-08-24T14:15:22Z",
    "report": {
      "errors": ["string"],
      "warnings": ["string"]
    },
    "status": "ok"
  },
  "updated_at": "2019-08-24T14:15:22Z",
  "wildcard_hostname": "string"
}
```

### Properties

<<<<<<< HEAD
| Name                | Type                                                           | Required | Restrictions | Description                                                                                                                                                                   |
| ------------------- | -------------------------------------------------------------- | -------- | ------------ | ----------------------------------------------------------------------------------------------------------------------------------------------------------------------------- |
| `created_at`        | string                                                         | false    |              |                                                                                                                                                                               |
| `deleted`           | boolean                                                        | false    |              |                                                                                                                                                                               |
| `derp_enabled`      | boolean                                                        | false    |              |                                                                                                                                                                               |
| `display_name`      | string                                                         | false    |              |                                                                                                                                                                               |
| `icon`              | string                                                         | false    |              |                                                                                                                                                                               |
| `id`                | string                                                         | false    |              |                                                                                                                                                                               |
| `name`              | string                                                         | false    |              |                                                                                                                                                                               |
| `status`            | [codersdk.WorkspaceProxyStatus](#codersdkworkspaceproxystatus) | false    |              | Status is the latest status check of the proxy. This will be empty for deleted proxies. This value can be used to determine if a workspace proxy is healthy and ready to use. |
| `updated_at`        | string                                                         | false    |              |                                                                                                                                                                               |
| `url`               | string                                                         | false    |              | Full URL including scheme of the proxy api url: https://us.example.com                                                                                                        |
| `wildcard_hostname` | string                                                         | false    |              | Wildcard hostname with the wildcard for subdomain based app hosting: \*.us.example.com                                                                                        |
=======
| Name                | Type                                                           | Required | Restrictions | Description                                                                                                                                                                        |
| ------------------- | -------------------------------------------------------------- | -------- | ------------ | ---------------------------------------------------------------------------------------------------------------------------------------------------------------------------------- |
| `created_at`        | string                                                         | false    |              |                                                                                                                                                                                    |
| `deleted`           | boolean                                                        | false    |              |                                                                                                                                                                                    |
| `display_name`      | string                                                         | false    |              |                                                                                                                                                                                    |
| `healthy`           | boolean                                                        | false    |              |                                                                                                                                                                                    |
| `icon_url`          | string                                                         | false    |              |                                                                                                                                                                                    |
| `id`                | string                                                         | false    |              |                                                                                                                                                                                    |
| `name`              | string                                                         | false    |              |                                                                                                                                                                                    |
| `path_app_url`      | string                                                         | false    |              | Path app URL is the URL to the base path for path apps. Optional unless wildcard_hostname is set. E.g. https://us.example.com                                                      |
| `status`            | [codersdk.WorkspaceProxyStatus](#codersdkworkspaceproxystatus) | false    |              | Status is the latest status check of the proxy. This will be empty for deleted proxies. This value can be used to determine if a workspace proxy is healthy and ready to use.      |
| `updated_at`        | string                                                         | false    |              |                                                                                                                                                                                    |
| `wildcard_hostname` | string                                                         | false    |              | Wildcard hostname is the wildcard hostname for subdomain apps. E.g. _.us.example.com E.g. _--suffix.au.example.com Optional. Does not need to be on the same domain as PathAppURL. |
>>>>>>> 616e1d7e

## codersdk.WorkspaceProxyStatus

```json
{
  "checked_at": "2019-08-24T14:15:22Z",
  "report": {
    "errors": ["string"],
    "warnings": ["string"]
  },
  "status": "ok"
}
```

### Properties

| Name         | Type                                                     | Required | Restrictions | Description                                                               |
| ------------ | -------------------------------------------------------- | -------- | ------------ | ------------------------------------------------------------------------- |
| `checked_at` | string                                                   | false    |              |                                                                           |
| `report`     | [codersdk.ProxyHealthReport](#codersdkproxyhealthreport) | false    |              | Report provides more information about the health of the workspace proxy. |
| `status`     | [codersdk.ProxyHealthStatus](#codersdkproxyhealthstatus) | false    |              |                                                                           |

## codersdk.WorkspaceQuota

```json
{
  "budget": 0,
  "credits_consumed": 0
}
```

### Properties

| Name               | Type    | Required | Restrictions | Description |
| ------------------ | ------- | -------- | ------------ | ----------- |
| `budget`           | integer | false    |              |             |
| `credits_consumed` | integer | false    |              |             |

## codersdk.WorkspaceResource

```json
{
  "agents": [
    {
      "apps": [
        {
          "command": "string",
          "display_name": "string",
          "external": true,
          "health": "disabled",
          "healthcheck": {
            "interval": 0,
            "threshold": 0,
            "url": "string"
          },
          "icon": "string",
          "id": "497f6eca-6276-4993-bfeb-53cbbbba6f08",
          "sharing_level": "owner",
          "slug": "string",
          "subdomain": true,
          "url": "string"
        }
      ],
      "architecture": "string",
      "connection_timeout_seconds": 0,
      "created_at": "2019-08-24T14:15:22Z",
      "directory": "string",
      "disconnected_at": "2019-08-24T14:15:22Z",
      "environment_variables": {
        "property1": "string",
        "property2": "string"
      },
      "expanded_directory": "string",
      "first_connected_at": "2019-08-24T14:15:22Z",
      "health": {
        "healthy": false,
        "reason": "agent has lost connection"
      },
      "id": "497f6eca-6276-4993-bfeb-53cbbbba6f08",
      "instance_id": "string",
      "last_connected_at": "2019-08-24T14:15:22Z",
      "latency": {
        "property1": {
          "latency_ms": 0,
          "preferred": true
        },
        "property2": {
          "latency_ms": 0,
          "preferred": true
        }
      },
      "lifecycle_state": "created",
      "login_before_ready": true,
      "name": "string",
      "operating_system": "string",
      "ready_at": "2019-08-24T14:15:22Z",
      "resource_id": "4d5215ed-38bb-48ed-879a-fdb9ca58522f",
      "shutdown_script": "string",
      "shutdown_script_timeout_seconds": 0,
      "started_at": "2019-08-24T14:15:22Z",
      "startup_logs_length": 0,
      "startup_logs_overflowed": true,
      "startup_script": "string",
      "startup_script_behavior": "blocking",
      "startup_script_timeout_seconds": 0,
      "status": "connecting",
      "subsystem": "envbox",
      "troubleshooting_url": "string",
      "updated_at": "2019-08-24T14:15:22Z",
      "version": "string"
    }
  ],
  "created_at": "2019-08-24T14:15:22Z",
  "daily_cost": 0,
  "hide": true,
  "icon": "string",
  "id": "497f6eca-6276-4993-bfeb-53cbbbba6f08",
  "job_id": "453bd7d7-5355-4d6d-a38e-d9e7eb218c3f",
  "metadata": [
    {
      "key": "string",
      "sensitive": true,
      "value": "string"
    }
  ],
  "name": "string",
  "type": "string",
  "workspace_transition": "start"
}
```

### Properties

| Name                   | Type                                                                              | Required | Restrictions | Description |
| ---------------------- | --------------------------------------------------------------------------------- | -------- | ------------ | ----------- |
| `agents`               | array of [codersdk.WorkspaceAgent](#codersdkworkspaceagent)                       | false    |              |             |
| `created_at`           | string                                                                            | false    |              |             |
| `daily_cost`           | integer                                                                           | false    |              |             |
| `hide`                 | boolean                                                                           | false    |              |             |
| `icon`                 | string                                                                            | false    |              |             |
| `id`                   | string                                                                            | false    |              |             |
| `job_id`               | string                                                                            | false    |              |             |
| `metadata`             | array of [codersdk.WorkspaceResourceMetadata](#codersdkworkspaceresourcemetadata) | false    |              |             |
| `name`                 | string                                                                            | false    |              |             |
| `type`                 | string                                                                            | false    |              |             |
| `workspace_transition` | [codersdk.WorkspaceTransition](#codersdkworkspacetransition)                      | false    |              |             |

#### Enumerated Values

| Property               | Value    |
| ---------------------- | -------- |
| `workspace_transition` | `start`  |
| `workspace_transition` | `stop`   |
| `workspace_transition` | `delete` |

## codersdk.WorkspaceResourceMetadata

```json
{
  "key": "string",
  "sensitive": true,
  "value": "string"
}
```

### Properties

| Name        | Type    | Required | Restrictions | Description |
| ----------- | ------- | -------- | ------------ | ----------- |
| `key`       | string  | false    |              |             |
| `sensitive` | boolean | false    |              |             |
| `value`     | string  | false    |              |             |

## codersdk.WorkspaceStatus

```json
"pending"
```

### Properties

#### Enumerated Values

| Value       |
| ----------- |
| `pending`   |
| `starting`  |
| `running`   |
| `stopping`  |
| `stopped`   |
| `failed`    |
| `canceling` |
| `canceled`  |
| `deleting`  |
| `deleted`   |

## codersdk.WorkspaceTransition

```json
"start"
```

### Properties

#### Enumerated Values

| Value    |
| -------- |
| `start`  |
| `stop`   |
| `delete` |

## codersdk.WorkspacesResponse

```json
{
  "count": 0,
  "workspaces": [
    {
      "autostart_schedule": "string",
      "created_at": "2019-08-24T14:15:22Z",
      "deleting_at": "2019-08-24T14:15:22Z",
      "health": {
        "failing_agents": ["497f6eca-6276-4993-bfeb-53cbbbba6f08"],
        "healthy": false
      },
      "id": "497f6eca-6276-4993-bfeb-53cbbbba6f08",
      "last_used_at": "2019-08-24T14:15:22Z",
      "latest_build": {
        "build_number": 0,
        "created_at": "2019-08-24T14:15:22Z",
        "daily_cost": 0,
        "deadline": "2019-08-24T14:15:22Z",
        "id": "497f6eca-6276-4993-bfeb-53cbbbba6f08",
        "initiator_id": "06588898-9a84-4b35-ba8f-f9cbd64946f3",
        "initiator_name": "string",
        "job": {
          "canceled_at": "2019-08-24T14:15:22Z",
          "completed_at": "2019-08-24T14:15:22Z",
          "created_at": "2019-08-24T14:15:22Z",
          "error": "string",
          "error_code": "MISSING_TEMPLATE_PARAMETER",
          "file_id": "8a0cfb4f-ddc9-436d-91bb-75133c583767",
          "id": "497f6eca-6276-4993-bfeb-53cbbbba6f08",
          "queue_position": 0,
          "queue_size": 0,
          "started_at": "2019-08-24T14:15:22Z",
          "status": "pending",
          "tags": {
            "property1": "string",
            "property2": "string"
          },
          "worker_id": "ae5fa6f7-c55b-40c1-b40a-b36ac467652b"
        },
        "max_deadline": "2019-08-24T14:15:22Z",
        "reason": "initiator",
        "resources": [
          {
            "agents": [
              {
                "apps": [
                  {
                    "command": "string",
                    "display_name": "string",
                    "external": true,
                    "health": "disabled",
                    "healthcheck": {},
                    "icon": "string",
                    "id": "497f6eca-6276-4993-bfeb-53cbbbba6f08",
                    "sharing_level": "owner",
                    "slug": "string",
                    "subdomain": true,
                    "url": "string"
                  }
                ],
                "architecture": "string",
                "connection_timeout_seconds": 0,
                "created_at": "2019-08-24T14:15:22Z",
                "directory": "string",
                "disconnected_at": "2019-08-24T14:15:22Z",
                "environment_variables": {
                  "property1": "string",
                  "property2": "string"
                },
                "expanded_directory": "string",
                "first_connected_at": "2019-08-24T14:15:22Z",
                "health": {
                  "healthy": false,
                  "reason": "agent has lost connection"
                },
                "id": "497f6eca-6276-4993-bfeb-53cbbbba6f08",
                "instance_id": "string",
                "last_connected_at": "2019-08-24T14:15:22Z",
                "latency": {
                  "property1": {
                    "latency_ms": 0,
                    "preferred": true
                  },
                  "property2": {
                    "latency_ms": 0,
                    "preferred": true
                  }
                },
                "lifecycle_state": "created",
                "login_before_ready": true,
                "name": "string",
                "operating_system": "string",
                "ready_at": "2019-08-24T14:15:22Z",
                "resource_id": "4d5215ed-38bb-48ed-879a-fdb9ca58522f",
                "shutdown_script": "string",
                "shutdown_script_timeout_seconds": 0,
                "started_at": "2019-08-24T14:15:22Z",
                "startup_logs_length": 0,
                "startup_logs_overflowed": true,
                "startup_script": "string",
                "startup_script_behavior": "blocking",
                "startup_script_timeout_seconds": 0,
                "status": "connecting",
                "subsystem": "envbox",
                "troubleshooting_url": "string",
                "updated_at": "2019-08-24T14:15:22Z",
                "version": "string"
              }
            ],
            "created_at": "2019-08-24T14:15:22Z",
            "daily_cost": 0,
            "hide": true,
            "icon": "string",
            "id": "497f6eca-6276-4993-bfeb-53cbbbba6f08",
            "job_id": "453bd7d7-5355-4d6d-a38e-d9e7eb218c3f",
            "metadata": [
              {
                "key": "string",
                "sensitive": true,
                "value": "string"
              }
            ],
            "name": "string",
            "type": "string",
            "workspace_transition": "start"
          }
        ],
        "status": "pending",
        "template_version_id": "0ba39c92-1f1b-4c32-aa3e-9925d7713eb1",
        "template_version_name": "string",
        "transition": "start",
        "updated_at": "2019-08-24T14:15:22Z",
        "workspace_id": "0967198e-ec7b-4c6b-b4d3-f71244cadbe9",
        "workspace_name": "string",
        "workspace_owner_id": "e7078695-5279-4c86-8774-3ac2367a2fc7",
        "workspace_owner_name": "string"
      },
      "locked_at": "2019-08-24T14:15:22Z",
      "name": "string",
      "organization_id": "7c60d51f-b44e-4682-87d6-449835ea4de6",
      "outdated": true,
      "owner_id": "8826ee2e-7933-4665-aef2-2393f84a0d05",
      "owner_name": "string",
      "template_allow_user_cancel_workspace_jobs": true,
      "template_display_name": "string",
      "template_icon": "string",
      "template_id": "c6d67e98-83ea-49f0-8812-e4abae2b68bc",
      "template_name": "string",
      "ttl_ms": 0,
      "updated_at": "2019-08-24T14:15:22Z"
    }
  ]
}
```

### Properties

| Name         | Type                                              | Required | Restrictions | Description |
| ------------ | ------------------------------------------------- | -------- | ------------ | ----------- |
| `count`      | integer                                           | false    |              |             |
| `workspaces` | array of [codersdk.Workspace](#codersdkworkspace) | false    |              |             |

## derp.ServerInfoMessage

```json
{
  "tokenBucketBytesBurst": 0,
  "tokenBucketBytesPerSecond": 0
}
```

### Properties

| Name                                                                                       | Type    | Required | Restrictions | Description                                                                                                              |
| ------------------------------------------------------------------------------------------ | ------- | -------- | ------------ | ------------------------------------------------------------------------------------------------------------------------ |
| `tokenBucketBytesBurst`                                                                    | integer | false    |              | Tokenbucketbytesburst is how many bytes the server will allow to burst, temporarily violating TokenBucketBytesPerSecond. |
| Zero means unspecified. There might be a limit, but the client need not try to respect it. |
| `tokenBucketBytesPerSecond`                                                                | integer | false    |              | Tokenbucketbytespersecond is how many bytes per second the server says it will accept, including all framing bytes.      |
| Zero means unspecified. There might be a limit, but the client need not try to respect it. |

## healthcheck.AccessURLReport

```json
{
  "access_url": "string",
  "error": "string",
  "healthy": true,
  "healthz_response": "string",
  "reachable": true,
  "status_code": 0
}
```

### Properties

| Name               | Type    | Required | Restrictions | Description |
| ------------------ | ------- | -------- | ------------ | ----------- |
| `access_url`       | string  | false    |              |             |
| `error`            | string  | false    |              |             |
| `healthy`          | boolean | false    |              |             |
| `healthz_response` | string  | false    |              |             |
| `reachable`        | boolean | false    |              |             |
| `status_code`      | integer | false    |              |             |

## healthcheck.DERPNodeReport

```json
{
  "can_exchange_messages": true,
  "client_errs": [["string"]],
  "client_logs": [["string"]],
  "error": "string",
  "healthy": true,
  "node": {
    "certName": "string",
    "derpport": 0,
    "forceHTTP": true,
    "hostName": "string",
    "insecureForTests": true,
    "ipv4": "string",
    "ipv6": "string",
    "name": "string",
    "regionID": 0,
    "stunonly": true,
    "stunport": 0,
    "stuntestIP": "string"
  },
  "node_info": {
    "tokenBucketBytesBurst": 0,
    "tokenBucketBytesPerSecond": 0
  },
  "round_trip_ping": 0,
  "stun": {
    "canSTUN": true,
    "enabled": true,
    "error": null
  },
  "uses_websocket": true
}
```

### Properties

| Name                    | Type                                                     | Required | Restrictions | Description |
| ----------------------- | -------------------------------------------------------- | -------- | ------------ | ----------- |
| `can_exchange_messages` | boolean                                                  | false    |              |             |
| `client_errs`           | array of array                                           | false    |              |             |
| `client_logs`           | array of array                                           | false    |              |             |
| `error`                 | string                                                   | false    |              |             |
| `healthy`               | boolean                                                  | false    |              |             |
| `node`                  | [tailcfg.DERPNode](#tailcfgderpnode)                     | false    |              |             |
| `node_info`             | [derp.ServerInfoMessage](#derpserverinfomessage)         | false    |              |             |
| `round_trip_ping`       | integer                                                  | false    |              |             |
| `stun`                  | [healthcheck.DERPStunReport](#healthcheckderpstunreport) | false    |              |             |
| `uses_websocket`        | boolean                                                  | false    |              |             |

## healthcheck.DERPRegionReport

```json
{
  "error": "string",
  "healthy": true,
  "node_reports": [
    {
      "can_exchange_messages": true,
      "client_errs": [["string"]],
      "client_logs": [["string"]],
      "error": "string",
      "healthy": true,
      "node": {
        "certName": "string",
        "derpport": 0,
        "forceHTTP": true,
        "hostName": "string",
        "insecureForTests": true,
        "ipv4": "string",
        "ipv6": "string",
        "name": "string",
        "regionID": 0,
        "stunonly": true,
        "stunport": 0,
        "stuntestIP": "string"
      },
      "node_info": {
        "tokenBucketBytesBurst": 0,
        "tokenBucketBytesPerSecond": 0
      },
      "round_trip_ping": 0,
      "stun": {
        "canSTUN": true,
        "enabled": true,
        "error": null
      },
      "uses_websocket": true
    }
  ],
  "region": {
    "avoid": true,
    "embeddedRelay": true,
    "nodes": [
      {
        "certName": "string",
        "derpport": 0,
        "forceHTTP": true,
        "hostName": "string",
        "insecureForTests": true,
        "ipv4": "string",
        "ipv6": "string",
        "name": "string",
        "regionID": 0,
        "stunonly": true,
        "stunport": 0,
        "stuntestIP": "string"
      }
    ],
    "regionCode": "string",
    "regionID": 0,
    "regionName": "string"
  }
}
```

### Properties

| Name           | Type                                                              | Required | Restrictions | Description |
| -------------- | ----------------------------------------------------------------- | -------- | ------------ | ----------- |
| `error`        | string                                                            | false    |              |             |
| `healthy`      | boolean                                                           | false    |              |             |
| `node_reports` | array of [healthcheck.DERPNodeReport](#healthcheckderpnodereport) | false    |              |             |
| `region`       | [tailcfg.DERPRegion](#tailcfgderpregion)                          | false    |              |             |

## healthcheck.DERPReport

```json
{
  "error": "string",
  "healthy": true,
  "netcheck": {
    "captivePortal": "string",
    "globalV4": "string",
    "globalV6": "string",
    "hairPinning": "string",
    "icmpv4": true,
    "ipv4": true,
    "ipv4CanSend": true,
    "ipv6": true,
    "ipv6CanSend": true,
    "mappingVariesByDestIP": "string",
    "oshasIPv6": true,
    "pcp": "string",
    "pmp": "string",
    "preferredDERP": 0,
    "regionLatency": {
      "property1": 0,
      "property2": 0
    },
    "regionV4Latency": {
      "property1": 0,
      "property2": 0
    },
    "regionV6Latency": {
      "property1": 0,
      "property2": 0
    },
    "udp": true,
    "upnP": "string"
  },
  "netcheck_err": "string",
  "netcheck_logs": ["string"],
  "regions": {
    "property1": {
      "error": "string",
      "healthy": true,
      "node_reports": [
        {
          "can_exchange_messages": true,
          "client_errs": [["string"]],
          "client_logs": [["string"]],
          "error": "string",
          "healthy": true,
          "node": {
            "certName": "string",
            "derpport": 0,
            "forceHTTP": true,
            "hostName": "string",
            "insecureForTests": true,
            "ipv4": "string",
            "ipv6": "string",
            "name": "string",
            "regionID": 0,
            "stunonly": true,
            "stunport": 0,
            "stuntestIP": "string"
          },
          "node_info": {
            "tokenBucketBytesBurst": 0,
            "tokenBucketBytesPerSecond": 0
          },
          "round_trip_ping": 0,
          "stun": {
            "canSTUN": true,
            "enabled": true,
            "error": null
          },
          "uses_websocket": true
        }
      ],
      "region": {
        "avoid": true,
        "embeddedRelay": true,
        "nodes": [
          {
            "certName": "string",
            "derpport": 0,
            "forceHTTP": true,
            "hostName": "string",
            "insecureForTests": true,
            "ipv4": "string",
            "ipv6": "string",
            "name": "string",
            "regionID": 0,
            "stunonly": true,
            "stunport": 0,
            "stuntestIP": "string"
          }
        ],
        "regionCode": "string",
        "regionID": 0,
        "regionName": "string"
      }
    },
    "property2": {
      "error": "string",
      "healthy": true,
      "node_reports": [
        {
          "can_exchange_messages": true,
          "client_errs": [["string"]],
          "client_logs": [["string"]],
          "error": "string",
          "healthy": true,
          "node": {
            "certName": "string",
            "derpport": 0,
            "forceHTTP": true,
            "hostName": "string",
            "insecureForTests": true,
            "ipv4": "string",
            "ipv6": "string",
            "name": "string",
            "regionID": 0,
            "stunonly": true,
            "stunport": 0,
            "stuntestIP": "string"
          },
          "node_info": {
            "tokenBucketBytesBurst": 0,
            "tokenBucketBytesPerSecond": 0
          },
          "round_trip_ping": 0,
          "stun": {
            "canSTUN": true,
            "enabled": true,
            "error": null
          },
          "uses_websocket": true
        }
      ],
      "region": {
        "avoid": true,
        "embeddedRelay": true,
        "nodes": [
          {
            "certName": "string",
            "derpport": 0,
            "forceHTTP": true,
            "hostName": "string",
            "insecureForTests": true,
            "ipv4": "string",
            "ipv6": "string",
            "name": "string",
            "regionID": 0,
            "stunonly": true,
            "stunport": 0,
            "stuntestIP": "string"
          }
        ],
        "regionCode": "string",
        "regionID": 0,
        "regionName": "string"
      }
    }
  }
}
```

### Properties

| Name               | Type                                                         | Required | Restrictions | Description |
| ------------------ | ------------------------------------------------------------ | -------- | ------------ | ----------- |
| `error`            | string                                                       | false    |              |             |
| `healthy`          | boolean                                                      | false    |              |             |
| `netcheck`         | [netcheck.Report](#netcheckreport)                           | false    |              |             |
| `netcheck_err`     | string                                                       | false    |              |             |
| `netcheck_logs`    | array of string                                              | false    |              |             |
| `regions`          | object                                                       | false    |              |             |
| » `[any property]` | [healthcheck.DERPRegionReport](#healthcheckderpregionreport) | false    |              |             |

## healthcheck.DERPStunReport

```json
{
  "canSTUN": true,
  "enabled": true,
  "error": null
}
```

### Properties

| Name      | Type    | Required | Restrictions | Description |
| --------- | ------- | -------- | ------------ | ----------- |
| `canSTUN` | boolean | false    |              |             |
| `enabled` | boolean | false    |              |             |
| `error`   | any     | false    |              |             |

## healthcheck.DatabaseReport

```json
{
  "error": "string",
  "healthy": true,
  "latency": 0,
  "reachable": true
}
```

### Properties

| Name        | Type    | Required | Restrictions | Description |
| ----------- | ------- | -------- | ------------ | ----------- |
| `error`     | string  | false    |              |             |
| `healthy`   | boolean | false    |              |             |
| `latency`   | integer | false    |              |             |
| `reachable` | boolean | false    |              |             |

## healthcheck.Report

```json
{
  "access_url": {
    "access_url": "string",
    "error": "string",
    "healthy": true,
    "healthz_response": "string",
    "reachable": true,
    "status_code": 0
  },
  "coder_version": "string",
  "database": {
    "error": "string",
    "healthy": true,
    "latency": 0,
    "reachable": true
  },
  "derp": {
    "error": "string",
    "healthy": true,
    "netcheck": {
      "captivePortal": "string",
      "globalV4": "string",
      "globalV6": "string",
      "hairPinning": "string",
      "icmpv4": true,
      "ipv4": true,
      "ipv4CanSend": true,
      "ipv6": true,
      "ipv6CanSend": true,
      "mappingVariesByDestIP": "string",
      "oshasIPv6": true,
      "pcp": "string",
      "pmp": "string",
      "preferredDERP": 0,
      "regionLatency": {
        "property1": 0,
        "property2": 0
      },
      "regionV4Latency": {
        "property1": 0,
        "property2": 0
      },
      "regionV6Latency": {
        "property1": 0,
        "property2": 0
      },
      "udp": true,
      "upnP": "string"
    },
    "netcheck_err": "string",
    "netcheck_logs": ["string"],
    "regions": {
      "property1": {
        "error": "string",
        "healthy": true,
        "node_reports": [
          {
            "can_exchange_messages": true,
            "client_errs": [["string"]],
            "client_logs": [["string"]],
            "error": "string",
            "healthy": true,
            "node": {
              "certName": "string",
              "derpport": 0,
              "forceHTTP": true,
              "hostName": "string",
              "insecureForTests": true,
              "ipv4": "string",
              "ipv6": "string",
              "name": "string",
              "regionID": 0,
              "stunonly": true,
              "stunport": 0,
              "stuntestIP": "string"
            },
            "node_info": {
              "tokenBucketBytesBurst": 0,
              "tokenBucketBytesPerSecond": 0
            },
            "round_trip_ping": 0,
            "stun": {
              "canSTUN": true,
              "enabled": true,
              "error": null
            },
            "uses_websocket": true
          }
        ],
        "region": {
          "avoid": true,
          "embeddedRelay": true,
          "nodes": [
            {
              "certName": "string",
              "derpport": 0,
              "forceHTTP": true,
              "hostName": "string",
              "insecureForTests": true,
              "ipv4": "string",
              "ipv6": "string",
              "name": "string",
              "regionID": 0,
              "stunonly": true,
              "stunport": 0,
              "stuntestIP": "string"
            }
          ],
          "regionCode": "string",
          "regionID": 0,
          "regionName": "string"
        }
      },
      "property2": {
        "error": "string",
        "healthy": true,
        "node_reports": [
          {
            "can_exchange_messages": true,
            "client_errs": [["string"]],
            "client_logs": [["string"]],
            "error": "string",
            "healthy": true,
            "node": {
              "certName": "string",
              "derpport": 0,
              "forceHTTP": true,
              "hostName": "string",
              "insecureForTests": true,
              "ipv4": "string",
              "ipv6": "string",
              "name": "string",
              "regionID": 0,
              "stunonly": true,
              "stunport": 0,
              "stuntestIP": "string"
            },
            "node_info": {
              "tokenBucketBytesBurst": 0,
              "tokenBucketBytesPerSecond": 0
            },
            "round_trip_ping": 0,
            "stun": {
              "canSTUN": true,
              "enabled": true,
              "error": null
            },
            "uses_websocket": true
          }
        ],
        "region": {
          "avoid": true,
          "embeddedRelay": true,
          "nodes": [
            {
              "certName": "string",
              "derpport": 0,
              "forceHTTP": true,
              "hostName": "string",
              "insecureForTests": true,
              "ipv4": "string",
              "ipv6": "string",
              "name": "string",
              "regionID": 0,
              "stunonly": true,
              "stunport": 0,
              "stuntestIP": "string"
            }
          ],
          "regionCode": "string",
          "regionID": 0,
          "regionName": "string"
        }
      }
    }
  },
  "failing_sections": ["string"],
  "healthy": true,
  "time": "string",
  "websocket": {
    "error": "string",
    "healthy": true,
    "response": {
      "body": "string",
      "code": 0
    }
  }
}
```

### Properties

| Name               | Type                                                       | Required | Restrictions | Description                                                                |
| ------------------ | ---------------------------------------------------------- | -------- | ------------ | -------------------------------------------------------------------------- |
| `access_url`       | [healthcheck.AccessURLReport](#healthcheckaccessurlreport) | false    |              |                                                                            |
| `coder_version`    | string                                                     | false    |              | The Coder version of the server that the report was generated on.          |
| `database`         | [healthcheck.DatabaseReport](#healthcheckdatabasereport)   | false    |              |                                                                            |
| `derp`             | [healthcheck.DERPReport](#healthcheckderpreport)           | false    |              |                                                                            |
| `failing_sections` | array of string                                            | false    |              | Failing sections is a list of sections that have failed their healthcheck. |
| `healthy`          | boolean                                                    | false    |              | Healthy is true if the report returns no errors.                           |
| `time`             | string                                                     | false    |              | Time is the time the report was generated at.                              |
| `websocket`        | [healthcheck.WebsocketReport](#healthcheckwebsocketreport) | false    |              |                                                                            |

## healthcheck.WebsocketReport

```json
{
  "error": "string",
  "healthy": true,
  "response": {
    "body": "string",
    "code": 0
  }
}
```

### Properties

| Name       | Type                                                           | Required | Restrictions | Description |
| ---------- | -------------------------------------------------------------- | -------- | ------------ | ----------- |
| `error`    | string                                                         | false    |              |             |
| `healthy`  | boolean                                                        | false    |              |             |
| `response` | [healthcheck.WebsocketResponse](#healthcheckwebsocketresponse) | false    |              |             |

## healthcheck.WebsocketResponse

```json
{
  "body": "string",
  "code": 0
}
```

### Properties

| Name   | Type    | Required | Restrictions | Description |
| ------ | ------- | -------- | ------------ | ----------- |
| `body` | string  | false    |              |             |
| `code` | integer | false    |              |             |

## netcheck.Report

```json
{
  "captivePortal": "string",
  "globalV4": "string",
  "globalV6": "string",
  "hairPinning": "string",
  "icmpv4": true,
  "ipv4": true,
  "ipv4CanSend": true,
  "ipv6": true,
  "ipv6CanSend": true,
  "mappingVariesByDestIP": "string",
  "oshasIPv6": true,
  "pcp": "string",
  "pmp": "string",
  "preferredDERP": 0,
  "regionLatency": {
    "property1": 0,
    "property2": 0
  },
  "regionV4Latency": {
    "property1": 0,
    "property2": 0
  },
  "regionV6Latency": {
    "property1": 0,
    "property2": 0
  },
  "udp": true,
  "upnP": "string"
}
```

### Properties

| Name                    | Type    | Required | Restrictions | Description                                                                                                                        |
| ----------------------- | ------- | -------- | ------------ | ---------------------------------------------------------------------------------------------------------------------------------- |
| `captivePortal`         | string  | false    |              | Captiveportal is set when we think there's a captive portal that is intercepting HTTP traffic.                                     |
| `globalV4`              | string  | false    |              | ip:port of global IPv4                                                                                                             |
| `globalV6`              | string  | false    |              | [ip]:port of global IPv6                                                                                                           |
| `hairPinning`           | string  | false    |              | Hairpinning is whether the router supports communicating between two local devices through the NATted public IP address (on IPv4). |
| `icmpv4`                | boolean | false    |              | an ICMPv4 round trip completed                                                                                                     |
| `ipv4`                  | boolean | false    |              | an IPv4 STUN round trip completed                                                                                                  |
| `ipv4CanSend`           | boolean | false    |              | an IPv4 packet was able to be sent                                                                                                 |
| `ipv6`                  | boolean | false    |              | an IPv6 STUN round trip completed                                                                                                  |
| `ipv6CanSend`           | boolean | false    |              | an IPv6 packet was able to be sent                                                                                                 |
| `mappingVariesByDestIP` | string  | false    |              | Mappingvariesbydestip is whether STUN results depend which STUN server you're talking to (on IPv4).                                |
| `oshasIPv6`             | boolean | false    |              | could bind a socket to ::1                                                                                                         |
| `pcp`                   | string  | false    |              | Pcp is whether PCP appears present on the LAN. Empty means not checked.                                                            |
| `pmp`                   | string  | false    |              | Pmp is whether NAT-PMP appears present on the LAN. Empty means not checked.                                                        |
| `preferredDERP`         | integer | false    |              | or 0 for unknown                                                                                                                   |
| `regionLatency`         | object  | false    |              | keyed by DERP Region ID                                                                                                            |
| » `[any property]`      | integer | false    |              |                                                                                                                                    |
| `regionV4Latency`       | object  | false    |              | keyed by DERP Region ID                                                                                                            |
| » `[any property]`      | integer | false    |              |                                                                                                                                    |
| `regionV6Latency`       | object  | false    |              | keyed by DERP Region ID                                                                                                            |
| » `[any property]`      | integer | false    |              |                                                                                                                                    |
| `udp`                   | boolean | false    |              | a UDP STUN round trip completed                                                                                                    |
| `upnP`                  | string  | false    |              | Upnp is whether UPnP appears present on the LAN. Empty means not checked.                                                          |

## sql.NullTime

```json
{
  "time": "string",
  "valid": true
}
```

### Properties

| Name    | Type    | Required | Restrictions | Description                       |
| ------- | ------- | -------- | ------------ | --------------------------------- |
| `time`  | string  | false    |              |                                   |
| `valid` | boolean | false    |              | Valid is true if Time is not NULL |

## tailcfg.DERPMap

```json
{
  "omitDefaultRegions": true,
  "regions": {
    "property1": {
      "avoid": true,
      "embeddedRelay": true,
      "nodes": [
        {
          "certName": "string",
          "derpport": 0,
          "forceHTTP": true,
          "hostName": "string",
          "insecureForTests": true,
          "ipv4": "string",
          "ipv6": "string",
          "name": "string",
          "regionID": 0,
          "stunonly": true,
          "stunport": 0,
          "stuntestIP": "string"
        }
      ],
      "regionCode": "string",
      "regionID": 0,
      "regionName": "string"
    },
    "property2": {
      "avoid": true,
      "embeddedRelay": true,
      "nodes": [
        {
          "certName": "string",
          "derpport": 0,
          "forceHTTP": true,
          "hostName": "string",
          "insecureForTests": true,
          "ipv4": "string",
          "ipv6": "string",
          "name": "string",
          "regionID": 0,
          "stunonly": true,
          "stunport": 0,
          "stuntestIP": "string"
        }
      ],
      "regionCode": "string",
      "regionID": 0,
      "regionName": "string"
    }
  }
}
```

### Properties

| Name                 | Type    | Required | Restrictions | Description                                                                                                                                                                    |
| -------------------- | ------- | -------- | ------------ | ------------------------------------------------------------------------------------------------------------------------------------------------------------------------------ |
| `omitDefaultRegions` | boolean | false    |              | Omitdefaultregions specifies to not use Tailscale's DERP servers, and only use those specified in this DERPMap. If there are none set outside of the defaults, this is a noop. |
| `regions`            | object  | false    |              | Regions is the set of geographic regions running DERP node(s).                                                                                                                 |

It's keyed by the DERPRegion.RegionID.
The numbers are not necessarily contiguous.|
|» `[any property]`|[tailcfg.DERPRegion](#tailcfgderpregion)|false|||

## tailcfg.DERPNode

```json
{
  "certName": "string",
  "derpport": 0,
  "forceHTTP": true,
  "hostName": "string",
  "insecureForTests": true,
  "ipv4": "string",
  "ipv6": "string",
  "name": "string",
  "regionID": 0,
  "stunonly": true,
  "stunport": 0,
  "stuntestIP": "string"
}
```

### Properties

| Name                                                                                                                  | Type    | Required | Restrictions | Description                                                                                                                                                                                                                                                       |
| --------------------------------------------------------------------------------------------------------------------- | ------- | -------- | ------------ | ----------------------------------------------------------------------------------------------------------------------------------------------------------------------------------------------------------------------------------------------------------------- |
| `certName`                                                                                                            | string  | false    |              | Certname optionally specifies the expected TLS cert common name. If empty, HostName is used. If CertName is non-empty, HostName is only used for the TCP dial (if IPv4/IPv6 are not present) + TLS ClientHello.                                                   |
| `derpport`                                                                                                            | integer | false    |              | Derpport optionally provides an alternate TLS port number for the DERP HTTPS server.                                                                                                                                                                              |
| If zero, 443 is used.                                                                                                 |
| `forceHTTP`                                                                                                           | boolean | false    |              | Forcehttp is used by unit tests to force HTTP. It should not be set by users.                                                                                                                                                                                     |
| `hostName`                                                                                                            | string  | false    |              | Hostname is the DERP node's hostname.                                                                                                                                                                                                                             |
| It is required but need not be unique; multiple nodes may have the same HostName but vary in configuration otherwise. |
| `insecureForTests`                                                                                                    | boolean | false    |              | Insecurefortests is used by unit tests to disable TLS verification. It should not be set by users.                                                                                                                                                                |
| `ipv4`                                                                                                                | string  | false    |              | Ipv4 optionally forces an IPv4 address to use, instead of using DNS. If empty, A record(s) from DNS lookups of HostName are used. If the string is not an IPv4 address, IPv4 is not used; the conventional string to disable IPv4 (and not use DNS) is "none".    |
| `ipv6`                                                                                                                | string  | false    |              | Ipv6 optionally forces an IPv6 address to use, instead of using DNS. If empty, AAAA record(s) from DNS lookups of HostName are used. If the string is not an IPv6 address, IPv6 is not used; the conventional string to disable IPv6 (and not use DNS) is "none". |
| `name`                                                                                                                | string  | false    |              | Name is a unique node name (across all regions). It is not a host name. It's typically of the form "1b", "2a", "3b", etc. (region ID + suffix within that region)                                                                                                 |
| `regionID`                                                                                                            | integer | false    |              | Regionid is the RegionID of the DERPRegion that this node is running in.                                                                                                                                                                                          |
| `stunonly`                                                                                                            | boolean | false    |              | Stunonly marks a node as only a STUN server and not a DERP server.                                                                                                                                                                                                |
| `stunport`                                                                                                            | integer | false    |              | Port optionally specifies a STUN port to use. Zero means 3478. To disable STUN on this node, use -1.                                                                                                                                                              |
| `stuntestIP`                                                                                                          | string  | false    |              | Stuntestip is used in tests to override the STUN server's IP. If empty, it's assumed to be the same as the DERP server.                                                                                                                                           |

## tailcfg.DERPRegion

```json
{
  "avoid": true,
  "embeddedRelay": true,
  "nodes": [
    {
      "certName": "string",
      "derpport": 0,
      "forceHTTP": true,
      "hostName": "string",
      "insecureForTests": true,
      "ipv4": "string",
      "ipv6": "string",
      "name": "string",
      "regionID": 0,
      "stunonly": true,
      "stunport": 0,
      "stuntestIP": "string"
    }
  ],
  "regionCode": "string",
  "regionID": 0,
  "regionName": "string"
}
```

### Properties

| Name                                                                                                                                                                                                                                                                                                        | Type                                          | Required | Restrictions | Description                                                                                                                                                                                                                                        |
| ----------------------------------------------------------------------------------------------------------------------------------------------------------------------------------------------------------------------------------------------------------------------------------------------------------- | --------------------------------------------- | -------- | ------------ | -------------------------------------------------------------------------------------------------------------------------------------------------------------------------------------------------------------------------------------------------- |
| `avoid`                                                                                                                                                                                                                                                                                                     | boolean                                       | false    |              | Avoid is whether the client should avoid picking this as its home region. The region should only be used if a peer is there. Clients already using this region as their home should migrate away to a new region without Avoid set.                |
| `embeddedRelay`                                                                                                                                                                                                                                                                                             | boolean                                       | false    |              | Embeddedrelay is true when the region is bundled with the Coder control plane.                                                                                                                                                                     |
| `nodes`                                                                                                                                                                                                                                                                                                     | array of [tailcfg.DERPNode](#tailcfgderpnode) | false    |              | Nodes are the DERP nodes running in this region, in priority order for the current client. Client TLS connections should ideally only go to the first entry (falling back to the second if necessary). STUN packets should go to the first 1 or 2. |
| If nodes within a region route packets amongst themselves, but not to other regions. That said, each user/domain should get a the same preferred node order, so if all nodes for a user/network pick the first one (as they should, when things are healthy), the inter-cluster routing is minimal to zero. |
| `regionCode`                                                                                                                                                                                                                                                                                                | string                                        | false    |              | Regioncode is a short name for the region. It's usually a popular city or airport code in the region: "nyc", "sf", "sin", "fra", etc.                                                                                                              |
| `regionID`                                                                                                                                                                                                                                                                                                  | integer                                       | false    |              | Regionid is a unique integer for a geographic region.                                                                                                                                                                                              |

It corresponds to the legacy derpN.tailscale.com hostnames used by older clients. (Older clients will continue to resolve derpN.tailscale.com when contacting peers, rather than use the server-provided DERPMap)
RegionIDs must be non-zero, positive, and guaranteed to fit in a JavaScript number.
RegionIDs in range 900-999 are reserved for end users to run their own DERP nodes.|
|`regionName`|string|false||Regionname is a long English name for the region: "New York City", "San Francisco", "Singapore", "Frankfurt", etc.|

## url.Userinfo

```json
{}
```

### Properties

_None_

## workspaceapps.AccessMethod

```json
"path"
```

### Properties

#### Enumerated Values

| Value       |
| ----------- |
| `path`      |
| `subdomain` |
| `terminal`  |

## workspaceapps.IssueTokenRequest

```json
{
  "app_hostname": "string",
  "app_path": "string",
  "app_query": "string",
  "app_request": {
    "access_method": "path",
    "agent_name_or_id": "string",
    "app_slug_or_port": "string",
    "base_path": "string",
    "username_or_id": "string",
    "workspace_name_or_id": "string"
  },
  "path_app_base_url": "string",
  "session_token": "string"
}
```

### Properties

| Name                | Type                                           | Required | Restrictions | Description                                                                                                     |
| ------------------- | ---------------------------------------------- | -------- | ------------ | --------------------------------------------------------------------------------------------------------------- |
| `app_hostname`      | string                                         | false    |              | App hostname is the optional hostname for subdomain apps on the external proxy. It must start with an asterisk. |
| `app_path`          | string                                         | false    |              | App path is the path of the user underneath the app base path.                                                  |
| `app_query`         | string                                         | false    |              | App query is the query parameters the user provided in the app request.                                         |
| `app_request`       | [workspaceapps.Request](#workspaceappsrequest) | false    |              |                                                                                                                 |
| `path_app_base_url` | string                                         | false    |              | Path app base URL is required.                                                                                  |
| `session_token`     | string                                         | false    |              | Session token is the session token provided by the user.                                                        |

## workspaceapps.Request

```json
{
  "access_method": "path",
  "agent_name_or_id": "string",
  "app_slug_or_port": "string",
  "base_path": "string",
  "username_or_id": "string",
  "workspace_name_or_id": "string"
}
```

### Properties

| Name                   | Type                                                     | Required | Restrictions | Description                                                                                                                                                                           |
| ---------------------- | -------------------------------------------------------- | -------- | ------------ | ------------------------------------------------------------------------------------------------------------------------------------------------------------------------------------- |
| `access_method`        | [workspaceapps.AccessMethod](#workspaceappsaccessmethod) | false    |              |                                                                                                                                                                                       |
| `agent_name_or_id`     | string                                                   | false    |              | Agent name or ID is not required if the workspace has only one agent.                                                                                                                 |
| `app_slug_or_port`     | string                                                   | false    |              |                                                                                                                                                                                       |
| `base_path`            | string                                                   | false    |              | Base path of the app. For path apps, this is the path prefix in the router for this particular app. For subdomain apps, this should be "/". This is used for setting the cookie path. |
| `username_or_id`       | string                                                   | false    |              | For the following fields, if the AccessMethod is AccessMethodTerminal, then only AgentNameOrID may be set and it must be a UUID. The other fields must be left blank.                 |
| `workspace_name_or_id` | string                                                   | false    |              |                                                                                                                                                                                       |

## wsproxysdk.DeregisterWorkspaceProxyRequest

```json
{
  "replica_id": "string"
}
```

### Properties

| Name         | Type   | Required | Restrictions | Description                                                                                                                                                                                       |
| ------------ | ------ | -------- | ------------ | ------------------------------------------------------------------------------------------------------------------------------------------------------------------------------------------------- |
| `replica_id` | string | false    |              | Replica ID is a unique identifier for the replica of the proxy that is deregistering. It should be generated by the client on startup and should've already been passed to the register endpoint. |

## wsproxysdk.IssueSignedAppTokenResponse

```json
{
  "signed_token_str": "string"
}
```

### Properties

| Name               | Type   | Required | Restrictions | Description                                                 |
| ------------------ | ------ | -------- | ------------ | ----------------------------------------------------------- |
| `signed_token_str` | string | false    |              | Signed token str should be set as a cookie on the response. |

## wsproxysdk.RegisterWorkspaceProxyRequest

```json
{
  "access_url": "string",
  "derp_enabled": true,
  "hostname": "string",
  "replica_error": "string",
  "replica_id": "string",
  "replica_relay_address": "string",
  "version": "string",
  "wildcard_hostname": "string"
}
```

### Properties

| Name                                                                                              | Type    | Required | Restrictions | Description                                                                                                                                                                                              |
| ------------------------------------------------------------------------------------------------- | ------- | -------- | ------------ | -------------------------------------------------------------------------------------------------------------------------------------------------------------------------------------------------------- |
| `access_url`                                                                                      | string  | false    |              | Access URL that hits the workspace proxy api.                                                                                                                                                            |
| `derp_enabled`                                                                                    | boolean | false    |              | Derp enabled indicates whether the proxy should be included in the DERP map or not.                                                                                                                      |
| `hostname`                                                                                        | string  | false    |              | Hostname is the OS hostname of the machine that the proxy is running on. This is only used for tracking purposes in the replicas table.                                                                  |
| `replica_error`                                                                                   | string  | false    |              | Replica error is the error that the replica encountered when trying to dial it's peers. This is stored in the replicas table for debugging purposes but does not affect the proxy's ability to register. |
| This value is only stored on subsequent requests to the register endpoint, not the first request. |
| `replica_id`                                                                                      | string  | false    |              | Replica ID is a unique identifier for the replica of the proxy that is registering. It should be generated by the client on startup and persisted (in memory only) until the process is restarted.       |
| `replica_relay_address`                                                                           | string  | false    |              | Replica relay address is the DERP address of the replica that other replicas may use to connect internally for DERP meshing.                                                                             |
| `version`                                                                                         | string  | false    |              | Version is the Coder version of the proxy.                                                                                                                                                               |
| `wildcard_hostname`                                                                               | string  | false    |              | Wildcard hostname that the workspace proxy api is serving for subdomain apps.                                                                                                                            |

## wsproxysdk.RegisterWorkspaceProxyResponse

```json
{
  "app_security_key": "string",
  "derp_mesh_key": "string",
  "derp_region_id": 0,
  "sibling_replicas": [
    {
      "created_at": "2019-08-24T14:15:22Z",
      "database_latency": 0,
      "error": "string",
      "hostname": "string",
      "id": "497f6eca-6276-4993-bfeb-53cbbbba6f08",
      "region_id": 0,
      "relay_address": "string"
    }
  ]
}
```

### Properties

| Name               | Type                                          | Required | Restrictions | Description                                                                            |
| ------------------ | --------------------------------------------- | -------- | ------------ | -------------------------------------------------------------------------------------- |
| `app_security_key` | string                                        | false    |              |                                                                                        |
| `derp_mesh_key`    | string                                        | false    |              |                                                                                        |
| `derp_region_id`   | integer                                       | false    |              |                                                                                        |
| `sibling_replicas` | array of [codersdk.Replica](#codersdkreplica) | false    |              | Sibling replicas is a list of all other replicas of the proxy that have not timed out. |<|MERGE_RESOLUTION|>--- conflicted
+++ resolved
@@ -3650,6 +3650,7 @@
     {
       "created_at": "2019-08-24T14:15:22Z",
       "deleted": true,
+      "derp_enabled": true,
       "display_name": "string",
       "healthy": true,
       "icon_url": "string",
@@ -5568,25 +5569,11 @@
 
 ### Properties
 
-<<<<<<< HEAD
-| Name                | Type                                                           | Required | Restrictions | Description                                                                                                                                                                   |
-| ------------------- | -------------------------------------------------------------- | -------- | ------------ | ----------------------------------------------------------------------------------------------------------------------------------------------------------------------------- |
-| `created_at`        | string                                                         | false    |              |                                                                                                                                                                               |
-| `deleted`           | boolean                                                        | false    |              |                                                                                                                                                                               |
-| `derp_enabled`      | boolean                                                        | false    |              |                                                                                                                                                                               |
-| `display_name`      | string                                                         | false    |              |                                                                                                                                                                               |
-| `icon`              | string                                                         | false    |              |                                                                                                                                                                               |
-| `id`                | string                                                         | false    |              |                                                                                                                                                                               |
-| `name`              | string                                                         | false    |              |                                                                                                                                                                               |
-| `status`            | [codersdk.WorkspaceProxyStatus](#codersdkworkspaceproxystatus) | false    |              | Status is the latest status check of the proxy. This will be empty for deleted proxies. This value can be used to determine if a workspace proxy is healthy and ready to use. |
-| `updated_at`        | string                                                         | false    |              |                                                                                                                                                                               |
-| `url`               | string                                                         | false    |              | Full URL including scheme of the proxy api url: https://us.example.com                                                                                                        |
-| `wildcard_hostname` | string                                                         | false    |              | Wildcard hostname with the wildcard for subdomain based app hosting: \*.us.example.com                                                                                        |
-=======
 | Name                | Type                                                           | Required | Restrictions | Description                                                                                                                                                                        |
 | ------------------- | -------------------------------------------------------------- | -------- | ------------ | ---------------------------------------------------------------------------------------------------------------------------------------------------------------------------------- |
 | `created_at`        | string                                                         | false    |              |                                                                                                                                                                                    |
 | `deleted`           | boolean                                                        | false    |              |                                                                                                                                                                                    |
+| `derp_enabled`      | boolean                                                        | false    |              |                                                                                                                                                                                    |
 | `display_name`      | string                                                         | false    |              |                                                                                                                                                                                    |
 | `healthy`           | boolean                                                        | false    |              |                                                                                                                                                                                    |
 | `icon_url`          | string                                                         | false    |              |                                                                                                                                                                                    |
@@ -5596,7 +5583,6 @@
 | `status`            | [codersdk.WorkspaceProxyStatus](#codersdkworkspaceproxystatus) | false    |              | Status is the latest status check of the proxy. This will be empty for deleted proxies. This value can be used to determine if a workspace proxy is healthy and ready to use.      |
 | `updated_at`        | string                                                         | false    |              |                                                                                                                                                                                    |
 | `wildcard_hostname` | string                                                         | false    |              | Wildcard hostname is the wildcard hostname for subdomain apps. E.g. _.us.example.com E.g. _--suffix.au.example.com Optional. Does not need to be on the same domain as PathAppURL. |
->>>>>>> 616e1d7e
 
 ## codersdk.WorkspaceProxyStatus
 
