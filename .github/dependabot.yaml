version: 2
updates:
  - package-ecosystem: "github-actions"
    directory: "/"
    schedule:
      interval: "weekly"
      time: "06:00"
      timezone: "America/Chicago"
    labels: []
    commit-message:
      prefix: "chore"
    ignore:
      # These actions deliver the latest versions by updating the major
      # release tag, so ignore minor and patch versions
      - dependency-name: "actions/*"
        update-types:
          - version-update:semver-minor
          - version-update:semver-patch
      - dependency-name: "Apple-Actions/import-codesign-certs"
        update-types:
          - version-update:semver-minor
          - version-update:semver-patch
      - dependency-name: "marocchino/sticky-pull-request-comment"
        update-types:
          - version-update:semver-minor
          - version-update:semver-patch
    groups:
      github-actions:
        patterns:
          - "*"

  - package-ecosystem: "gomod"
    directory: "/"
    schedule:
      interval: "weekly"
      time: "06:00"
      timezone: "America/Chicago"
    commit-message:
      prefix: "chore"
    labels: []
    ignore:
      # Ignore patch updates for all dependencies
      - dependency-name: "*"
        update-types:
          - version-update:semver-patch
    groups:
<<<<<<< HEAD
      go-hashicorp:
        patterns:
          - "github.com/hashicorp/*"
      go-coder:
        patterns:
          - "github.com/coder/*"
      go-otel:
=======
      otel:
>>>>>>> 4c4d966c
        patterns:
          - "go.nhat.io/otelsql"
          - "go.opentelemetry.io/otel*"
      golang-x:
        patterns:
          - "golang.org/x/*"

  # Update our Dockerfile.
  - package-ecosystem: "docker"
    directory: "/scripts/"
    schedule:
      interval: "weekly"
      time: "06:00"
      timezone: "America/Chicago"
    commit-message:
      prefix: "chore"
    labels: []
    ignore:
      # We need to coordinate terraform updates with the version hardcoded in
      # our Go code.
      - dependency-name: "terraform"
    groups:
      scripts-docker:
        patterns:
          - "*"

  - package-ecosystem: "npm"
    directory: "/site/"
    schedule:
      interval: "monthly"
      time: "06:00"
      timezone: "America/Chicago"
    reviewers:
      - "coder/ts"
    commit-message:
      prefix: "chore"
    labels: []
    ignore:
      # Ignore patch updates for all dependencies
      - dependency-name: "*"
        update-types:
          - version-update:semver-patch
      # Ignore major updates to Node.js types, because they need to
      # correspond to the Node.js engine version
      - dependency-name: "@types/node"
        update-types:
          - version-update:semver-major
    groups:
      react:
        patterns:
          - "react*"
          - "@types/react*"
      xterm:
        patterns:
          - "xterm*"
      xstate:
        patterns:
          - "xstate"
          - "@xstate*"
      mui:
        patterns:
          - "@mui*"
      storybook:
        patterns:
          - "@storybook*"
          - "storybook*"
      eslint:
        patterns:
          - "eslint*"
          - "@eslint*"
          - "@typescript-eslint/eslint-plugin"
          - "@typescript-eslint/parser"
      jest:
        patterns:
          - "jest*"
          - "@swc/jest"
          - "@types/jest"

  # Update dogfood.
  - package-ecosystem: "docker"
    directory: "/dogfood/"
    schedule:
      interval: "weekly"
      time: "06:00"
      timezone: "America/Chicago"
    commit-message:
      prefix: "chore"
    labels: []
    groups:
      dogfood-docker:
        patterns:
          - "*"

  - package-ecosystem: "terraform"
    directory: "/dogfood/"
    schedule:
      interval: "weekly"
      time: "06:00"
      timezone: "America/Chicago"
    commit-message:
      prefix: "chore"
    labels: []
    ignore:
      # We likely want to update this ourselves.
      - dependency-name: "coder/coder"<|MERGE_RESOLUTION|>--- conflicted
+++ resolved
@@ -44,7 +44,6 @@
         update-types:
           - version-update:semver-patch
     groups:
-<<<<<<< HEAD
       go-hashicorp:
         patterns:
           - "github.com/hashicorp/*"
@@ -52,9 +51,7 @@
         patterns:
           - "github.com/coder/*"
       go-otel:
-=======
       otel:
->>>>>>> 4c4d966c
         patterns:
           - "go.nhat.io/otelsql"
           - "go.opentelemetry.io/otel*"
